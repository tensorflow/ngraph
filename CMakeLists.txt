# Copyright 2018-2019 Nervana Systems Inc.
# Licensed under the Apache License, Version 2.0 (the "License");
# you may not use this file except in compliance with the License.
# You may obtain a copy of the License at

#     http://www.apache.org/licenses/LICENSE-2.0

# Unless required by applicable law or agreed to in writing, software
# distributed under the License is distributed on an "AS IS" BASIS,
# WITHOUT WARRANTIES OR CONDITIONS OF ANY KIND, either express or implied.
# See the License for the specific language governing permissions and
# limitations under the License.

cmake_minimum_required(VERSION 3.4)

project (ngraph_tensorflow_bridge CXX)

# set directory where the custom finders live
set(CMAKE_MODULE_PATH ${CMAKE_MODULE_PATH} "${CMAKE_SOURCE_DIR}/cmake")

# set(CMAKE_CXX_COMPILER "clang++")
include(ExternalProject)
include(CMakeDependentOption)
include(cmake/sdl.cmake)

set(CMAKE_CXX_FLAGS "${CMAKE_CXX_FLAGS} -std=c++11 -Wall -Wno-comment -Wno-sign-compare")

# In order to compile ngraph-tf with memory leak detection, run `cmake` with `-DCMAKE_BUILD_TYPE=Sanitize`.
# N.B.: This *will* crash python unit tests because ngraph-tf will be loaded "too late" via `dlopen`,
# so only use this with C++ tests.
# (In theory using `LD_PRELOAD` should address the python issue, but it doesn't appear to work on OS X, at least.)
# If there are any memory leaks, then upon running the binary a report will be automatically generated.
SET(CMAKE_CXX_FLAGS_SANITIZE
    "${CMAKE_CXX_FLAGS_DEBUG} -fsanitize=address -D_LIBCPP_HAS_NO_ASAN -fsanitize-address-use-after-scope"
    CACHE STRING "Flags used by the C++ compiler during sanitized builds."
    FORCE )
SET(CMAKE_C_FLAGS_SANITIZE
    "${CMAKE_C_FLAGS_DEBUG} -fsanitize=address -D_LIBCPP_HAS_NO_ASAN -fsanitize-address-use-after-scope"
    CACHE STRING "Flags used by the C compiler during sanitized builds."
    FORCE )
SET(CMAKE_EXE_LINKER_FLAGS_SANITIZE
    "${CMAKE_EXE_LINKER_FLAGS_DEBUG} -fsanitize=address -D_LIBCPP_HAS_NO_ASAN -fsanitize-address-use-after-scope"
    CACHE STRING "Flags used for linking binaries during sanitized builds."
    FORCE )
SET(CMAKE_SHARED_LINKER_FLAGS_SANITIZE
    "${CMAKE_SHARED_LINKER_FLAGS_DEBUG} -fsanitize=address -D_LIBCPP_HAS_NO_ASAN -fsanitize-address-use-after-scope"
    CACHE STRING "Flags used by the shared libraries linker during coverage builds."
    FORCE )
MARK_AS_ADVANCED(
    CMAKE_CXX_FLAGS_SANITIZE
    CMAKE_C_FLAGS_SANITIZE
    CMAKE_EXE_LINKER_FLAGS_SANITIZE
    CMAKE_SHARED_LINKER_FLAGS_SANITIZE)

# These variables are undocumented but useful.
set(CMAKE_DISABLE_SOURCE_CHANGES ON)
set(CMAKE_DISABLE_IN_SOURCE_BUILD ON)

# Invoke a command to determine how many CPU cores we have, and set
# NUM_MAKE_PROCESSES accordingly so we know what number to pass to make -j.
if(APPLE)
   set (PROCESSOR_COUNT_COMMAND sysctl -n hw.physicalcpu)
else()
   set (PROCESSOR_COUNT_COMMAND nproc)
endif()

execute_process(
    COMMAND ${PROCESSOR_COUNT_COMMAND}
    RESULT_VARIABLE NPROC_RESULT
    OUTPUT_VARIABLE NUM_MAKE_PROCESSES
    OUTPUT_STRIP_TRAILING_WHITESPACE
)

if(NOT APPLE)
    # FIXME: Doesn't work for Ubuntu
    execute_process(COMMAND cat /etc/os-release
        OUTPUT_VARIABLE LSB_RELEASE_ID_SHORT
        OUTPUT_STRIP_TRAILING_WHITESPACE
    )

    string(REGEX MATCH "ID=\"([a-z])+\"" OS_VERSION "${LSB_RELEASE_ID_SHORT}")
    string(REGEX MATCH "\"([a-z])+\"" OS_VERSION "${OS_VERSION}")
    message("OS version is ${OS_VERSION}")
else()
    # Handle the case for MacOS
    # TBD
endif()

# Default to four jobs if the command fails.
if(NPROC_RESULT)
    message (WARNING "Unable to detect number of processors. Building nGraph with make -j4.")
    set(NUM_MAKE_PROCESSES 4)
endif()

# Need to setup the RPATH here - else it won't work.
# During installation, a Python pip package is created which when
# installed is located in the same level as the tensorflow directory
# site-packages/
#     /ngraph
#       libngraph_bridge.so
#       ...
#     /tensorflow
#       libtensorflow_framework.so.1
#       python/
#           _pywrap....so
# Therefore we are setting two entries in the RPATH:
# 1. $ORIGIN/.
# 2. $ORIGIN/../tensorflow/
#
set(CMAKE_MACOSX_RPATH 1)
if(APPLE)
    set(CMAKE_INSTALL_RPATH "@loader_path/;@loader_path/../tensorflow;")
elseif(DEFINED NGRAPH_TF_RPATH)
    set(CMAKE_INSTALL_RPATH "\$ORIGIN:\$ORIGIN/../tensorflow:${NGRAPH_TF_RPATH}")
else()
    set(CMAKE_INSTALL_RPATH "\$ORIGIN:\$ORIGIN/../tensorflow")
endif()

# Find TensorFlow
find_package(TensorFlow REQUIRED)



if (CMAKE_CXX_COMPILER_ID STREQUAL "GNU")
    set(NGRAPH_TF_CXX11_ABI "${TensorFlow_CXX_ABI}")
    message( STATUS "nGraph-TensorFlow using CXX11 ABI:  ${NGRAPH_TF_CXX11_ABI}" )
    set(CMAKE_CXX_FLAGS "${CMAKE_CXX_FLAGS} -D_GLIBCXX_USE_CXX11_ABI=${NGRAPH_TF_CXX11_ABI}")
endif()

if(APPLE)
    set(LIBNGRAPH_SO "libngraph.dylib")
else()
    set(LIBNGRAPH_SO "libngraph.so")
endif(APPLE)

# Build options
option(USE_PRE_BUILT_NGRAPH "Use pre-built nGraph located in NGRAPH_ARTIFACTS_DIR" FALSE)
option(NGRAPH_ARTIFACTS_DIR "Where would nGraph be installed after build" FALSE)
option(UNIT_TEST_ENABLE "Control the building of unit tests" FALSE)
option(UNIT_TEST_TF_CC_DIR "Location where TensorFlow CC library is located" FALSE)
option(NGRAPH_DISTRIBUTED_ENABLE "Add distributed mode to the CPU backend" FALSE)


find_package(PlaidML CONFIG)
option(NGRAPH_PLAIDML_ENABLE "Build PlaidML backend" ${PLAIDML_FOUND})

# Validate the options
if (NGRAPH_PLAIDML_ENABLE)
    if (NOT PLAIDML_FOUND)
        message(FATAL_ERROR "Unable to find PlaidML; use \"pip install plaidml\" to install it.")
    endif()
endif()

if(USE_PRE_BUILT_NGRAPH)
    if(NOT NGRAPH_ARTIFACTS_DIR)
        message(
            FATAL_ERROR
            "USE_PRE_BUILT_NGRAPH is ON but NGRAPH_ARTIFACTS_DIR is missing"
        )
    endif()
    # Check if the path specified is ABSOLUTE or RELATVE
    if (NOT IS_ABSOLUTE ${NGRAPH_ARTIFACTS_DIR})
        set(NGRAPH_ARTIFACTS_DIR ${CMAKE_CURRENT_BINARY_DIR}/${NGRAPH_ARTIFACTS_DIR})
    endif()

    # Create absolute path for the directory
    get_filename_component(
        NGRAPH_ARTIFACTS_DIR
        "${NGRAPH_ARTIFACTS_DIR}"
        ABSOLUTE
    )
    if (NOT EXISTS ${NGRAPH_ARTIFACTS_DIR})
        message(FATAL_ERROR
            "nGraph artifacts directory doesn't exist: " ${NGRAPH_ARTIFACTS_DIR} )
    endif()
else()
    set(NGRAPH_ARTIFACTS_DIR ${CMAKE_CURRENT_BINARY_DIR}/ngraph/ngraph_dist)
endif()

message(STATUS "UNIT_TEST_TF_CC_DIR:        ${TF_PRE_BUILT_LOCATION}")
if(UNIT_TEST_TF_CC_DIR)
    # Check if the path specified is ABSOLUTE or RELATVE
    if (NOT IS_ABSOLUTE ${UNIT_TEST_TF_CC_DIR})
        set(UNIT_TEST_TF_CC_DIR ${CMAKE_CURRENT_BINARY_DIR}/${UNIT_TEST_TF_CC_DIR})
    endif()

    # Create absolute path for the directory
    get_filename_component(
        TF_PRE_BUILT_LOCATION
        "${UNIT_TEST_TF_CC_DIR}"
        ABSOLUTE
    )
    if (NOT EXISTS ${TF_PRE_BUILT_LOCATION})
        message(FATAL_ERROR
            "TensorFlow pre-built directory doesn't exist: " ${TF_PRE_BUILT_LOCATION} )
    endif()

endif()

# Enable build target CPU features
if (NOT DEFINED NGRAPH_TARGET_ARCH)
    set(
        NGRAPH_TARGET_ARCH
        native
        CACHE STRING "Target CPU architecture to build for.")
endif()
set(CMAKE_CXX_FLAGS "${CMAKE_CXX_FLAGS} -march=${NGRAPH_TARGET_ARCH}")

if (NOT DEFINED NGRAPH_TUNE_ARCH)
    set(
        NGRAPH_TUNE_ARCH
        native
        CACHE STRING "Target CPU architecture to build for.")
endif()
set(CMAKE_CXX_FLAGS "${CMAKE_CXX_FLAGS} -mtune=${NGRAPH_TARGET_ARCH}")

message(STATUS "UNIT_TEST_ENABLE:           ${UNIT_TEST_ENABLE}")

message(STATUS "NGRAPH_ARTIFACTS_DIR:       ${NGRAPH_ARTIFACTS_DIR}")
message(STATUS "USE_PRE_BUILT_NGRAPH:       ${USE_PRE_BUILT_NGRAPH}")
message(STATUS "NGRAPH_DISTRIBUTED_ENABLE:  ${NGRAPH_DISTRIBUTED_ENABLE}")
message(STATUS "NGRAPH_PLAIDML_ENABLE:      ${NGRAPH_PLAIDML_ENABLE}")
message(STATUS "NGRAPH_TARGET_ARCH:         ${NGRAPH_TARGET_ARCH}")
message(STATUS "NGRAPH_TUNE_ARCH:           ${NGRAPH_TUNE_ARCH}")

if(NGRAPH_DISTRIBUTED_ENABLE)
    find_package(MPI REQUIRED)
    add_definitions(-DNGRAPH_DISTRIBUTED)
    include_directories(SYSTEM ${MPI_C_INCLUDE_PATH} ${MPI_CXX_INCLUDE_PATH})
    link_directories(${MPI_C_LIBRARIES} ${MPI_CXX_LIBRARIES})
endif()
# Find and build ngraph - if not using pre-built one
if (NOT USE_PRE_BUILT_NGRAPH)
    ExternalProject_Add(
        ext_ngraph
        GIT_REPOSITORY https://github.com/NervanaSystems/ngraph
<<<<<<< HEAD
        GIT_TAG v0.24.0-rc.2
=======
        GIT_TAG v0.24.0
>>>>>>> f0e85ae9
        CMAKE_ARGS 
            -DNGRAPH_DISTRIBUTED_ENABLE=${NGRAPH_DISTRIBUTED_ENABLE}
            -DNGRAPH_INSTALL_PREFIX=${NGRAPH_ARTIFACTS_DIR}
            -DNGRAPH_USE_CXX_ABI=${TensorFlow_CXX_ABI}
            -DNGRAPH_UNIT_TEST_ENABLE=FALSE
            -DNGRAPH_TOOLS_ENABLE=${NGRAPH_TOOLS_ENABLE}
            -DNGRAPH_DEX_ONLY=TRUE
            -DCMAKE_BUILD_TYPE=${CMAKE_BUILD_TYPE}
            -DCMAKE_CXX_COMPILER=${CMAKE_CXX_COMPILER}
            -DNGRAPH_GPU_ENABLE=${NGRAPH_GPU_ENABLE}
            -DNGRAPH_DEBUG_ENABLE=${NGRAPH_DEBUG_ENABLE}
            -DNGRAPH_PLAIDML_ENABLE=${NGRAPH_PLAIDML_ENABLE}
            -DNGRAPH_TARGET_ARCH=${NGRAPH_TARGET_ARCH}
            -DNGRAPH_TUNE_ARCH=${NGRAPH_TUNE_ARCH}
        TMP_DIR "${CMAKE_CURRENT_BINARY_DIR}/ngraph/tmp"
        STAMP_DIR "${CMAKE_CURRENT_BINARY_DIR}/ngraph/stamp"
        DOWNLOAD_DIR "${CMAKE_CURRENT_BINARY_DIR}/ngraph/download"
        SOURCE_DIR "${CMAKE_CURRENT_BINARY_DIR}/ngraph/src"
        BINARY_DIR "${CMAKE_CURRENT_BINARY_DIR}/ngraph/build"
        BUILD_COMMAND ${CMAKE_MAKE_PROGRAM} -j ${NUM_MAKE_PROCESSES} ngraph
        UPDATE_COMMAND ""
        INSTALL_DIR "${CMAKE_INSTALL_PREFIX}"
    )
endif()
set(NGRAPH_INSTALL_DIR ${NGRAPH_ARTIFACTS_DIR})


if(OS_VERSION STREQUAL "\"centos\"")
	set(NGRAPH_IMPORTED_LOCATION ${NGRAPH_INSTALL_DIR}/lib64/${LIBNGRAPH_SO})
else()
	set(NGRAPH_IMPORTED_LOCATION ${NGRAPH_INSTALL_DIR}/lib/${LIBNGRAPH_SO})
endif()

add_library(ngraph_lib SHARED IMPORTED)
set_target_properties(
    ngraph_lib
    PROPERTIES IMPORTED_LOCATION
    ${NGRAPH_IMPORTED_LOCATION}
)

add_dependencies(ngraph_lib ext_ngraph)

SET(BASEPATH "${CMAKE_SOURCE_DIR}")
INCLUDE_DIRECTORIES("${BASEPATH}")

# Add the directories to be built
add_subdirectory(third-party)
add_subdirectory(logging)
add_subdirectory(ngraph_bridge)
add_subdirectory(tools)

# The following targets depend on the Tensorflow source code directory
# Get the absolute file name for the source
get_filename_component(
    TensorFlow_SRC_DIR
    "${TF_SRC_DIR}"
    ABSOLUTE
)

add_subdirectory(examples)
if (DEFINED TF_SRC_DIR)
    message(STATUS "TensorFlow_SRC_DIR: ${TensorFlow_SRC_DIR}")
    add_subdirectory(examples/cpp)
else()
    message(
        STATUS 
        "TensorFlow source directory not provided. "
        "C++ Examples won't be built"
    )
endif()

if (UNIT_TEST_ENABLE)
    if (NOT DEFINED TF_SRC_DIR)
        message(FATAL_ERROR "Provide TensorFlow source directory: -DTF_SRC_DIR=<directory>")
    endif()
    if (NOT EXISTS ${TensorFlow_SRC_DIR})
        message(
            STATUS 
            "TensorFlow source directory doesn't exist"
        )
    endif()

    # Check if the path specified is ABSOLUTE or RELATVE
    if (NOT IS_ABSOLUTE ${TF_SRC_DIR})
        set(TF_SRC_DIR ${CMAKE_CURRENT_BINARY_DIR}/${TF_SRC_DIR})
    endif()

    add_subdirectory(test)
    message(STATUS "unit tests enabled")
endif()
<|MERGE_RESOLUTION|>--- conflicted
+++ resolved
@@ -234,11 +234,7 @@
     ExternalProject_Add(
         ext_ngraph
         GIT_REPOSITORY https://github.com/NervanaSystems/ngraph
-<<<<<<< HEAD
-        GIT_TAG v0.24.0-rc.2
-=======
         GIT_TAG v0.24.0
->>>>>>> f0e85ae9
         CMAKE_ARGS 
             -DNGRAPH_DISTRIBUTED_ENABLE=${NGRAPH_DISTRIBUTED_ENABLE}
             -DNGRAPH_INSTALL_PREFIX=${NGRAPH_ARTIFACTS_DIR}
