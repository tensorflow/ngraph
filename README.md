--- conflicted
+++ resolved
@@ -88,11 +88,7 @@
 
         git clone https://github.com/tensorflow/ngraph-bridge.git
         cd ngraph-bridge
-<<<<<<< HEAD
-        git checkout v0.17.0-rc2
-=======
         git checkout v0.17.0-rc3
->>>>>>> f0e85ae9
 
 Run the following Python script to build TensorFlow, nGraph, and the bridge. Use Python 3.5:
 
