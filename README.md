
<p align="center">
  <img src="images/ngraph-logo.png">
</p>

# Intel(R) nGraph(TM) Compiler and runtime for TensorFlow*

This repository contains the code needed to enable Intel(R) nGraph(TM) Compiler and 
runtime engine for TensorFlow. Use it to speed up your TensorFlow training and 
inference workloads. The nGraph Library and runtime suite can also be used to 
customize and deploy Deep Learning inference models that will "just work" with 
a variety of nGraph-enabled backends: CPU, GPU, and custom silicon like the 
[Intel(R) Nervana(TM) NNP](https://itpeernetwork.intel.com/inteldcisummit-artificial-intelligence/).

[![License](https://img.shields.io/badge/License-Apache%202.0-blue.svg)](https://github.com/tensorflow/ngraph-bridge/blob/master/LICENSE)
[![Build Status](https://badge.buildkite.com/180bbf814f1a884219849b4838cbda5fa1e03715e494185be3.svg?branch=master)](https://buildkite.com/ngraph/ngtf-cpu-ubuntu)
[![Build Status](https://badge.buildkite.com/ae8d39ef4a18eb238b58ab0637fb97e85b86e85822a08b96d1.svg?branch=master)](https://buildkite.com/ngraph/ngtf-cpu-centos)
[![Build Status](https://badge.buildkite.com/0aeaff43e378d387a160d30083f203f7147f010e3fb15b01d1.svg?branch=master)](https://buildkite.com/ngraph/ngtf-cpu-ubuntu-binary-tf)

*   [Build using Linux](#linux-instructions)
*   [Build using OS X](#using-os-x)
*   [Debugging](#debugging)
*   [Support](#support)
*   [How to Contribute](#how-to-contribute)


## Linux instructions


### Option 1: ~Use a pre-built nGraph-TensorFlow bridge~ 
### :warning: Not Yet vailable for this version 

1. You can install TensorFlow and nGraph using `virtualenv` or in the system Python location. 

<<<<<<< HEAD
2. Install TensorFlow v1.14.0rc0:

        pip install -U tensorflow==1.14.0rc0
=======
2. Install TensorFlow v1.14.0:

        pip install -U tf-nightly==1.14.1.dev20190515
>>>>>>> 57556f7c

3. Install nGraph-TensorFlow bridge:

        pip install -U ngraph-tensorflow-bridge
   
### Option 2: Build nGraph bridge with binary TensorFlow installation

To use the latest version build and install nGraph using the following steps: 

1. You need to have `virtualenv` version **16.0.0** (or lower) installed on your system to be able build `ngraph-bridge` bridge. The virtualenv is configured and used by the build script but not required for running `ngraph-bridge`. 

<<<<<<< HEAD
2. Please ensure that you have gcc 4.8 version installed on your system. The nGraph bridge links with the TensorFlow libraries that are build with gcc 4.8 version of the toolchain. 

3. Next run the following Python script to download TensorFlow, and build nGraph and the bridge. Please use Python 3.5:

        python3 build_ngtf.py --use_prebuilt_tensorflow

4. Now test the build by executing the following commands:
=======
2. Run the following Python script to download TensorFlow, and nGraph source and build the bridge. Please use Python 3.5:

        python3 build_ngtf.py --use_prebuilt_tensorflow

3. Test the build by executing the following commands:
>>>>>>> 57556f7c

        source build_cmake/venv-tf-py3/bin/activate
        PYTHONPATH=`pwd` python3 test/ci/buildkite/test_runner.py \
                --backend CPU \
                --artifacts ./build_cmake/artifacts/ \
                --test_resnet

### Option 3: Build nGraph bridge from source

if you are planning to contribute or planning to run unit tests install the nGraph 
bridge using the TensorFlow source tree as follows: 

#### Prepare the build environment

The installation prerequisites are the same as described in the TensorFlow 
[prepare environment] for linux.

<<<<<<< HEAD
1. TensorFlow uses a build system called "bazel". The version of the `bazel` is determined by the TensorFlow team. For the current version, use [bazel version 0.25.2]. 

        wget https://github.com/bazelbuild/bazel/releases/download/0.25.2/bazel-0.25.2-installer-linux-x86_64.sh      
        bash bazel-0.25.2-installer-linux-x86_64.sh --user
=======
1. TensorFlow uses a build system called "bazel". The version of the `bazel` is determined by the TensorFlow team. For the current version, use [bazel version] 24.1. 

        wget https://github.com/bazelbuild/bazel/releases/download/0.24.1/bazel-0.24.1-installer-linux-x86_64.sh      
        chmod +x bazel-0.24.1-installer-linux-x86_64.sh
        ./bazel-0.24.1-installer-linux-x86_64.sh --user
>>>>>>> 57556f7c

2. Add and source the ``bin`` path to your ``~/.bashrc`` file in order to be 
   able to call bazel from the user's installation we set up:

        export PATH=$PATH:~/bin
        source ~/.bashrc   

3. Additionally, you need to install `cmake` version 3.1 or higher and gcc 4.8 or higher. 


#### Build 

1. Once TensorFlow's dependencies are installed, clone `ngraph-bridge` repo:

        git clone https://github.com/tensorflow/ngraph-bridge.git
        cd ngraph-bridge
<<<<<<< HEAD
        git checkout master
=======
        git checkout r0.13
>>>>>>> 57556f7c

   
2. Run the following Python script to build TensorFlow, nGraph and the bridge. Please use Python 3.5:

        python3 build_ngtf.py

Once the build finishes, a new virtualenv directory is created in the `build_cmake/venv-tf-py3`. The build artifacts i.e., the `ngraph_tensorflow_bridge-<VERSION>-py2.py3-none-manylinux1_x86_64.whl` is created in the `build_cmake/artifacts` directory. 

3. Test the installation by running the following command:
      
        python3 test_ngtf.py

This command will run all the C++ and python unit tests from the ngraph-bridge source tree. Additionally this will also run various TensorFlow python tests using nGraph.

4. To use the ngraph-tensorflow bridge, activate this virtual environment to start using nGraph with TensorFlow. 

        source build_cmake/venv-tf-py3/bin/activate
 
Alternatively, you can also install the TensorFlow and nGraph bridge outside of virtualenv. The Python `whl` files are located in the `build_cmake/artifacts/` and `build_cmake/artifats/tensorflow` directories, respectively. 

:warning: If you build nGraph bridge from source (i.e., Option 3) then chances are you used gcc 5.4 or higher. Howver, TensorFlow available from PyPi is compiled with gcc 4.8. You cannot mix and match an nGraph bridge that is compiled and linked with TensorFlow built from source and runnng with TensorFlow installed from PyPi. This is due to mismatch of the CXX11 ABI. 

So install the TensorFlow from the `artifacts/tensorflow/tensorflow-<VERSION_INFO>.whl` if you have selected option 3 to build ngraph-bridge.

Select the help option of `build_ngtf.py` script to learn more about various build options and how to build other backends. 

## How to use nGraph with TensorFlow

1. Test the installation by running the following command:

        python -c "import tensorflow as tf; print('TensorFlow version: ',tf.__version__);import ngraph_bridge; print(ngraph_bridge.__version__)"

   This will produce something like this:

<<<<<<< HEAD
        TensorFlow version:  1.14.0-rc0
        C Compiler version used in building TensorFlow:  7.3.0
        nGraph bridge version: b'0.14.0'
        nGraph version used for this build: b'0.20.0-rc.0+0995b71'
        TensorFlow version used for this build: v1.14.0-rc0-0-gf5ce1c00d4
        CXX11_ABI flag used for this build: 1
=======
        TensorFlow version:  1.14.0
        nGraph bridge version: b'0.13.1'
        nGraph version used for this build: b'0.18.1<SPECIFIC_GIT_SHA1>'
        TensorFlow version used for this build: v1.14.0<SPECIFIC_GIT_SHA1>
        CXX11_ABI flag used for this build: 0
>>>>>>> 57556f7c
        nGraph bridge built with Grappler: False
        nGraph bridge built with Variables and Optimizers Enablement: False

    Note: The version of the ngraph-tensorflow-bridge is not going to be exactly the same as when you build from source. This is due to delay in the source release and publishing the corresponding Python wheel. 

2. You can try out the TensorFlow models by adding the following lines to your existing TensorFlow model scripts and running them the usual way:

        import ngraph_bridge
        ...
        config = tf.ConfigProto() # or your existing config
        config_ngraph_enabled = ngraph_bridge.update_config(config)
        sess = tf.Session(config=config_ngraph_enabled) # use the updated config in session creation

Detailed examples on how to use ngraph_bridge are located in the [examples] directory.

## Using OS X 

The build and installation instructions are identical for Ubuntu 16.04 and OS X. However, please
note that the Python setup is not always the same across various Mac OS versions. TensorFlow build
instructions recommend using Homebrew and often people use Pyenv. There is also Anaconda/Miniconda 
which some users prefer. Ensure that you can build TenorFlow successfully on OS X with a suitable 
Python environment prior to building nGraph.  

## Debugging

The pre-requisite for building nGraph using `Option 3` is to be able to build TensorFlow from source. Often there are missing configuration steps for building TensorFlow. If you run into build issues, first ensure that you can build TensorFlow. For debugging run time issues, see the instructions provided in the [diagnostics] directory.

## Support

Please submit your questions, feature requests and bug reports via [GitHub issues].

## How to Contribute

We welcome community contributions to nGraph. If you have an idea for how to 
improve it:

* Share your proposal via [GitHub issues].
* Ensure you can build the product and run all the examples with your patch.
* In the case of a larger feature, create a test.
* Submit a [pull request].
* We will review your contribution and, if any additional fixes or
  modifications are necessary, may provide feedback to guide you. When
  accepted, your pull request will be merged to the repository.


## About Intel(R) nGraph(TM)

See the full documentation here:  <http://ngraph.nervanasys.com/docs/latest>


[linux-based install instructions on the TensorFlow website]:https://www.tensorflow.org/install/install_linux
[tensorflow]:https://github.com/tensorflow/tensorflow.git
[open-source C++ library, compiler and runtime]: http://ngraph.nervanasys.com/docs/latest/
[DSO]:http://csweb.cs.wfu.edu/~torgerse/Kokua/More_SGI/007-2360-010/sgi_html/ch03.html
[Github issues]: https://github.com/tensorflow/ngraph-bridge/issues
[pull request]: https://github.com/tensorflow/ngraph-bridge/pulls
[bazel version]: https://github.com/bazelbuild/bazel/releases/tag/0.24.1
[prepare environment]: https://www.tensorflow.org/install/install_sources#prepare_environment_for_linux
[diagnostics]:diagnostics/README.md
[examples]:examples/README.md
[ops]:http://ngraph.nervanasys.com/docs/latest/ops/index.html
[nGraph]:https://github.com/NervanaSystems/ngraph 
[ngraph-bridge]:https://github.com/tensorflow/ngraph-bridge.git 
 <|MERGE_RESOLUTION|>--- conflicted
+++ resolved
@@ -32,15 +32,9 @@
 
 1. You can install TensorFlow and nGraph using `virtualenv` or in the system Python location. 
 
-<<<<<<< HEAD
 2. Install TensorFlow v1.14.0rc0:
 
         pip install -U tensorflow==1.14.0rc0
-=======
-2. Install TensorFlow v1.14.0:
-
-        pip install -U tf-nightly==1.14.1.dev20190515
->>>>>>> 57556f7c
 
 3. Install nGraph-TensorFlow bridge:
 
@@ -52,7 +46,6 @@
 
 1. You need to have `virtualenv` version **16.0.0** (or lower) installed on your system to be able build `ngraph-bridge` bridge. The virtualenv is configured and used by the build script but not required for running `ngraph-bridge`. 
 
-<<<<<<< HEAD
 2. Please ensure that you have gcc 4.8 version installed on your system. The nGraph bridge links with the TensorFlow libraries that are build with gcc 4.8 version of the toolchain. 
 
 3. Next run the following Python script to download TensorFlow, and build nGraph and the bridge. Please use Python 3.5:
@@ -60,13 +53,6 @@
         python3 build_ngtf.py --use_prebuilt_tensorflow
 
 4. Now test the build by executing the following commands:
-=======
-2. Run the following Python script to download TensorFlow, and nGraph source and build the bridge. Please use Python 3.5:
-
-        python3 build_ngtf.py --use_prebuilt_tensorflow
-
-3. Test the build by executing the following commands:
->>>>>>> 57556f7c
 
         source build_cmake/venv-tf-py3/bin/activate
         PYTHONPATH=`pwd` python3 test/ci/buildkite/test_runner.py \
@@ -84,18 +70,10 @@
 The installation prerequisites are the same as described in the TensorFlow 
 [prepare environment] for linux.
 
-<<<<<<< HEAD
 1. TensorFlow uses a build system called "bazel". The version of the `bazel` is determined by the TensorFlow team. For the current version, use [bazel version 0.25.2]. 
 
         wget https://github.com/bazelbuild/bazel/releases/download/0.25.2/bazel-0.25.2-installer-linux-x86_64.sh      
         bash bazel-0.25.2-installer-linux-x86_64.sh --user
-=======
-1. TensorFlow uses a build system called "bazel". The version of the `bazel` is determined by the TensorFlow team. For the current version, use [bazel version] 24.1. 
-
-        wget https://github.com/bazelbuild/bazel/releases/download/0.24.1/bazel-0.24.1-installer-linux-x86_64.sh      
-        chmod +x bazel-0.24.1-installer-linux-x86_64.sh
-        ./bazel-0.24.1-installer-linux-x86_64.sh --user
->>>>>>> 57556f7c
 
 2. Add and source the ``bin`` path to your ``~/.bashrc`` file in order to be 
    able to call bazel from the user's installation we set up:
@@ -112,11 +90,7 @@
 
         git clone https://github.com/tensorflow/ngraph-bridge.git
         cd ngraph-bridge
-<<<<<<< HEAD
         git checkout master
-=======
-        git checkout r0.13
->>>>>>> 57556f7c
 
    
 2. Run the following Python script to build TensorFlow, nGraph and the bridge. Please use Python 3.5:
@@ -151,20 +125,12 @@
 
    This will produce something like this:
 
-<<<<<<< HEAD
         TensorFlow version:  1.14.0-rc0
         C Compiler version used in building TensorFlow:  7.3.0
         nGraph bridge version: b'0.14.0'
         nGraph version used for this build: b'0.20.0-rc.0+0995b71'
         TensorFlow version used for this build: v1.14.0-rc0-0-gf5ce1c00d4
         CXX11_ABI flag used for this build: 1
-=======
-        TensorFlow version:  1.14.0
-        nGraph bridge version: b'0.13.1'
-        nGraph version used for this build: b'0.18.1<SPECIFIC_GIT_SHA1>'
-        TensorFlow version used for this build: v1.14.0<SPECIFIC_GIT_SHA1>
-        CXX11_ABI flag used for this build: 0
->>>>>>> 57556f7c
         nGraph bridge built with Grappler: False
         nGraph bridge built with Variables and Optimizers Enablement: False
 
