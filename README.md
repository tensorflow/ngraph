
<p align="center">
  <img src="images/ngraph-logo.png">
</p>

# Intel(R) nGraph(TM) Compiler and runtime for TensorFlow*

This repository contains the code needed to enable Intel(R) nGraph(TM) Compiler and 
runtime engine for TensorFlow. Use it to speed up your TensorFlow training and 
inference workloads. The nGraph Library and runtime suite can also be used to 
customize and deploy Deep Learning inference models that will "just work" with 
a variety of nGraph-enabled backends: CPU, GPU, and custom silicon like the 
[Intel(R) Nervana(TM) NNP](https://itpeernetwork.intel.com/inteldcisummit-artificial-intelligence/).

[![License](https://img.shields.io/badge/License-Apache%202.0-blue.svg)](https://github.com/tensorflow/ngraph-bridge/blob/master/LICENSE)
[![Build Status](https://badge.buildkite.com/180bbf814f1a884219849b4838cbda5fa1e03715e494185be3.svg?branch=master)](https://buildkite.com/ngraph/ngtf-cpu-ubuntu)
[![Build Status](https://badge.buildkite.com/ae8d39ef4a18eb238b58ab0637fb97e85b86e85822a08b96d1.svg?branch=master)](https://buildkite.com/ngraph/ngtf-cpu-centos)
[![Build Status](https://badge.buildkite.com/0aeaff43e378d387a160d30083f203f7147f010e3fb15b01d1.svg?branch=master)](https://buildkite.com/ngraph/ngtf-cpu-ubuntu-binary-tf)

*   [Build using Linux](#linux-instructions)
*   [Build using OS X](#using-os-x)
*   [Debugging](#debugging)
*   [Support](#support)
*   [How to Contribute](#how-to-contribute)


## Linux instructions


### Option 1: Use a pre-built nGraph-TensorFlow bridge 

1. You can install TensorFlow and nGraph using `virtualenv` or in the system Python location. 

2. Install TensorFlow v1.14.0rc0:

        pip install -U tensorflow==1.14.0rc0

3. Install nGraph-TensorFlow bridge:

        pip install -U ngraph-tensorflow-bridge
   
### Option 2: Build nGraph bridge with binary TensorFlow installation

To use the latest version build and install nGraph using the following steps: 

1. You need to have `virtualenv` installed on your system to be able build `ngraph-bridge` bridge. The virtualenv is configured and used by the build script but not required for running `ngraph-bridge`. 

2. Please ensure that you have gcc 4.8 version installed on your system. The nGraph bridge links with the TensorFlow libraries that are build with gcc 4.8 version of the toolchain. 

3. Next run the following Python script to download TensorFlow, and build nGraph and the bridge. Please use Python 3.5:

        python3 build_ngtf.py --use_prebuilt_tensorflow

4. Now test the build by executing the following commands:

        source build_cmake/venv-tf-py3/bin/activate
        PYTHONPATH=`pwd` python3 test/ci/buildkite/test_runner.py \
                --backend CPU \
                --artifacts ./build_cmake/artifacts/ \
                --test_resnet


### Option 3: Build nGraph bridge from source

if you are planning to contribute or planning to run unit tests install the nGraph 
bridge using the TensorFlow source tree as follows: 

#### Prepare the build environment

The installation prerequisites are the same as described in the TensorFlow 
[prepare environment] for linux.

1. TensorFlow uses a build system called "bazel". The version of the `bazel` is determined by the TensorFlow team. For the current version, use [bazel version 0.25.2]. 

        wget https://github.com/bazelbuild/bazel/releases/download/0.25.2/bazel-0.25.2-installer-linux-x86_64.sh      
        bash bazel-0.25.2-installer-linux-x86_64.sh --user

2. Add and source the ``bin`` path to your ``~/.bashrc`` file in order to be 
   able to call bazel from the user's installation we set up:

        export PATH=$PATH:~/bin
        source ~/.bashrc   

3. Additionally, you need to install `cmake` version 3.1 or higher and gcc 4.8 or higher. 


#### Build 

1. Once TensorFlow's dependencies are installed, clone `ngraph-bridge` repo:

        git clone https://github.com/tensorflow/ngraph-bridge.git
        cd ngraph-bridge
<<<<<<< HEAD
        git checkout v0.14.1
=======
        git checkout master
>>>>>>> 065a07d9

   
2. Next run the following Python script to build TensorFlow, nGraph and the bridge. Please use Python 3.5:

        python3 build_ngtf.py

Once the build finishes, a new virtualenv directory is created in the `build_cmake/venv-tf-py3`. The build artifacts i.e., the `ngraph_tensorflow_bridge-<VERSION>-py2.py3-none-manylinux1_x86_64.whl` is created in the `build_cmake/artifacts` directory. 

3. Test the installation by running the following command:
      
        python3 test_ngtf.py

This command will run all the C++ and python unit tests from the ngraph-bridge source tree. Additionally this will also run various TensorFlow python tests using nGraph.

4. To use the ngraph-tensorflow bridge, activate this virtual environment to start using nGraph with TensorFlow. 

        source build_cmake/venv-tf-py3/bin/activate

Once the build and installation steps are complete, you can start using TensorFlow 
with nGraph backends. Please note that you can also install the TensorFlow and nGraph bridge outside of virtualenv. The Python `whl` files are located in the `build_cmake/artifacts/` and `build_cmake/artifats/tensorflow` directories, respectively. Select the help option of `build_ngtf.py` script to learn more about various build options and how to build other backends. 

## How to use nGraph with TensorFlow

1. Test the installation by running the following command:

        python -c "import tensorflow as tf; print('TensorFlow version: ',tf.__version__);import ngraph_bridge; print(ngraph_bridge.__version__)"

   This will produce something like this:

<<<<<<< HEAD
        TensorFlow version:  1.13.1
        nGraph bridge version: b'0.14.1'
        nGraph version used for this build: b'0.20.0-rc.0+0995b71'
        TensorFlow version used for this build: v1.13.1-0-g6612da8951
        CXX11_ABI flag used for this build: 0
        nGraph bridge built with Grappler: True
=======
        TensorFlow version:  1.14.0-rc0
        C Compiler version used in building TensorFlow:  7.3.0
        nGraph bridge version: b'0.14.0'
        nGraph version used for this build: b'0.20.0-rc.0+0995b71'
        TensorFlow version used for this build: v1.14.0-rc0-0-gf5ce1c00d4
        CXX11_ABI flag used for this build: 1
        nGraph bridge built with Grappler: False
>>>>>>> 065a07d9
        nGraph bridge built with Variables and Optimizers Enablement: False

    Note: The version of the ngraph-tensorflow-bridge is not going to be exactly the same as when you build from source. This is due to delay in the source release and publishing the corresponding Python wheel. 

2. You can try out the TensorFlow models by adding the following lines to your existing TensorFlow model scripts and running them the usual way:

        import ngraph_bridge
        ...
        config = tf.ConfigProto() # or your existing config
        config_ngraph_enabled = ngraph_bridge.update_config(config)
        sess = tf.Session(config=config_ngraph_enabled) # use the updated config in session creation

Detailed examples on how to use ngraph_bridge are located in the [examples] directory.

## Using OS X 

The build and installation instructions are identical for Ubuntu 16.04 and OS X. However, please
note that the Python setup is not always the same across various Mac OS versions. TensorFlow build
instructions recommend using Homebrew and often people use Pyenv. There is also Anaconda/Miniconda 
which some users prefer. Ensure that you can build TenorFlow successfully on OS X with a suitable 
Python environment prior to building nGraph.  

## Debugging

The pre-requisite for building nGraph using `Option 3` is to be able to build TensorFlow from source. Often there are missing configuration steps for building TensorFlow. If you run into build issues, first ensure that you can build TensorFlow. For debugging run time issues, see the instructions provided in the [diagnostics] directory.

## Support

Please submit your questions, feature requests and bug reports via [GitHub issues].

## How to Contribute

We welcome community contributions to nGraph. If you have an idea for how to 
improve it:

* Share your proposal via [GitHub issues].
* Ensure you can build the product and run all the examples with your patch.
* In the case of a larger feature, create a test.
* Submit a [pull request].
* We will review your contribution and, if any additional fixes or
  modifications are necessary, may provide feedback to guide you. When
  accepted, your pull request will be merged to the repository.


## About Intel(R) nGraph(TM)

See the full documentation here:  <http://ngraph.nervanasys.com/docs/latest>


[linux-based install instructions on the TensorFlow website]:https://www.tensorflow.org/install/install_linux
[tensorflow]:https://github.com/tensorflow/tensorflow.git
[open-source C++ library, compiler and runtime]: http://ngraph.nervanasys.com/docs/latest/
[DSO]:http://csweb.cs.wfu.edu/~torgerse/Kokua/More_SGI/007-2360-010/sgi_html/ch03.html
[Github issues]: https://github.com/tensorflow/ngraph-bridge/issues
[pull request]: https://github.com/tensorflow/ngraph-bridge/pulls
[bazel version 0.21.0]: https://github.com/bazelbuild/bazel/releases/tag/0.21.0
[prepare environment]: https://www.tensorflow.org/install/install_sources#prepare_environment_for_linux
[diagnostics]:diagnostics/README.md
[examples]:examples/README.md
[ops]:http://ngraph.nervanasys.com/docs/latest/ops/index.html
[nGraph]:https://github.com/NervanaSystems/ngraph 
[ngraph-bridge]:https://github.com/tensorflow/ngraph-bridge.git 
 <|MERGE_RESOLUTION|>--- conflicted
+++ resolved
@@ -90,11 +90,7 @@
 
         git clone https://github.com/tensorflow/ngraph-bridge.git
         cd ngraph-bridge
-<<<<<<< HEAD
         git checkout v0.14.1
-=======
-        git checkout master
->>>>>>> 065a07d9
 
    
 2. Next run the following Python script to build TensorFlow, nGraph and the bridge. Please use Python 3.5:
@@ -124,14 +120,6 @@
 
    This will produce something like this:
 
-<<<<<<< HEAD
-        TensorFlow version:  1.13.1
-        nGraph bridge version: b'0.14.1'
-        nGraph version used for this build: b'0.20.0-rc.0+0995b71'
-        TensorFlow version used for this build: v1.13.1-0-g6612da8951
-        CXX11_ABI flag used for this build: 0
-        nGraph bridge built with Grappler: True
-=======
         TensorFlow version:  1.14.0-rc0
         C Compiler version used in building TensorFlow:  7.3.0
         nGraph bridge version: b'0.14.0'
@@ -139,7 +127,6 @@
         TensorFlow version used for this build: v1.14.0-rc0-0-gf5ce1c00d4
         CXX11_ABI flag used for this build: 1
         nGraph bridge built with Grappler: False
->>>>>>> 065a07d9
         nGraph bridge built with Variables and Optimizers Enablement: False
 
     Note: The version of the ngraph-tensorflow-bridge is not going to be exactly the same as when you build from source. This is due to delay in the source release and publishing the corresponding Python wheel. 
