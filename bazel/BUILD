# ==============================================================================
#  Copyright 2019 Intel Corporation
#
#  Licensed under the Apache License, Version 2.0 (the "License");
#  you may not use this file except in compliance with the License.
#  You may obtain a copy of the License at
#
#      http://www.apache.org/licenses/LICENSE-2.0
#
#  Unless required by applicable law or agreed to in writing, software
#  distributed under the License is distributed on an "AS IS" BASIS,
#  WITHOUT WARRANTIES OR CONDITIONS OF ANY KIND, either express or implied.
#  See the License for the specific language governing permissions and
#  limitations under the License.
# ==============================================================================
load("//:cxx_abi_option.bzl", "CXX_ABI")

cc_library(
    name = "ngraph_bridge_headers",
    hdrs = glob([
        "ngraph_bridge/ngraph_api.h",
        "ngraph_bridge/ngraph_assign_clusters.h",
        "ngraph_bridge/ngraph_builder.h",
        "ngraph_bridge/ngraph_backend_config.h",
        "ngraph_bridge/ngraph_backend_manager.h",
        "ngraph_bridge/ngraph_bridge_registry.h",
        "ngraph_bridge/ngraph_capture_variables.h",
        "ngraph_bridge/ngraph_cluster_manager.h",
        "ngraph_bridge/ngraph_conversions.h",
        "ngraph_bridge/ngraph_deassign_clusters.h",
        "ngraph_bridge/ngraph_encapsulate_clusters.h",
        "ngraph_bridge/ngraph_encapsulate_impl.h",
        "ngraph_bridge/ngraph_encapsulate_op.h",
        "ngraph_bridge/ngraph_freshness_tracker.h",
        "ngraph_bridge/ngraph_mark_for_clustering.h",
        "ngraph_bridge/ngraph_partial_shapes.h",
        "ngraph_bridge/ngraph_pipelined_tensors.h",
        "ngraph_bridge/ngraph_rewrite_for_tracking.h",
        "ngraph_bridge/ngraph_timer.h",
        "ngraph_bridge/ngraph_utils.h",
        "ngraph_bridge/ngraph_version_utils.h",
        "ngraph_bridge/tf_deadness_analysis.h",
        "ngraph_bridge/tf_graphcycles.h",
        "ngraph_bridge/version.h",
        "ngraph_bridge/grappler/ngraph_optimizer.h",
        "ngraph_bridge/grappler/ngraph_add_identityn.h",
        "logging/ngraph_log.h",
        "logging/tf_graph_writer.h",
    ]),
    copts = [
        "-I external/ngraph_bridge/src",
        "-I external/ngraph_bridge/logging",
    ],
    visibility = ["//visibility:public"],
)

cc_library(
    name = 'ngraph_bridge_lib',
    srcs = [
        "ngraph_bridge/ngraph_api.cc",
        "ngraph_bridge/ngraph_assign_clusters.cc",
        "ngraph_bridge/ngraph_assign_clusters.h",
        "ngraph_bridge/ngraph_builder.cc",
        "ngraph_bridge/ngraph_backend_manager.cc",
        "ngraph_bridge/ngraph_capture_variables.cc",
        "ngraph_bridge/ngraph_cluster_manager.cc",
        "ngraph_bridge/ngraph_conversions.cc",
        "ngraph_bridge/ngraph_deassign_clusters.cc",
        "ngraph_bridge/ngraph_encapsulate_clusters.cc",
        "ngraph_bridge/ngraph_encapsulate_op.cc",
        "ngraph_bridge/ngraph_encapsulate_impl.cc",
        "ngraph_bridge/ngraph_freshness_tracker.cc",
        "ngraph_bridge/ngraph_mark_for_clustering.cc",
        "ngraph_bridge/ngraph_rewrite_for_tracking.cc",
        "ngraph_bridge/ngraph_rewrite_pass.cc", # Without grappler
        "ngraph_bridge/ngraph_tracked_variable.cc",
        "ngraph_bridge/ngraph_utils.cc",
        "ngraph_bridge/tf_deadness_analysis.cc",
        "ngraph_bridge/tf_graphcycles.cc",
        "ngraph_bridge/ops/ngraph_ops.cc",
    
        "logging/ngraph_log.cc",
        "logging/tf_graph_writer.cc",
    ],
    deps = [
        ":ngraph_bridge_headers",
        ":ngraph_bridge_version",
        "@ngraph//:ngraph_headers",
        "@ngraph//:ngraph_core",
        "@ngraph//:ngraph_version",
        "@org_tensorflow//tensorflow/core:lib",
        "@org_tensorflow//tensorflow/core:framework",
        "@org_tensorflow//tensorflow/core:protos_all_cc",
        "@org_tensorflow//tensorflow/core:tensorflow",
        "@com_google_absl//absl/strings",
    ],
    copts = [
        "-pthread", 
        "-std=c++11", 
        "-D_FORTIFY_SOURCE=2",
        "-Wformat",
        "-Wformat-security",
        "-Wformat",
        "-fstack-protector-all",
        "-D NDEBUG",
        '-D SHARED_LIB_PREFIX=\\"lib\\"',
        '-D SHARED_LIB_SUFFIX=\\".so\\"',
        '-D NGRAPH_BRIDGE_STATIC_LIB_ENABLE',
        "-I ngraph_bridge",
        "-I logging",
        "-I external/ngraph/src",
    ] + CXX_ABI,
    linkstatic=1,
    linkopts = [
        "-Wl,-z,noexecstack",
        "-Wl,-z,relro",
        "-Wl,-z,now",
    ],
    visibility = ["//visibility:public"],
)

cc_library(
    name = 'ngraph_bridge_version',
    srcs = [
        "ngraph_bridge/version.h",
        "ngraph_bridge/version.cc",
    ],
    deps = [
        "@ngraph//:ngraph_headers",
    ],
    copts = [
        "-pthread",
        "-std=c++11",
        "-D_FORTIFY_SOURCE=2",
        "-Wformat",
        "-Wformat-security",
        "-Wformat",
        "-fstack-protector-all",
        "-D NDEBUG",
        '-D SHARED_LIB_PREFIX=\\"lib\\"',
        '-D SHARED_LIB_SUFFIX=\\".so\\"',
        '-D NGRAPH_TF_USE_GRAPPLER_OPTIMIZER',
        '-D NGRAPH_BRIDGE_STATIC_LIB_ENABLE',
        "-I ngraph_bridge",
        "-I logging",
        "-I external/ngraph/src",
    ] + CXX_ABI,
    linkopts = [
        "-Wl,-z,noexecstack",
        "-Wl,-z,relro",
        "-Wl,-z,now",
    ],
    visibility = ["//visibility:public"],
)

cc_binary(
    name = 'libngraph_bridge.so',
    srcs = [
        "ngraph_bridge/ngraph_api.cc",
        "ngraph_bridge/ngraph_assign_clusters.cc",
        "ngraph_bridge/ngraph_assign_clusters.h",
        "ngraph_bridge/ngraph_builder.cc",
        "ngraph_bridge/ngraph_backend_manager.cc",
        "ngraph_bridge/ngraph_bridge_registry.cc",
        "ngraph_bridge/ngraph_capture_variables.cc",
        "ngraph_bridge/ngraph_cluster_manager.cc",
        "ngraph_bridge/ngraph_deassign_clusters.cc",
        "ngraph_bridge/ngraph_encapsulate_clusters.cc",
        "ngraph_bridge/ngraph_encapsulate_impl.cc",
        "ngraph_bridge/ngraph_encapsulate_op.cc",
        "ngraph_bridge/ngraph_freshness_tracker.cc",
        "ngraph_bridge/ngraph_mark_for_clustering.cc",
<<<<<<< HEAD
        #"ngraph_bridge/ngraph_pipelined_tensors.cc",
=======
        "ngraph_bridge/ngraph_partial_shapes.cc",
        "ngraph_bridge/ngraph_pipelined_tensors.cc",
>>>>>>> d7a0b4a0
        "ngraph_bridge/ngraph_rewrite_for_tracking.cc",
        "ngraph_bridge/ngraph_tracked_variable.cc",
        "ngraph_bridge/ngraph_utils.cc",
        "ngraph_bridge/tf_deadness_analysis.cc",
        "ngraph_bridge/tf_graphcycles.cc",
        "ngraph_bridge/ops/ngraph_ops.cc",
        "ngraph_bridge/version.cc",
        "ngraph_bridge/grappler/ngraph_optimizer.cc",
        "ngraph_bridge/grappler/ngraph_add_identityn.cc",
        "logging/ngraph_log.cc",
        "logging/tf_graph_writer.cc",
    ],
    linkshared = 1,
    deps = [
        ":ngraph_bridge_headers",
        "@local_config_tf//:libtensorflow_framework",
        "@local_config_tf//:tf_header_lib",
        "@ngraph//:ngraph_headers",
        "@ngraph//:ngraph_core",
        "@ngraph//:ngraph_version",
    ],
    copts = [
        "-pthread", 
        "-std=c++11", 
        "-D_FORTIFY_SOURCE=2",
        "-Wformat",
        "-Wformat-security",
        "-Wformat",
        "-fstack-protector-all",
        "-D NDEBUG",
        '-D SHARED_LIB_PREFIX=\\"lib\\"',
        '-D SHARED_LIB_SUFFIX=\\".so\\"',
        '-D NGRAPH_TF_USE_GRAPPLER_OPTIMIZER',
        "-I external/ngraph/src",
    ] + CXX_ABI,
    linkopts = [
        "-Wl,-z,noexecstack",
        "-Wl,-z,relro",
        "-Wl,-z,now",
    ],
    visibility = ["//visibility:public"],
)

load("@org_tensorflow//tensorflow:tensorflow.bzl", "tf_cc_binary")
tf_cc_binary(
    name = 'hello_tf',
    srcs = [
        "examples/cpp/hello_tf.cpp",
    ],
    deps = [
        ":ngraph_bridge_headers",
        ":ngraph_bridge_lib",
        "@org_tensorflow//tensorflow/cc:cc_ops",
        "@org_tensorflow//tensorflow/cc:client_session",
        "@com_google_absl//absl/strings",
        "@org_tensorflow//tensorflow/core:lib",
        "@org_tensorflow//tensorflow/core:framework",
        "@org_tensorflow//tensorflow/core:protos_all_cc",
        "@org_tensorflow//tensorflow/core:tensorflow",

        "@ngraph//:ngraph_headers",
        "@ngraph//:cpu_backend",
    ],
    copts = [
        "-pthread", 
        "-std=c++11", 
        "-D_FORTIFY_SOURCE=2",
        "-Wformat",
        "-Wformat-security",
        "-Wformat",
        "-fstack-protector-all",
        "-D NDEBUG",
        "-I ngraph_bridge",
        "-I external/ngraph/src",
        "-I logging",
    ] + CXX_ABI,
    linkstatic=False,
    visibility = ["//visibility:public"],
)
<|MERGE_RESOLUTION|>--- conflicted
+++ resolved
@@ -13,7 +13,7 @@
 #  See the License for the specific language governing permissions and
 #  limitations under the License.
 # ==============================================================================
-load("//:cxx_abi_option.bzl", "CXX_ABI")
+#load("//:cxx_abi_option.bzl", "CXX_ABI")
 
 cc_library(
     name = "ngraph_bridge_headers",
@@ -109,7 +109,7 @@
         "-I ngraph_bridge",
         "-I logging",
         "-I external/ngraph/src",
-    ] + CXX_ABI,
+    ] ,#+ CXX_ABI,
     linkstatic=1,
     linkopts = [
         "-Wl,-z,noexecstack",
@@ -144,7 +144,7 @@
         "-I ngraph_bridge",
         "-I logging",
         "-I external/ngraph/src",
-    ] + CXX_ABI,
+    ] , #+ CXX_ABI,
     linkopts = [
         "-Wl,-z,noexecstack",
         "-Wl,-z,relro",
@@ -170,12 +170,8 @@
         "ngraph_bridge/ngraph_encapsulate_op.cc",
         "ngraph_bridge/ngraph_freshness_tracker.cc",
         "ngraph_bridge/ngraph_mark_for_clustering.cc",
-<<<<<<< HEAD
-        #"ngraph_bridge/ngraph_pipelined_tensors.cc",
-=======
         "ngraph_bridge/ngraph_partial_shapes.cc",
         "ngraph_bridge/ngraph_pipelined_tensors.cc",
->>>>>>> d7a0b4a0
         "ngraph_bridge/ngraph_rewrite_for_tracking.cc",
         "ngraph_bridge/ngraph_tracked_variable.cc",
         "ngraph_bridge/ngraph_utils.cc",
@@ -210,7 +206,7 @@
         '-D SHARED_LIB_SUFFIX=\\".so\\"',
         '-D NGRAPH_TF_USE_GRAPPLER_OPTIMIZER',
         "-I external/ngraph/src",
-    ] + CXX_ABI,
+    ] ,#+ CXX_ABI,
     linkopts = [
         "-Wl,-z,noexecstack",
         "-Wl,-z,relro",
@@ -251,7 +247,7 @@
         "-I ngraph_bridge",
         "-I external/ngraph/src",
         "-I logging",
-    ] + CXX_ABI,
+    ] ,#+ CXX_ABI,
     linkstatic=False,
     visibility = ["//visibility:public"],
 )
