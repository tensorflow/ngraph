# ==============================================================================
#  Copyright 2019 Intel Corporation
#
#  Licensed under the Apache License, Version 2.0 (the "License");
#  you may not use this file except in compliance with the License.
#  You may obtain a copy of the License at
#
#      http://www.apache.org/licenses/LICENSE-2.0
#
#  Unless required by applicable law or agreed to in writing, software
#  distributed under the License is distributed on an "AS IS" BASIS,
#  WITHOUT WARRANTIES OR CONDITIONS OF ANY KIND, either express or implied.
#  See the License for the specific language governing permissions and
#  limitations under the License.
# ==============================================================================

workspace(name = "ngraph_bridge")
load("@bazel_tools//tools/build_defs/repo:http.bzl", "http_archive")

load("@//tf_configure:tf_configure.bzl", "tf_configure")
tf_configure(
    name = "local_config_tf",
)

# TensorFlow depends on "io_bazel_rules_closure" so we need this here.
# Needs to be kept in sync with the same target in TensorFlow's WORKSPACE file.
http_archive(
    name = "io_bazel_rules_closure",
    sha256 = "5b00383d08dd71f28503736db0500b6fb4dda47489ff5fc6bed42557c07c6ba9",
    strip_prefix = "rules_closure-308b05b2419edb5c8ee0471b67a40403df940149",
    urls = [
        "https://storage.googleapis.com/mirror.tensorflow.org/github.com/bazelbuild/rules_closure/archive/308b05b2419edb5c8ee0471b67a40403df940149.tar.gz",
        "https://github.com/bazelbuild/rules_closure/archive/308b05b2419edb5c8ee0471b67a40403df940149.tar.gz",  # 2019-06-13
    ],
)

http_archive(
    name = "bazel_skylib",
    sha256 = "2ef429f5d7ce7111263289644d233707dba35e39696377ebab8b0bc701f7818e",
    urls = ["https://github.com/bazelbuild/bazel-skylib/releases/download/0.8.0/bazel-skylib.0.8.0.tar.gz"],
)

http_archive(
    name = "org_tensorflow",
    sha256 = "aa2a6a1daafa3af66807cfe0bc77bfe1144a9a53df9a96bab52e3e575b3047ed",
    strip_prefix = "tensorflow-1.14.0",
    urls = [
        "http://mirror.tensorflow.org/github.com/tensorflow/tensorflow/archive/v1.14.0.tar.gz",
        "https://github.com/tensorflow/tensorflow/archive/v1.14.0.tar.gz",
    ],
)
load("@org_tensorflow//tensorflow:workspace.bzl", "tf_workspace")
tf_workspace(path_prefix = "", tf_repo_name = "org_tensorflow")

http_archive(
    name = "ngraph",
    build_file = "//:bazel/ngraph.BUILD",
    sha256 = "f1abe7662a1f60f99ad3b96d608c14ffdabb2aa24c1a14114243ba6aa68018d0",
<<<<<<< HEAD
    strip_prefix = "ngraph-0.27.0-rc.0"",
=======
    strip_prefix = "ngraph-0.27.0-rc.0",
>>>>>>> da3e5872
    urls = [
        "https://mirror.bazel.build/github.com/NervanaSystems/ngraph/archive/v0.27.0-rc.0.tar.gz",
        "https://github.com/NervanaSystems/ngraph/archive/v0.27.0-rc.0.tar.gz"
    ],
)

http_archive(
    name = "nlohmann_json_lib",
    build_file = "//:bazel/nlohmann_json.BUILD",
    sha256 = "e0b1fc6cc6ca05706cce99118a87aca5248bd9db3113e703023d23f044995c1d",
    strip_prefix = "json-3.5.0",
    urls = [
        "https://mirror.bazel.build/github.com/nlohmann/json/archive/v3.5.0.tar.gz",
        "https://github.com/nlohmann/json/archive/v3.5.0.tar.gz",
    ],
)

http_archive(
        name = "eigen",
        build_file = "//:bazel/eigen.BUILD",
        sha256 = "74845ea27e19a1bcf63f3f271de62e06798f23e0467bb9d45b83a94918941b23",
        strip_prefix = "eigen-eigen-20cbc6576426",
        urls = [
            "http://mirror.tensorflow.org/bitbucket.org/eigen/eigen/get/20cbc6576426.tar.gz",
            "https://bitbucket.org/eigen/eigen/get/20cbc6576426.tar.gz",
        ],
    )

http_archive(
        name = "mkl_dnn",
        build_file = "//:bazel/mkl_dnn.BUILD",
        sha256 = "ed56652dd237deb86ee9bf102c18de5f2625c059e5ab1d7512c8dc01e316b694",
        strip_prefix = "mkl-dnn-0.21.2",
        urls = [
            "http://mirror.tensorflow.org/github.com/intel/mkl-dnn/archive/v0.21.2.tar.gz",
            "https://github.com/intel/mkl-dnn/archive/v0.21.2.tar.gz",
        ],
    )

http_archive(
        name = "mkl_linux",
        build_file = "//:bazel/mkl.BUILD",
        sha256 = "a936d6b277a33d2a027a024ea8e65df62bd2e162c7ca52c48486ed9d5dc27160",
        strip_prefix = "mklml_lnx_2019.0.5.20190502",
        urls = [
            "http://mirror.tensorflow.org/github.com/intel/mkl-dnn/releases/download/v0.20/mklml_lnx_2019.0.5.20190502.tgz",
            "https://github.com/intel/mkl-dnn/releases/download/v0.20/mklml_lnx_2019.0.5.20190502.tgz",
        ],
    )<|MERGE_RESOLUTION|>--- conflicted
+++ resolved
@@ -56,11 +56,7 @@
     name = "ngraph",
     build_file = "//:bazel/ngraph.BUILD",
     sha256 = "f1abe7662a1f60f99ad3b96d608c14ffdabb2aa24c1a14114243ba6aa68018d0",
-<<<<<<< HEAD
-    strip_prefix = "ngraph-0.27.0-rc.0"",
-=======
     strip_prefix = "ngraph-0.27.0-rc.0",
->>>>>>> da3e5872
     urls = [
         "https://mirror.bazel.build/github.com/NervanaSystems/ngraph/archive/v0.27.0-rc.0.tar.gz",
         "https://github.com/NervanaSystems/ngraph/archive/v0.27.0-rc.0.tar.gz"
