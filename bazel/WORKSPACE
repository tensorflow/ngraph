# ==============================================================================
#  Copyright 2019 Intel Corporation
#
#  Licensed under the Apache License, Version 2.0 (the "License");
#  you may not use this file except in compliance with the License.
#  You may obtain a copy of the License at
#
#      http://www.apache.org/licenses/LICENSE-2.0
#
#  Unless required by applicable law or agreed to in writing, software
#  distributed under the License is distributed on an "AS IS" BASIS,
#  WITHOUT WARRANTIES OR CONDITIONS OF ANY KIND, either express or implied.
#  See the License for the specific language governing permissions and
#  limitations under the License.
# ==============================================================================

workspace(name = "ngraph_bridge")
load("@//tf_configure:tf_configure.bzl", "tf_configure")
load("@bazel_tools//tools/build_defs/repo:http.bzl", "http_archive")

tf_configure(
    name = "local_config_tf",
)

http_archive(
    name = "ngraph",
    build_file = "//:bazel/ngraph.BUILD",
<<<<<<< HEAD
    sha256 = "005f07544a0e59b6e80cfadfc017a6ffa1b0b33dc52924b543afff184eabc1f8",
    strip_prefix = "ngraph-0.18.1",
    urls = [
        "https://mirror.bazel.build/github.com/NervanaSystems/ngraph/archive/v0.18.1.tar.gz",
        "https://github.com/NervanaSystems/ngraph/archive/v0.18.1.tar.gz",
=======
    sha256 = "c41a7c96be2173506fb82e258bce1f089c1ab10f8a5c2899d6ef3c9915d6a2a3",
    strip_prefix = "ngraph-0.19.0-rc.2",
    urls = [
        "https://mirror.bazel.build/github.com/NervanaSystems/ngraph/archive/v0.19.0-rc.2.tar.gz",
        "https://github.com/NervanaSystems/ngraph/archive/v0.19.0-rc.2.tar.gz"
>>>>>>> 0e87f486
    ],
)

http_archive(
    name = "nlohmann_json_lib",
    build_file = "//:bazel/nlohmann_json.BUILD",
    sha256 = "e0b1fc6cc6ca05706cce99118a87aca5248bd9db3113e703023d23f044995c1d",
    strip_prefix = "json-3.5.0",
    urls = [
        "https://mirror.bazel.build/github.com/nlohmann/json/archive/v3.5.0.tar.gz",
        "https://github.com/nlohmann/json/archive/v3.5.0.tar.gz",
    ],
)
 

 <|MERGE_RESOLUTION|>--- conflicted
+++ resolved
@@ -25,19 +25,11 @@
 http_archive(
     name = "ngraph",
     build_file = "//:bazel/ngraph.BUILD",
-<<<<<<< HEAD
-    sha256 = "005f07544a0e59b6e80cfadfc017a6ffa1b0b33dc52924b543afff184eabc1f8",
-    strip_prefix = "ngraph-0.18.1",
-    urls = [
-        "https://mirror.bazel.build/github.com/NervanaSystems/ngraph/archive/v0.18.1.tar.gz",
-        "https://github.com/NervanaSystems/ngraph/archive/v0.18.1.tar.gz",
-=======
     sha256 = "c41a7c96be2173506fb82e258bce1f089c1ab10f8a5c2899d6ef3c9915d6a2a3",
     strip_prefix = "ngraph-0.19.0-rc.2",
     urls = [
         "https://mirror.bazel.build/github.com/NervanaSystems/ngraph/archive/v0.19.0-rc.2.tar.gz",
         "https://github.com/NervanaSystems/ngraph/archive/v0.19.0-rc.2.tar.gz"
->>>>>>> 0e87f486
     ],
 )
 
