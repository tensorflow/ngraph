# ==============================================================================
#  Copyright 2019 Intel Corporation
#
#  Licensed under the Apache License, Version 2.0 (the "License");
#  you may not use this file except in compliance with the License.
#  You may obtain a copy of the License at
#
#      http://www.apache.org/licenses/LICENSE-2.0
#
#  Unless required by applicable law or agreed to in writing, software
#  distributed under the License is distributed on an "AS IS" BASIS,
#  WITHOUT WARRANTIES OR CONDITIONS OF ANY KIND, either express or implied.
#  See the License for the specific language governing permissions and
#  limitations under the License.
# ==============================================================================

workspace(name = "ngraph_bridge")
load("@//tf_configure:tf_configure.bzl", "tf_configure")
load("@bazel_tools//tools/build_defs/repo:http.bzl", "http_archive")

tf_configure(
    name = "local_config_tf",
)

http_archive(
    name = "ngraph",
    build_file = "//:bazel/ngraph.BUILD",
<<<<<<< HEAD
    sha256 = "5b61fb5ad32ac2103c08642064ecd345df595297da79fd4a19316d7a4d640622",
    strip_prefix = "ngraph-0.22.0-rc.2",
    urls = [
        "https://mirror.bazel.build/github.com/NervanaSystems/ngraph/archive/v0.22.0-rc.2.tar.gz",
        "https://github.com/NervanaSystems/ngraph/archive/v0.22.0-rc.2.tar.gz"
=======
    sha256 = "fba0fb45225c6eb068cfea16decdcef6d0e1552ab2d5f90f4940fa1059e60481",
    strip_prefix = "ngraph-0.24.0-rc.2",
    urls = [
        "https://mirror.bazel.build/github.com/NervanaSystems/ngraph/archive/v0.24.0-rc.2.tar.gz",
        "https://github.com/NervanaSystems/ngraph/archive/v0.24.0-rc.2.tar.gz"
>>>>>>> 5a040c76
    ],
)

http_archive(
    name = "nlohmann_json_lib",
    build_file = "//:bazel/nlohmann_json.BUILD",
    sha256 = "e0b1fc6cc6ca05706cce99118a87aca5248bd9db3113e703023d23f044995c1d",
    strip_prefix = "json-3.5.0",
    urls = [
        "https://mirror.bazel.build/github.com/nlohmann/json/archive/v3.5.0.tar.gz",
        "https://github.com/nlohmann/json/archive/v3.5.0.tar.gz",
    ],
)

http_archive(
        name = "tbb",
        build_file = "//:bazel/tbb.BUILD",
        sha256 = "c3245012296f09f1418b78a8c2f17df5188b3bd0db620f7fd5fabe363320805a",
        strip_prefix = "tbb-2019_U1",
        urls = [
            "http://mirror.tensorflow.org/github.com/01org/tbb/archive/2019_U1.zip",
            "https://github.com/01org/tbb/archive/2019_U1.zip",
        ],
    )

http_archive(
        name = "eigen",
        build_file = "//:bazel/eigen.BUILD",
        sha256 = "74845ea27e19a1bcf63f3f271de62e06798f23e0467bb9d45b83a94918941b23",
        strip_prefix = "eigen-eigen-20cbc6576426",
        urls = [
            "http://mirror.tensorflow.org/bitbucket.org/eigen/eigen/get/20cbc6576426.tar.gz",
            "https://bitbucket.org/eigen/eigen/get/20cbc6576426.tar.gz",
        ],
    )

http_archive(
        name = "mkl_dnn",
        build_file = "//:bazel/mkl_dnn.BUILD",
        sha256 = "38a1c02104ee9f630c1ad68164119cd58ad0aaf59e04ccbe7bd5781add7bfbea",
        strip_prefix = "mkl-dnn-0.18",
        urls = [
            "http://mirror.tensorflow.org/github.com/intel/mkl-dnn/archive/v0.18.tar.gz",
            "https://github.com/intel/mkl-dnn/archive/v0.18.tar.gz",
        ],
    )

http_archive(
        name = "mkl_linux",
        build_file = "//:bazel/mkl.BUILD",
        sha256 = "f4129843d5c2996419f96f10928edd02b2150998861a088dc7cfa1b6a058102a",
        strip_prefix = "mklml_lnx_2019.0.3.20190220",
        urls = [
            "http://mirror.tensorflow.org/github.com/intel/mkl-dnn/releases/download/v0.18/mklml_lnx_2019.0.3.20190220.tgz",
            "https://github.com/intel/mkl-dnn/releases/download/v0.18/mklml_lnx_2019.0.3.20190220.tgz",
        ],
    )<|MERGE_RESOLUTION|>--- conflicted
+++ resolved
@@ -25,19 +25,11 @@
 http_archive(
     name = "ngraph",
     build_file = "//:bazel/ngraph.BUILD",
-<<<<<<< HEAD
-    sha256 = "5b61fb5ad32ac2103c08642064ecd345df595297da79fd4a19316d7a4d640622",
-    strip_prefix = "ngraph-0.22.0-rc.2",
-    urls = [
-        "https://mirror.bazel.build/github.com/NervanaSystems/ngraph/archive/v0.22.0-rc.2.tar.gz",
-        "https://github.com/NervanaSystems/ngraph/archive/v0.22.0-rc.2.tar.gz"
-=======
     sha256 = "fba0fb45225c6eb068cfea16decdcef6d0e1552ab2d5f90f4940fa1059e60481",
     strip_prefix = "ngraph-0.24.0-rc.2",
     urls = [
         "https://mirror.bazel.build/github.com/NervanaSystems/ngraph/archive/v0.24.0-rc.2.tar.gz",
         "https://github.com/NervanaSystems/ngraph/archive/v0.24.0-rc.2.tar.gz"
->>>>>>> 5a040c76
     ],
 )
 
