--- conflicted
+++ resolved
@@ -43,7 +43,6 @@
         "https://github.com/nlohmann/json/archive/v3.5.0.tar.gz",
     ],
 )
-<<<<<<< HEAD
 
 http_archive(
         name = "tbb",
@@ -87,9 +86,4 @@
             "http://mirror.tensorflow.org/github.com/intel/mkl-dnn/releases/download/v0.18/mklml_lnx_2019.0.3.20190220.tgz",
             "https://github.com/intel/mkl-dnn/releases/download/v0.18/mklml_lnx_2019.0.3.20190220.tgz",
         ],
-    )
-=======
- 
-
- 
->>>>>>> 57556f7c
+    )