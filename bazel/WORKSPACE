# ==============================================================================
#  Copyright 2019-2020 Intel Corporation
#
#  Licensed under the Apache License, Version 2.0 (the "License");
#  you may not use this file except in compliance with the License.
#  You may obtain a copy of the License at
#
#      http://www.apache.org/licenses/LICENSE-2.0
#
#  Unless required by applicable law or agreed to in writing, software
#  distributed under the License is distributed on an "AS IS" BASIS,
#  WITHOUT WARRANTIES OR CONDITIONS OF ANY KIND, either express or implied.
#  See the License for the specific language governing permissions and
#  limitations under the License.
# ==============================================================================

workspace(name = "ngraph_bridge")

load("@bazel_tools//tools/build_defs/repo:http.bzl", "http_archive")
load("@//tf_configure:tf_configure.bzl", "tf_configure")

tf_configure(
    name = "local_config_tf",
)

# TensorFlow depends on "io_bazel_rules_closure" so we need this here.
# Needs to be kept in sync with the same target in TensorFlow's WORKSPACE file.
http_archive(
    name = "io_bazel_rules_closure",
    sha256 = "5b00383d08dd71f28503736db0500b6fb4dda47489ff5fc6bed42557c07c6ba9",
    strip_prefix = "rules_closure-308b05b2419edb5c8ee0471b67a40403df940149",
    urls = [
        "https://storage.googleapis.com/mirror.tensorflow.org/github.com/bazelbuild/rules_closure/archive/308b05b2419edb5c8ee0471b67a40403df940149.tar.gz",
        "https://github.com/bazelbuild/rules_closure/archive/308b05b2419edb5c8ee0471b67a40403df940149.tar.gz",  # 2019-06-13
    ],
)

http_archive(
    name = "bazel_skylib",
    sha256 = "2ef429f5d7ce7111263289644d233707dba35e39696377ebab8b0bc701f7818e",
    urls = ["https://github.com/bazelbuild/bazel-skylib/releases/download/0.8.0/bazel-skylib.0.8.0.tar.gz"],
)

http_archive(
    name = "org_tensorflow",
<<<<<<< HEAD
    sha256 = "49b5f0495cd681cbcb5296a4476853d4aea19a43bdd9f179c928a977308a0617",
    strip_prefix = "tensorflow-2.0.0",
    urls = [
        "http://mirror.tensorflow.org/github.com/tensorflow/tensorflow/archive/v2.0.0.tar.gz",
        "https://github.com/tensorflow/tensorflow/archive/v2.0.0.tar.gz",
=======
    sha256 = "d95d75d26a298211b5e802842e87fda5b8b14f6ad83719377b391e5fb71b8746",
    strip_prefix = "tensorflow-1.15.2",
    urls = [
        "http://mirror.tensorflow.org/github.com/tensorflow/tensorflow/archive/v1.15.2.tar.gz",
        "https://github.com/tensorflow/tensorflow/archive/v1.15.2.tar.gz",
>>>>>>> 042011e6
    ],
)

load("@org_tensorflow//tensorflow:workspace.bzl", "tf_workspace")

tf_workspace(
    path_prefix = "",
    tf_repo_name = "org_tensorflow",
)

http_archive(
    name = "ngraph",
    build_file = "//:bazel/ngraph.BUILD",
    sha256 = "24e723f7ed47e2c0068fb5868d8ca88542948a13c9de063d8108f2b67785b089",
    strip_prefix = "ngraph-0.28.0-rc.1",
    urls = [
        "https://mirror.bazel.build/github.com/NervanaSystems/ngraph/archive/v0.28.0-rc.1.tar.gz",
        "https://github.com/NervanaSystems/ngraph/archive/v0.28.0-rc.1.tar.gz",
    ],
)

http_archive(
    name = "nlohmann_json_lib",
    build_file = "//:bazel/nlohmann_json.BUILD",
    sha256 = "e0b1fc6cc6ca05706cce99118a87aca5248bd9db3113e703023d23f044995c1d",
    strip_prefix = "json-3.5.0",
    urls = [
        "https://mirror.bazel.build/github.com/nlohmann/json/archive/v3.5.0.tar.gz",
        "https://github.com/nlohmann/json/archive/v3.5.0.tar.gz",
    ],
)

http_archive(
    name = "eigen",
    build_file = "//:bazel/eigen.BUILD",
    sha256 = "74845ea27e19a1bcf63f3f271de62e06798f23e0467bb9d45b83a94918941b23",
    strip_prefix = "eigen-eigen-20cbc6576426",
    urls = [
        "http://mirror.tensorflow.org/bitbucket.org/eigen/eigen/get/20cbc6576426.tar.gz",
        "https://bitbucket.org/eigen/eigen/get/20cbc6576426.tar.gz",
    ],
)

http_archive(
        name = "mkl_dnn",
        build_file = "//:bazel/mkl_dnn.BUILD",
        sha256 = "31e78581e59d7e60d4becaba3834fc6a5bf2dccdae3e16b7f70d89ceab38423f",
        strip_prefix = "mkl-dnn-0.21.3",
        urls = [
            "http://mirror.tensorflow.org/github.com/intel/mkl-dnn/archive/v0.21.3.tar.gz",
            "https://github.com/intel/mkl-dnn/archive/v0.21.3.tar.gz",
        ],
    )

http_archive(
        name = "mkl_linux",
        build_file = "//:bazel/mkl.BUILD",
        sha256 = "a936d6b277a33d2a027a024ea8e65df62bd2e162c7ca52c48486ed9d5dc27160",
        strip_prefix = "mklml_lnx_2019.0.5.20190502",
        urls = [
            "http://mirror.tensorflow.org/github.com/intel/mkl-dnn/releases/download/v0.21/mklml_lnx_2019.0.5.20190502.tgz",
            "https://github.com/intel/mkl-dnn/releases/download/v0.21/mklml_lnx_2019.0.5.20190502.tgz",
        ],
    )<|MERGE_RESOLUTION|>--- conflicted
+++ resolved
@@ -43,19 +43,11 @@
 
 http_archive(
     name = "org_tensorflow",
-<<<<<<< HEAD
     sha256 = "49b5f0495cd681cbcb5296a4476853d4aea19a43bdd9f179c928a977308a0617",
     strip_prefix = "tensorflow-2.0.0",
     urls = [
         "http://mirror.tensorflow.org/github.com/tensorflow/tensorflow/archive/v2.0.0.tar.gz",
         "https://github.com/tensorflow/tensorflow/archive/v2.0.0.tar.gz",
-=======
-    sha256 = "d95d75d26a298211b5e802842e87fda5b8b14f6ad83719377b391e5fb71b8746",
-    strip_prefix = "tensorflow-1.15.2",
-    urls = [
-        "http://mirror.tensorflow.org/github.com/tensorflow/tensorflow/archive/v1.15.2.tar.gz",
-        "https://github.com/tensorflow/tensorflow/archive/v1.15.2.tar.gz",
->>>>>>> 042011e6
     ],
 )
 
