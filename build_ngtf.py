#!/usr/bin/env python3
# ==============================================================================
#  Copyright 2018-2019 Intel Corporation
#
#  Licensed under the Apache License, Version 2.0 (the "License");
#  you may not use this file except in compliance with the License.
#  You may obtain a copy of the License at
#
#      http://www.apache.org/licenses/LICENSE-2.0
#
#  Unless required by applicable law or agreed to in writing, software
#  distributed under the License is distributed on an "AS IS" BASIS,
#  WITHOUT WARRANTIES OR CONDITIONS OF ANY KIND, either express or implied.
#  See the License for the specific language governing permissions and
#  limitations under the License.
# ==============================================================================

from tools.build_utils import *


def version_check(use_prebuilt_tensorflow):
    # Check pre-requisites
    # if use_prebuilt_tensorflow:
    # Check if the gcc version is 4.8
    # if (platform.system() != 'Darwin'):
    #    gcc_ver = get_gcc_version()
    #    if '4.8' not in gcc_ver:
    #        raise Exception(
    #            "Need GCC 4.8 to build using prebuilt TensorFlow\n"
    #            "Gcc version installed: " + gcc_ver + "\n"
    #            "To build from source ommit `use_prebuilt_tensorflow`")
    # Check cmake version
    cmake_ver = get_cmake_version()
    if (int(cmake_ver[0]) < 3 or int(cmake_ver[1]) < 4):
        raise Exception("Need minimum cmake version 3.4\n"
                        "Got: " + '.'.join(cmake_ver))

    # Check bazel version
    bazel_ver = get_bazel_version()
    got_correct_bazel_version = False
    if (int(bazel_ver[1]) >= 24 and int(bazel_ver[1]) <= 25):
        if (int(bazel_ver[2]) >= 1 and int(bazel_ver[2]) <= 2):
            got_correct_bazel_version = True

    if not got_correct_bazel_version:
        raise Exception("Need bazel 0.24.1 < version < 0.25.2 \n" + "Got: " +
                        '.'.join(bazel_ver))


def main():
    '''
    Builds TensorFlow, ngraph, and ngraph-tf for python 3
    '''

    # Component versions
<<<<<<< HEAD
    ngraph_version = "v0.27.1-rc.1"
    tf_version = "v2.0.0"
=======
    ngraph_version = "v0.28.0-rc.0"
    tf_version = "v1.14.0"
>>>>>>> c9c42545

    # Command line parser options
    parser = argparse.ArgumentParser(formatter_class=RawTextHelpFormatter)

    parser.add_argument(
        '--debug_build',
        help="Builds a debug version of the nGraph components\n",
        action="store_true")

    parser.add_argument(
        '--verbose_build',
        help="Display verbose error messages\n",
        action="store_true")

    parser.add_argument(
        '--target_arch',
        help=
        "Architecture flag to use (e.g., haswell, core-avx2 etc. Default \'native\'\n",
    )

    parser.add_argument(
        '--build_gpu_backend',
        help=
        "nGraph backends will include nVidia GPU. Use: NGRAPH_TF_BACKEND=GPU\n"
        "Note: You need to have CUDA headers and libraries available on the build system.\n",
        action="store_true")

    parser.add_argument(
        '--build_plaidml_backend',
        help=
        "nGraph backends will include PlaidML backend. Use: NGRAPH_TF_BACKEND=PLAIDML\n",
        action="store_true")

    parser.add_argument(
        '--build_intelgpu_backend',
        help=
        "nGraph backends will include Intel GPU bckend. Use: NGRAPH_TF_BACKEND=INTELGPU\n",
        action="store_true")

    parser.add_argument(
        '--use_prebuilt_tensorflow',
        help="Skip building TensorFlow and use downloaded version.\n" +
        "Note that in this case C++ unit tests won't be build for nGraph-TF bridge",
        action="store_true")

    parser.add_argument(
        '--distributed_build',
        type=str,
        help="Builds a distributed version of the nGraph components\n",
        action="store")

    parser.add_argument(
        '--enable_variables_and_optimizers',
        help=
        "Ops like variable and optimizers are supported by nGraph in this version of the bridge\n",
        action="store_true")

    parser.add_argument(
        '--use_grappler_optimizer',
        help="Use Grappler optimizer instead of the optimization passes\n",
        action="store_true")

    parser.add_argument(
        '--artifacts_dir',
        type=str,
        help="Copy the artifacts to the given directory\n",
        action="store")

    parser.add_argument(
        '--ngraph_src_dir',
        type=str,
        help=
        "Local nGraph source directory to use. Overrides --ngraph_version.\n",
        action="store")

    parser.add_argument(
        '--ngraph_version',
        type=str,
        help="nGraph version to use. Overridden by --ngraph_src_dir. (Default: "
        + ngraph_version + ")\n",
        action="store")

    parser.add_argument(
        '--use_tensorflow_from_location',
        help=
        "Use TensorFlow from a directory where it was already built and stored.\n"
        "This location is expected to be populated by build_tf.py\n",
        action="store",
        default='')

    parser.add_argument(
        '--use_ngraph_staticlibs',
        help="Builds and links ngraph statically\n",
        action="store_true")

    # Done with the options. Now parse the commandline
    arguments = parser.parse_args()

    if (arguments.debug_build):
        print("Building in DEBUG mode\n")

    verbosity = False
    if (arguments.verbose_build):
        print("Building in with VERBOSE output messages\n")
        verbosity = True

    #-------------------------------
    # Recipe
    #-------------------------------

    version_check(arguments.use_prebuilt_tensorflow)

    # Default directories
    build_dir = 'build_cmake'

    assert not (
        arguments.use_tensorflow_from_location != '' and
        arguments.use_prebuilt_tensorflow
    ), "\"use_tensorflow_from_location\" and \"use_prebuilt_tensorflow\" "
    "cannot be used together."

    if arguments.use_tensorflow_from_location != '':
        # Check if the prebuilt folder has necessary files
        assert os.path.isdir(
            arguments.use_tensorflow_from_location
        ), "Prebuilt TF path " + arguments.use_tensorflow_from_location + " does not exist"
        loc = arguments.use_tensorflow_from_location + '/artifacts/tensorflow'
        assert os.path.isdir(
            loc), "Could not find artifacts/tensorflow directory"
        found_whl = False
        found_libtf_fw = False
        found_libtf_cc = False
        for i in os.listdir(loc):
            if '.whl' in i:
                found_whl = True
            if 'libtensorflow_cc' in i:
                found_libtf_cc = True
            if 'libtensorflow_framework' in i:
                found_libtf_fw = True
        assert found_whl, "Did not find TF whl file"
        assert found_libtf_fw, "Did not find libtensorflow_framework"
        assert found_libtf_cc, "Did not find libtensorflow_cc"

    try:
        os.makedirs(build_dir)
    except OSError as exc:  # Python >2.5
        if exc.errno == errno.EEXIST and os.path.isdir(build_dir):
            pass

    pwd = os.getcwd()
    ngraph_tf_src_dir = os.path.abspath(pwd)
    build_dir_abs = os.path.abspath(build_dir)
    os.chdir(build_dir)

    venv_dir = 'venv-tf-py3'
    artifacts_location = 'artifacts'
    if arguments.artifacts_dir:
        artifacts_location = os.path.abspath(arguments.artifacts_dir)

    artifacts_location = os.path.abspath(artifacts_location)
    print("ARTIFACTS location: " + artifacts_location)

    #If artifacts doesn't exist create
    if not os.path.isdir(artifacts_location):
        os.mkdir(artifacts_location)

    #install virtualenv
    install_virtual_env(venv_dir)

    # Load the virtual env
    load_venv(venv_dir)

    # Setup the virtual env
    setup_venv(venv_dir)

    target_arch = 'native'
    if (arguments.target_arch):
        target_arch = arguments.target_arch

    print("Target Arch: %s" % target_arch)

    # The cxx_abi flag is translated to _GLIBCXX_USE_CXX11_ABI
    # For gcc 4.8 - this flag is set to 0 and newer ones, this is set to 1
    # The specific value is determined from the TensorFlow build
    # Normally the shipped TensorFlow is built with gcc 4.8 and thus this
    # flag is set to 0
    cxx_abi = "0"

    if arguments.use_tensorflow_from_location != "":
        # Some asserts to make sure the directory structure of
        # use_tensorflow_from_location is correct. The location
        # should have: ./artifacts/tensorflow, which is expected
        # to contain one TF whl file, framework.so and cc.so
        print("Using TensorFlow from " + arguments.use_tensorflow_from_location)
        # The tf whl should be in use_tensorflow_from_location/artifacts/tensorflow
        tf_whl_loc = os.path.abspath(arguments.use_tensorflow_from_location +
                                     '/artifacts/tensorflow')
        possible_whl = [i for i in os.listdir(tf_whl_loc) if '.whl' in i]
        assert len(
            possible_whl
        ) == 1, "Expected one TF whl file, but found " + len(possible_whl)
        # Make sure there is exactly 1 TF whl
        tf_whl = os.path.abspath(tf_whl_loc + '/' + possible_whl[0])
        assert os.path.isfile(tf_whl), "Did not find " + tf_whl
        # Install the found TF whl file
        command_executor(["pip", "install", "-U", tf_whl])
        cxx_abi = get_tf_cxxabi()
        cwd = os.getcwd()
        os.chdir(tf_whl_loc)
        tf_in_artifacts = os.path.join(
            os.path.abspath(artifacts_location), "tensorflow")
        if os.path.isdir(tf_in_artifacts):
            print("TensorFlow already exists in artifacts. Using that")
        else:
            os.mkdir(tf_in_artifacts)
            # This function copies the .so files from
            # use_tensorflow_from_location/artifacts/tensorflow to
            # artifacts/tensorflow
            copy_tf_to_artifacts(tf_in_artifacts, tf_whl_loc)
        os.chdir(cwd)
    else:
        if arguments.use_prebuilt_tensorflow:
            print("Using existing TensorFlow")
            # Frst download the source. This will create the tensorfow directory as needed
            tf_src_dir = os.path.join(artifacts_location, "tensorflow")
            print("TF_SRC_DIR: ", tf_src_dir)
            # Download
            pwd_now = os.getcwd()
            os.chdir(artifacts_location)
            print("DOWNLOADING TF: PWD", os.getcwd())
            download_repo("tensorflow",
                          "https://github.com/tensorflow/tensorflow.git",
                          tf_version)
            os.chdir(pwd_now)

            # Next install the tensorflow python packge
            command_executor(
                ["pip", "install", "-U", "tensorflow==" + tf_version])
            cxx_abi = get_tf_cxxabi()

            # Copy the libtensorflow_framework.so to the artifacts so that
            # we can run c++ tests from that location later
            tf_fmwk_lib_name = 'libtensorflow_framework.so.2'
            if (platform.system() == 'Darwin'):
                tf_fmwk_lib_name = 'libtensorflow_framework.2.dylib'
            import tensorflow as tf
            tf_lib_dir = tf.sysconfig.get_lib()
            tf_lib_file = os.path.join(tf_lib_dir, tf_fmwk_lib_name)
            print("SYSCFG LIB: ", tf_lib_file)

            dst_dir = os.path.join(artifacts_location, "tensorflow")
            if not os.path.isdir(dst_dir):
                os.mkdir(dst_dir)

            dst = os.path.join(dst_dir, tf_fmwk_lib_name)
            shutil.copyfile(tf_lib_file, dst)

            # Now build the libtensorflow_cc.so - the C++ library
            build_tensorflow_cc(tf_src_dir, artifacts_location, target_arch,
                                verbosity)

        else:
            print("Building TensorFlow from source")
            # Download TensorFlow
            download_repo("tensorflow",
                          "https://github.com/tensorflow/tensorflow.git",
                          tf_version)
            tf_src_dir = os.path.join(os.getcwd(), "tensorflow")
            # Build TensorFlow
            build_tensorflow(venv_dir, "tensorflow", artifacts_location,
                             target_arch, verbosity)

            # Now build the libtensorflow_cc.so - the C++ library
            build_tensorflow_cc(tf_src_dir, artifacts_location, target_arch,
                                verbosity)

            # Install tensorflow to our own virtual env
            # Note that if gcc 4.8 is used for building TensorFlow this flag
            # will be 0
            cxx_abi = install_tensorflow(venv_dir, artifacts_location)

    if cxx_abi == 0:
        if not arguments.use_prebuilt_tensorflow:
            raise Exception(
                "Expected cxx_abi to be 0 when using 'use_prebuilt_tensorflow'")

    # Download nGraph if required.
    ngraph_src_dir = './ngraph'
    if arguments.ngraph_src_dir:
        ngraph_src_dir = arguments.ngraph_src_dir

        print("Using local nGraph source in directory ", ngraph_src_dir)
    else:
        if arguments.ngraph_version:
            ngraph_version = arguments.ngraph_version

        print("nGraph Version: ", ngraph_version)
        download_repo("ngraph", "https://github.com/NervanaSystems/ngraph.git",
                      ngraph_version)

    # Now build nGraph
    ngraph_cmake_flags = [
        "-DNGRAPH_INSTALL_PREFIX=" + artifacts_location,
        "-DNGRAPH_USE_CXX_ABI=" + cxx_abi, "-DNGRAPH_DEX_ONLY=TRUE",
        "-DNGRAPH_DEBUG_ENABLE=NO", "-DNGRAPH_UNIT_TEST_ENABLE=NO",
        "-DNGRAPH_TARGET_ARCH=" + target_arch,
        "-DNGRAPH_TUNE_ARCH=" + target_arch, "-DNGRAPH_TBB_ENABLE=FALSE"
    ]

    if arguments.use_ngraph_staticlibs:
        ngraph_cmake_flags.extend(["-DNGRAPH_STATIC_LIB_ENABLE=TRUE"])
        ngraph_cmake_flags.extend(["-DNGRAPH_CPU_STATIC_LIB_ENABLE=TRUE"])
        ngraph_cmake_flags.extend(
            ["-DNGRAPH_INTERPRETER_STATIC_LIB_ENABLE=TRUE"])

    if arguments.debug_build:
        ngraph_cmake_flags.extend(["-DCMAKE_BUILD_TYPE=Debug"])

    if (arguments.distributed_build == "OMPI"):
        ngraph_cmake_flags.extend(["-DNGRAPH_DISTRIBUTED_ENABLE=OMPI"])
    elif (arguments.distributed_build == "MLSL"):
        ngraph_cmake_flags.extend(["-DNGRAPH_DISTRIBUTED_ENABLE=MLSL"])
    else:
        ngraph_cmake_flags.extend(["-DNGRAPH_DISTRIBUTED_ENABLE=OFF"])

    if arguments.build_plaidml_backend:
        command_executor(["pip", "install", "-U", "plaidML"])

    flag_string_map = {True: 'YES', False: 'NO'}
    ngraph_cmake_flags.extend([
        "-DNGRAPH_TOOLS_ENABLE=" +
        flag_string_map[platform.system() != 'Darwin']
    ])
    ngraph_cmake_flags.extend(
        ["-DNGRAPH_GPU_ENABLE=" + flag_string_map[arguments.build_gpu_backend]])
    ngraph_cmake_flags.extend([
        "-DNGRAPH_PLAIDML_ENABLE=" +
        flag_string_map[arguments.build_plaidml_backend]
    ])
    ngraph_cmake_flags.extend([
        "-DNGRAPH_INTELGPU_ENABLE=" +
        flag_string_map[arguments.build_intelgpu_backend]
    ])

    build_ngraph(build_dir, ngraph_src_dir, ngraph_cmake_flags, verbosity)

    ngraph_tf_cmake_flags = [
        "-DNGRAPH_TF_INSTALL_PREFIX=" + artifacts_location,
        "-DUSE_PRE_BUILT_NGRAPH=ON",
        "-DUNIT_TEST_ENABLE=ON",
        "-DNGRAPH_TARGET_ARCH=" + target_arch,
        "-DNGRAPH_TUNE_ARCH=" + target_arch,
        "-DNGRAPH_ARTIFACTS_DIR=" + artifacts_location,
    ]

    if (arguments.use_ngraph_staticlibs):
        ngraph_tf_cmake_flags.extend(["-DNGRAPH_BRIDGE_STATIC_LIB_ENABLE=TRUE"])

    if (arguments.debug_build):
        ngraph_tf_cmake_flags.extend(["-DCMAKE_BUILD_TYPE=Debug"])

    if not arguments.use_prebuilt_tensorflow:
        if arguments.use_tensorflow_from_location:
            ngraph_tf_cmake_flags.extend([
                "-DTF_SRC_DIR=" + os.path.abspath(
                    arguments.use_tensorflow_from_location + '/tensorflow')
            ])
        else:
            ngraph_tf_cmake_flags.extend(["-DTF_SRC_DIR=" + tf_src_dir])
        ngraph_tf_cmake_flags.extend([
            "-DUNIT_TEST_TF_CC_DIR=" + os.path.join(artifacts_location,
                                                    "tensorflow")
        ])

    # Next build CMAKE options for the bridge
    if arguments.use_tensorflow_from_location:
        ngraph_tf_cmake_flags.extend([
            "-DTF_SRC_DIR=" + os.path.abspath(
                arguments.use_tensorflow_from_location + '/tensorflow')
        ])
    else:
        print("TF_SRC_DIR: ", tf_src_dir)
        ngraph_tf_cmake_flags.extend(["-DTF_SRC_DIR=" + tf_src_dir])

    ngraph_tf_cmake_flags.extend([
        "-DUNIT_TEST_TF_CC_DIR=" + os.path.join(artifacts_location,
                                                "tensorflow")
    ])

    if ((arguments.distributed_build == "OMPI") or
        (arguments.distributed_build == "MLSL")):
        ngraph_tf_cmake_flags.extend(["-DNGRAPH_DISTRIBUTED_ENABLE=TRUE"])
    else:
        ngraph_tf_cmake_flags.extend(["-DNGRAPH_DISTRIBUTED_ENABLE=FALSE"])

    ngraph_tf_cmake_flags.extend([
        "-DNGRAPH_TF_ENABLE_VARIABLES_AND_OPTIMIZERS=" +
        flag_string_map[arguments.enable_variables_and_optimizers]
    ])

    ngraph_tf_cmake_flags.extend([
        "-DNGRAPH_TF_USE_GRAPPLER_OPTIMIZER=" +
        flag_string_map[arguments.use_grappler_optimizer]
    ])

    # Now build the bridge
    ng_tf_whl = build_ngraph_tf(build_dir, artifacts_location,
                                ngraph_tf_src_dir, venv_dir,
                                ngraph_tf_cmake_flags, verbosity)

    # Make sure that the ngraph bridge whl is present in the artfacts directory
    if not os.path.isfile(os.path.join(artifacts_location, ng_tf_whl)):
        raise Exception("Cannot locate nGraph whl in the artifacts location")

    print("SUCCESSFULLY generated wheel: %s" % ng_tf_whl)
    print("PWD: " + os.getcwd())

    # Copy the TensorFlow Python code tree to artifacts directory so that they can
    # be used for running TensorFlow Python unit tests
    #
    # There are four possibilities:
    # 1. use_tensorflow_from_location is not defined
    #   2. In that case use_prebuilt_tensorflow is defined
    #       In this case we copy the entire tensorflow source to the artifacts
    #       So all we have to do is to create a symbolic link
    #       3. OR use_prebuilt_tensorflow is not defined
    # 4. use_tensorflow_from_location is defined
    if arguments.use_tensorflow_from_location == '':
        # Case 1
        if arguments.use_prebuilt_tensorflow:
            # Case 2
            base_dir = None
        else:
            # Case 3
            base_dir = build_dir_abs
    else:
        # Case 4
        base_dir = arguments.use_tensorflow_from_location

    if base_dir != None:
        command_executor([
            'cp', '-r', base_dir + '/tensorflow/tensorflow/python',
            os.path.join(artifacts_location, "tensorflow")
        ],
                         verbose=True)
    else:
        # Create a sym-link to
        link_src = os.path.join(artifacts_location,
                                "tensorflow/tensorflow/python")
        link_dst = os.path.join(artifacts_location, "tensorflow/python")
        command_executor(['ln', '-sf', link_src, link_dst], verbose=True)

    # Run a quick test
    install_ngraph_tf(venv_dir, os.path.join(artifacts_location, ng_tf_whl))

    if arguments.use_grappler_optimizer:
        import tensorflow as tf
        import ngraph_bridge
        if not ngraph_bridge.is_grappler_enabled():
            raise Exception(
                "Build failed: 'use_grappler_optimizer' specified but not used")

    print('\033[1;32mBuild successful\033[0m')
    os.chdir(pwd)


if __name__ == '__main__':
    main()<|MERGE_RESOLUTION|>--- conflicted
+++ resolved
@@ -53,13 +53,8 @@
     '''
 
     # Component versions
-<<<<<<< HEAD
-    ngraph_version = "v0.27.1-rc.1"
+    ngraph_version = "v0.28.0-rc.0"
     tf_version = "v2.0.0"
-=======
-    ngraph_version = "v0.28.0-rc.0"
-    tf_version = "v1.14.0"
->>>>>>> c9c42545
 
     # Command line parser options
     parser = argparse.ArgumentParser(formatter_class=RawTextHelpFormatter)
