#!/usr/bin/env python3
# ==============================================================================
#  Copyright 2018-2020 Intel Corporation
#
#  Licensed under the Apache License, Version 2.0 (the "License");
#  you may not use this file except in compliance with the License.
#  You may obtain a copy of the License at
#
#      http://www.apache.org/licenses/LICENSE-2.0
#
#  Unless required by applicable law or agreed to in writing, software
#  distributed under the License is distributed on an "AS IS" BASIS,
#  WITHOUT WARRANTIES OR CONDITIONS OF ANY KIND, either express or implied.
#  See the License for the specific language governing permissions and
#  limitations under the License.
# ==============================================================================

from tools.build_utils import *


def version_check(use_prebuilt_tensorflow, disable_cpp_api):
    # Check pre-requisites
    if use_prebuilt_tensorflow:
        # Check if the gcc version is at least 5.3.0
        if (platform.system() != 'Darwin'):
            gcc_ver = get_gcc_version()
            if gcc_ver < '5.3.0':
                raise Exception(
                    "Need GCC 5.3.0 or newer to build using prebuilt TensorFlow\n"
                    "Gcc version installed: " + gcc_ver + "\n"
                    "To build from source ommit `use_prebuilt_tensorflow`")
    # Check cmake version
    cmake_ver = get_cmake_version()
    if (int(cmake_ver[0]) < 3 or int(cmake_ver[1]) < 4):
        raise Exception("Need minimum cmake version 3.4\n"
                        "Got: " + '.'.join(cmake_ver))

<<<<<<< HEAD
    # Check bazel version
    bazel_kind, bazel_ver = get_bazel_version()
    got_correct_bazel_version = bazel_kind == 'Bazelisk version'
    if (not got_correct_bazel_version and int(bazel_ver[1]) > 24 and int(bazel_ver[1]) <= 25):
        if (int(bazel_ver[2]) >= 1 and int(bazel_ver[2]) <= 2):
            got_correct_bazel_version = True
=======
    if not disable_cpp_api:
        # Check bazel version
        bazel_ver = get_bazel_version()
        got_correct_bazel_version = False
        if (int(bazel_ver[1]) > 24 and int(bazel_ver[1]) <= 25):
            if (int(bazel_ver[2]) >= 1 and int(bazel_ver[2]) <= 2):
                got_correct_bazel_version = True
>>>>>>> 6f15575b

        if not got_correct_bazel_version:
            raise Exception("Need bazel 0.24.1 < version <= 0.25.2 \n" +
                            "Got: " + '.'.join(bazel_ver))


def main():
    '''
    Builds TensorFlow, ngraph, and ngraph-tf for python 3
    '''

    # Component versions
    ngraph_version = "94456090176ad6abda633b496b89cc16157ed4b0"  #add codegen support to cpu backend (#4679) ,May 26
    tf_version = "v1.15.2"

    # Command line parser options
    parser = argparse.ArgumentParser(formatter_class=RawTextHelpFormatter)

    parser.add_argument(
        '--debug_build',
        help="Builds a debug version of the nGraph components\n",
        action="store_true")

    parser.add_argument(
        '--verbose_build',
        help="Display verbose error messages\n",
        action="store_true")

    parser.add_argument(
        '--target_arch',
        help=
        "Architecture flag to use (e.g., haswell, core-avx2 etc. Default \'native\'\n",
    )

    parser.add_argument(
        '--build_gpu_backend',
        help=
        "nGraph backends will include nVidia GPU. Use: NGRAPH_TF_BACKEND=GPU\n"
        "Note: You need to have CUDA headers and libraries available on the build system.\n",
        action="store_true")

    parser.add_argument(
        '--build_plaidml_backend',
        help=
        "nGraph backends will include PlaidML backend. Use: NGRAPH_TF_BACKEND=PLAIDML\n",
        action="store_true")

    parser.add_argument(
        '--build_intelgpu_backend',
        help=
        "nGraph backends will include Intel GPU bckend. Use: NGRAPH_TF_BACKEND=INTELGPU\n",
        action="store_true")

    parser.add_argument(
        '--use_prebuilt_tensorflow',
        help="Skip building TensorFlow and use downloaded version.\n" +
        "Note that in this case C++ unit tests won't be build for nGraph-TF bridge",
        action="store_true")

    parser.add_argument(
        '--use_prebuilt_ngraph',
        type=str,
        help=
        "Skip building ngraph and use pre-built version from the specified directory.\n",
        action="store")

    parser.add_argument(
        '--distributed_build',
        type=str,
        help="Builds a distributed version of the nGraph components\n",
        action="store")

    parser.add_argument(
        '--enable_variables_and_optimizers',
        help=
        "Ops like variable and optimizers are supported by nGraph in this version of the bridge\n",
        action="store_true")

    parser.add_argument(
        '--use_grappler_optimizer',
        help="Use Grappler optimizer instead of the optimization passes\n",
        action="store_true")

    parser.add_argument(
        '--artifacts_dir',
        type=str,
        help="Copy the artifacts to the given directory\n",
        action="store")

    parser.add_argument(
        '--ngraph_src_dir',
        type=str,
        help=
        "Local nGraph source directory to use. Overrides --ngraph_version.\n",
        action="store")

    parser.add_argument(
        '--ngraph_version',
        type=str,
        help="nGraph version to use. Overridden by --ngraph_src_dir. (Default: "
        + ngraph_version + ")\n",
        action="store")

    parser.add_argument(
        '--use_tensorflow_from_location',
        help=
        "Use TensorFlow from a directory where it was already built and stored.\n"
        "This location is expected to be populated by build_tf.py\n",
        action="store",
        default='')

    parser.add_argument(
        '--use_ngraph_staticlibs',
        help="Builds and links ngraph statically\n",
        action="store_true")

    parser.add_argument(
        '--use_tensorflow_2', help="Builds with TF 2.0\n", action="store_true")

    parser.add_argument(
        '--disable_cpp_api',
        help="Disables C++ API, unit tests and examples\n",
        action="store_true")

    # Done with the options. Now parse the commandline
    arguments = parser.parse_args()

    if (arguments.debug_build):
        print("Building in DEBUG mode\n")

    verbosity = False
    if (arguments.verbose_build):
        print("Building in with VERBOSE output messages\n")
        verbosity = True

    #-------------------------------
    # Recipe
    #-------------------------------

    version_check(arguments.use_prebuilt_tensorflow, arguments.disable_cpp_api)

    # Default directories
    build_dir = 'build_cmake'

    assert not (
        arguments.use_tensorflow_from_location != '' and
        arguments.use_prebuilt_tensorflow
    ), "\"use_tensorflow_from_location\" and \"use_prebuilt_tensorflow\" "
    "cannot be used together."

    if arguments.use_tensorflow_from_location != '':
        # Check if the prebuilt folder has necessary files
        assert os.path.isdir(
            arguments.use_tensorflow_from_location
        ), "Prebuilt TF path " + arguments.use_tensorflow_from_location + " does not exist"
        loc = arguments.use_tensorflow_from_location + '/artifacts/tensorflow'
        assert os.path.isdir(
            loc), "Could not find artifacts/tensorflow directory"
        found_whl = False
        found_libtf_fw = False
        found_libtf_cc = False
        for i in os.listdir(loc):
            if '.whl' in i:
                found_whl = True
            if 'libtensorflow_cc' in i:
                found_libtf_cc = True
            if 'libtensorflow_framework' in i:
                found_libtf_fw = True
        assert found_whl, "Did not find TF whl file"
        assert found_libtf_fw, "Did not find libtensorflow_framework"
        assert found_libtf_cc, "Did not find libtensorflow_cc"

    try:
        os.makedirs(build_dir)
    except OSError as exc:  # Python >2.5
        if exc.errno == errno.EEXIST and os.path.isdir(build_dir):
            pass

    pwd = os.getcwd()
    ngraph_tf_src_dir = os.path.abspath(pwd)
    print("NGTF SRC DIR: " + ngraph_tf_src_dir)
    build_dir_abs = os.path.abspath(build_dir)
    os.chdir(build_dir)

    venv_dir = 'venv-tf-py3'
    artifacts_location = 'artifacts'
    if arguments.artifacts_dir:
        artifacts_location = os.path.abspath(arguments.artifacts_dir)

    artifacts_location = os.path.abspath(artifacts_location)
    print("ARTIFACTS location: " + artifacts_location)

    #If artifacts doesn't exist create
    if not os.path.isdir(artifacts_location):
        os.mkdir(artifacts_location)

    #install virtualenv
    install_virtual_env(venv_dir)

    # Load the virtual env
    load_venv(venv_dir)

    # Setup the virtual env
    setup_venv(venv_dir)

    target_arch = 'native'
    if (arguments.target_arch):
        target_arch = arguments.target_arch

    print("Target Arch: %s" % target_arch)

    # The cxx_abi flag is translated to _GLIBCXX_USE_CXX11_ABI
    # For gcc older than 5.3, this flag is set to 0 and for newer ones,
    # this is set to 1
    # The specific value is determined from the TensorFlow build
    # Normally the shipped TensorFlow going forward is built with gcc 7.3
    # and thus this flag is set to 1
    cxx_abi = "1"

    if arguments.use_tensorflow_2:
        tf_version = "v2.0.0"
        # For building NGTF with TF2.0 we need to apply the following patch
        patch_file = os.path.abspath(
            os.path.join(ngraph_tf_src_dir, "tf2changes.patch"))
        pwd = os.getcwd()
        os.chdir(ngraph_tf_src_dir)
        print("CURRENT DIR: " + os.getcwd())
        apply_patch(patch_file)
        os.chdir(pwd)

    if arguments.use_tensorflow_from_location != "":
        # Some asserts to make sure the directory structure of
        # use_tensorflow_from_location is correct. The location
        # should have: ./artifacts/tensorflow, which is expected
        # to contain one TF whl file, framework.so and cc.so
        print("Using TensorFlow from " + arguments.use_tensorflow_from_location)
        # The tf whl should be in use_tensorflow_from_location/artifacts/tensorflow
        tf_whl_loc = os.path.abspath(arguments.use_tensorflow_from_location +
                                     '/artifacts/tensorflow')
        possible_whl = [i for i in os.listdir(tf_whl_loc) if '.whl' in i]
        assert len(
            possible_whl
        ) == 1, "Expected one TF whl file, but found " + len(possible_whl)
        # Make sure there is exactly 1 TF whl
        tf_whl = os.path.abspath(tf_whl_loc + '/' + possible_whl[0])
        assert os.path.isfile(tf_whl), "Did not find " + tf_whl
        # Install the found TF whl file
        command_executor(["pip", "install", "-U", tf_whl])
        cxx_abi = get_tf_cxxabi()
        cwd = os.getcwd()
        os.chdir(tf_whl_loc)
        tf_in_artifacts = os.path.join(
            os.path.abspath(artifacts_location), "tensorflow")
        if not os.path.isdir(tf_in_artifacts):
            os.mkdir(tf_in_artifacts)
        # This function copies the .so files from
        # use_tensorflow_from_location/artifacts/tensorflow to
        # artifacts/tensorflow
        copy_tf_to_artifacts(tf_version, tf_in_artifacts, tf_whl_loc)
        os.chdir(cwd)
    else:
        if arguments.use_prebuilt_tensorflow:
            print("Using existing TensorFlow")
            # Install TensorFlow
            command_executor(
                ["pip", "install", "-U", "tensorflow==" + tf_version])
            cxx_abi = get_tf_cxxabi()

            # Copy the libtensorflow_framework.so to the artifacts so that
            # we can run c++ tests from that location later
            if arguments.use_tensorflow_2:
                tf_fmwk_lib_name = 'libtensorflow_framework.so.2'
            else:
                tf_fmwk_lib_name = 'libtensorflow_framework.so.1'
            if (platform.system() == 'Darwin'):
                if arguments.use_tensorflow_2:
                    tf_fmwk_lib_name = 'libtensorflow_framework.2.dylib'
                else:
                    tf_fmwk_lib_name = 'libtensorflow_framework.1.dylib'
            import tensorflow as tf
            tf_lib_dir = tf.sysconfig.get_lib()
            tf_lib_file = os.path.join(tf_lib_dir, tf_fmwk_lib_name)
            print("SYSCFG LIB: ", tf_lib_file)

            dst_dir = os.path.join(artifacts_location, "tensorflow")
            if not os.path.isdir(dst_dir):
                os.mkdir(dst_dir)

            dst = os.path.join(dst_dir, tf_fmwk_lib_name)
            shutil.copyfile(tf_lib_file, dst)

            if not arguments.disable_cpp_api:
                tf_src_dir = os.path.join(artifacts_location, "tensorflow")
                print("TF_SRC_DIR: ", tf_src_dir)
                # Download TF source
                pwd_now = os.getcwd()
                os.chdir(artifacts_location)
                print("DOWNLOADING TF: PWD", os.getcwd())
                download_repo("tensorflow",
                              "https://github.com/tensorflow/tensorflow.git",
                              tf_version)
                os.chdir(pwd_now)

                # Now build the libtensorflow_cc.so - the C++ library
                build_tensorflow_cc(tf_version, tf_src_dir, artifacts_location,
                                    target_arch, verbosity)
        else:
            print("Building TensorFlow from source")
            # Download TensorFlow
            download_repo("tensorflow",
                          "https://github.com/tensorflow/tensorflow.git",
                          tf_version)
            tf_src_dir = os.path.join(os.getcwd(), "tensorflow")
            print("TF_SRC_DIR: ", tf_src_dir)

            if arguments.use_tensorflow_2:
                # For building TF 2.0 we need to apply the following patch
                patch_file = os.path.abspath(
                    os.path.join(ngraph_tf_src_dir, "tf2update.patch"))
                pwd = os.getcwd()
                os.chdir(tf_src_dir)
                print("CURRENT DIR: " + os.getcwd())
                apply_patch(patch_file)
                os.chdir(pwd)

            # Build TensorFlow
            build_tensorflow(tf_version, venv_dir, "tensorflow",
                             artifacts_location, target_arch, verbosity)

            # Now build the libtensorflow_cc.so - the C++ library
            build_tensorflow_cc(tf_version, tf_src_dir, artifacts_location,
                                target_arch, verbosity)

            # Install tensorflow to our own virtual env
            # Note that if gcc 7.3 is used for building TensorFlow this flag
            # will be 1
            cxx_abi = install_tensorflow(venv_dir, artifacts_location)

    flag_string_map = {True: 'YES', False: 'NO'}
    # Build nGraph if required.
    if not arguments.use_prebuilt_ngraph:
        ngraph_src_dir = './ngraph'
        if arguments.ngraph_src_dir:
            ngraph_src_dir = arguments.ngraph_src_dir
            print("Using local nGraph source in directory ", ngraph_src_dir)
        else:
            if arguments.ngraph_version:
                ngraph_version = arguments.ngraph_version

            print("nGraph Version: ", ngraph_version)
            download_repo("ngraph",
                          "https://github.com/NervanaSystems/ngraph.git",
                          ngraph_version)

        # Now build nGraph
        ngraph_cmake_flags = [
            "-DNGRAPH_INSTALL_PREFIX=" + artifacts_location,
            "-DNGRAPH_USE_CXX_ABI=" + cxx_abi, "-DNGRAPH_DEX_ONLY=TRUE",
            "-DNGRAPH_DEBUG_ENABLE=NO", "-DNGRAPH_UNIT_TEST_ENABLE=NO",
            "-DNGRAPH_TARGET_ARCH=" + target_arch,
            "-DNGRAPH_TUNE_ARCH=" + target_arch, "-DNGRAPH_TBB_ENABLE=FALSE"
        ]

        if arguments.use_ngraph_staticlibs:
            ngraph_cmake_flags.extend(["-DNGRAPH_STATIC_LIB_ENABLE=TRUE"])
            ngraph_cmake_flags.extend(["-DNGRAPH_CPU_STATIC_LIB_ENABLE=TRUE"])
            ngraph_cmake_flags.extend(
                ["-DNGRAPH_INTERPRETER_STATIC_LIB_ENABLE=TRUE"])

        if arguments.debug_build:
            ngraph_cmake_flags.extend(["-DCMAKE_BUILD_TYPE=Debug"])

        if (arguments.distributed_build == "OMPI"):
            ngraph_cmake_flags.extend(["-DNGRAPH_DISTRIBUTED_ENABLE=OMPI"])
        elif (arguments.distributed_build == "MLSL"):
            ngraph_cmake_flags.extend(["-DNGRAPH_DISTRIBUTED_ENABLE=MLSL"])
        else:
            ngraph_cmake_flags.extend(["-DNGRAPH_DISTRIBUTED_ENABLE=OFF"])

        if arguments.build_plaidml_backend:
            command_executor(["pip", "install", "-U", "plaidML"])

        ngraph_cmake_flags.extend([
            "-DNGRAPH_TOOLS_ENABLE=" +
            flag_string_map[platform.system() != 'Darwin']
        ])
        ngraph_cmake_flags.extend([
            "-DNGRAPH_GPU_ENABLE=" +
            flag_string_map[arguments.build_gpu_backend]
        ])
        ngraph_cmake_flags.extend([
            "-DNGRAPH_PLAIDML_ENABLE=" +
            flag_string_map[arguments.build_plaidml_backend]
        ])
        ngraph_cmake_flags.extend([
            "-DNGRAPH_INTELGPU_ENABLE=" +
            flag_string_map[arguments.build_intelgpu_backend]
        ])

        build_ngraph(build_dir, ngraph_src_dir, ngraph_cmake_flags, verbosity)

    ngraph_tf_cmake_flags = [
        "-DNGRAPH_TF_INSTALL_PREFIX=" + artifacts_location,
        "-DUSE_PRE_BUILT_NGRAPH=ON",
        "-DNGRAPH_TARGET_ARCH=" + target_arch,
        "-DNGRAPH_TUNE_ARCH=" + target_arch,
    ]

    if not arguments.use_prebuilt_ngraph:
        ngraph_tf_cmake_flags.extend(
            ["-DNGRAPH_ARTIFACTS_DIR=" + artifacts_location])
    else:
        ngraph_tf_cmake_flags.extend([
            "-DNGRAPH_ARTIFACTS_DIR=" + os.path.abspath(
                arguments.use_prebuilt_ngraph)
        ])

    if (arguments.use_ngraph_staticlibs):
        ngraph_tf_cmake_flags.extend(["-DNGRAPH_BRIDGE_STATIC_LIB_ENABLE=TRUE"])

    if (arguments.debug_build):
        ngraph_tf_cmake_flags.extend(["-DCMAKE_BUILD_TYPE=Debug"])

    if arguments.use_tensorflow_from_location:
        ngraph_tf_cmake_flags.extend([
            "-DTF_SRC_DIR=" + os.path.abspath(
                arguments.use_tensorflow_from_location + '/tensorflow')
        ])
    else:
        if not arguments.disable_cpp_api:
            print("TF_SRC_DIR: ", tf_src_dir)
            ngraph_tf_cmake_flags.extend(["-DTF_SRC_DIR=" + tf_src_dir])

    ngraph_tf_cmake_flags.extend(["-DUNIT_TEST_ENABLE=ON"])
    if not arguments.disable_cpp_api:
        ngraph_tf_cmake_flags.extend([
            "-DUNIT_TEST_TF_CC_DIR=" + os.path.join(artifacts_location,
                                                    "tensorflow")
        ])

    if ((arguments.distributed_build == "OMPI") or
        (arguments.distributed_build == "MLSL")):
        ngraph_tf_cmake_flags.extend(["-DNGRAPH_DISTRIBUTED_ENABLE=TRUE"])
    else:
        ngraph_tf_cmake_flags.extend(["-DNGRAPH_DISTRIBUTED_ENABLE=FALSE"])

    ngraph_tf_cmake_flags.extend([
        "-DNGRAPH_TF_ENABLE_VARIABLES_AND_OPTIMIZERS=" +
        flag_string_map[arguments.enable_variables_and_optimizers]
    ])

    ngraph_tf_cmake_flags.extend([
        "-DNGRAPH_TF_USE_GRAPPLER_OPTIMIZER=" +
        flag_string_map[arguments.use_grappler_optimizer]
    ])

    ngraph_tf_cmake_flags.extend([
        "-DNGRAPH_TF_USE_TENSORFLOW_2=" +
        flag_string_map[arguments.use_tensorflow_2]
    ])

    # Now build the bridge
    ng_tf_whl = build_ngraph_tf(build_dir, artifacts_location,
                                ngraph_tf_src_dir, venv_dir,
                                ngraph_tf_cmake_flags, verbosity)

    # Make sure that the ngraph bridge whl is present in the artfacts directory
    if not os.path.isfile(os.path.join(artifacts_location, ng_tf_whl)):
        raise Exception("Cannot locate nGraph whl in the artifacts location")

    print("SUCCESSFULLY generated wheel: %s" % ng_tf_whl)
    print("PWD: " + os.getcwd())

    # Copy the TensorFlow Python code tree to artifacts directory so that they can
    # be used for running TensorFlow Python unit tests
    #
    # There are four possibilities:
    # 1. use_tensorflow_from_location is not defined
    #   2. In that case use_prebuilt_tensorflow is defined
    #       In this case we copy the entire tensorflow source to the artifacts
    #       So all we have to do is to create a symbolic link
    #       3. OR use_prebuilt_tensorflow is not defined
    # 4. use_tensorflow_from_location is defined
    if arguments.use_tensorflow_from_location == '':
        # Case 1
        if arguments.use_prebuilt_tensorflow:
            # Case 2
            base_dir = None
        else:
            # Case 3
            base_dir = build_dir_abs
    else:
        # Case 4
        base_dir = arguments.use_tensorflow_from_location

    if base_dir != None:
        dest_dir = os.path.join(artifacts_location, "tensorflow")
        command_executor(
            ['cp', '-r', base_dir + '/tensorflow/tensorflow/python', dest_dir],
            verbose=True)
    else:
        # Create a sym-link to
        link_src = os.path.join(artifacts_location,
                                "tensorflow/tensorflow/python")
        link_dst = os.path.join(artifacts_location, "tensorflow/python")
        command_executor(['ln', '-sf', link_src, link_dst], verbose=True)

    # Run a quick test
    install_ngraph_tf(tf_version, venv_dir,
                      os.path.join(artifacts_location, ng_tf_whl))

    if arguments.use_grappler_optimizer:
        import tensorflow as tf
        import ngraph_bridge
        if not ngraph_bridge.is_grappler_enabled():
            raise Exception(
                "Build failed: 'use_grappler_optimizer' specified but not used")

    print('\033[1;32mBuild successful\033[0m')
    os.chdir(pwd)


if __name__ == '__main__':
    main()<|MERGE_RESOLUTION|>--- conflicted
+++ resolved
@@ -35,26 +35,18 @@
         raise Exception("Need minimum cmake version 3.4\n"
                         "Got: " + '.'.join(cmake_ver))
 
-<<<<<<< HEAD
-    # Check bazel version
-    bazel_kind, bazel_ver = get_bazel_version()
-    got_correct_bazel_version = bazel_kind == 'Bazelisk version'
-    if (not got_correct_bazel_version and int(bazel_ver[1]) > 24 and int(bazel_ver[1]) <= 25):
-        if (int(bazel_ver[2]) >= 1 and int(bazel_ver[2]) <= 2):
-            got_correct_bazel_version = True
-=======
     if not disable_cpp_api:
         # Check bazel version
-        bazel_ver = get_bazel_version()
-        got_correct_bazel_version = False
-        if (int(bazel_ver[1]) > 24 and int(bazel_ver[1]) <= 25):
+        bazel_kind, bazel_ver = get_bazel_version()
+        got_correct_bazel_version = bazel_kind == 'Bazelisk version'
+        if (not got_correct_bazel_version and int(bazel_ver[1]) > 24 and
+                int(bazel_ver[1]) <= 25):
             if (int(bazel_ver[2]) >= 1 and int(bazel_ver[2]) <= 2):
                 got_correct_bazel_version = True
->>>>>>> 6f15575b
-
-        if not got_correct_bazel_version:
-            raise Exception("Need bazel 0.24.1 < version <= 0.25.2 \n" +
-                            "Got: " + '.'.join(bazel_ver))
+
+            if not got_correct_bazel_version:
+                raise Exception("Need bazel 0.24.1 < version <= 0.25.2 \n" +
+                                "Got: " + '.'.join(bazel_ver))
 
 
 def main():
@@ -74,10 +66,9 @@
         help="Builds a debug version of the nGraph components\n",
         action="store_true")
 
-    parser.add_argument(
-        '--verbose_build',
-        help="Display verbose error messages\n",
-        action="store_true")
+    parser.add_argument('--verbose_build',
+                        help="Display verbose error messages\n",
+                        action="store_true")
 
     parser.add_argument(
         '--target_arch',
@@ -134,11 +125,10 @@
         help="Use Grappler optimizer instead of the optimization passes\n",
         action="store_true")
 
-    parser.add_argument(
-        '--artifacts_dir',
-        type=str,
-        help="Copy the artifacts to the given directory\n",
-        action="store")
+    parser.add_argument('--artifacts_dir',
+                        type=str,
+                        help="Copy the artifacts to the given directory\n",
+                        action="store")
 
     parser.add_argument(
         '--ngraph_src_dir',
@@ -162,18 +152,17 @@
         action="store",
         default='')
 
-    parser.add_argument(
-        '--use_ngraph_staticlibs',
-        help="Builds and links ngraph statically\n",
-        action="store_true")
-
-    parser.add_argument(
-        '--use_tensorflow_2', help="Builds with TF 2.0\n", action="store_true")
-
-    parser.add_argument(
-        '--disable_cpp_api',
-        help="Disables C++ API, unit tests and examples\n",
-        action="store_true")
+    parser.add_argument('--use_ngraph_staticlibs',
+                        help="Builds and links ngraph statically\n",
+                        action="store_true")
+
+    parser.add_argument('--use_tensorflow_2',
+                        help="Builds with TF 2.0\n",
+                        action="store_true")
+
+    parser.add_argument('--disable_cpp_api',
+                        help="Disables C++ API, unit tests and examples\n",
+                        action="store_true")
 
     # Done with the options. Now parse the commandline
     arguments = parser.parse_args()
@@ -302,8 +291,8 @@
         cxx_abi = get_tf_cxxabi()
         cwd = os.getcwd()
         os.chdir(tf_whl_loc)
-        tf_in_artifacts = os.path.join(
-            os.path.abspath(artifacts_location), "tensorflow")
+        tf_in_artifacts = os.path.join(os.path.abspath(artifacts_location),
+                                       "tensorflow")
         if not os.path.isdir(tf_in_artifacts):
             os.mkdir(tf_in_artifacts)
         # This function copies the .so files from
@@ -464,8 +453,8 @@
             ["-DNGRAPH_ARTIFACTS_DIR=" + artifacts_location])
     else:
         ngraph_tf_cmake_flags.extend([
-            "-DNGRAPH_ARTIFACTS_DIR=" + os.path.abspath(
-                arguments.use_prebuilt_ngraph)
+            "-DNGRAPH_ARTIFACTS_DIR=" +
+            os.path.abspath(arguments.use_prebuilt_ngraph)
         ])
 
     if (arguments.use_ngraph_staticlibs):
@@ -476,8 +465,9 @@
 
     if arguments.use_tensorflow_from_location:
         ngraph_tf_cmake_flags.extend([
-            "-DTF_SRC_DIR=" + os.path.abspath(
-                arguments.use_tensorflow_from_location + '/tensorflow')
+            "-DTF_SRC_DIR=" +
+            os.path.abspath(arguments.use_tensorflow_from_location +
+                            '/tensorflow')
         ])
     else:
         if not arguments.disable_cpp_api:
@@ -487,8 +477,8 @@
     ngraph_tf_cmake_flags.extend(["-DUNIT_TEST_ENABLE=ON"])
     if not arguments.disable_cpp_api:
         ngraph_tf_cmake_flags.extend([
-            "-DUNIT_TEST_TF_CC_DIR=" + os.path.join(artifacts_location,
-                                                    "tensorflow")
+            "-DUNIT_TEST_TF_CC_DIR=" +
+            os.path.join(artifacts_location, "tensorflow")
         ])
 
     if ((arguments.distributed_build == "OMPI") or
