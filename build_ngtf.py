#!/usr/bin/env python3
# ==============================================================================
#  Copyright 2018-2019 Intel Corporation
#
#  Licensed under the Apache License, Version 2.0 (the "License");
#  you may not use this file except in compliance with the License.
#  You may obtain a copy of the License at
#
#      http://www.apache.org/licenses/LICENSE-2.0
#
#  Unless required by applicable law or agreed to in writing, software
#  distributed under the License is distributed on an "AS IS" BASIS,
#  WITHOUT WARRANTIES OR CONDITIONS OF ANY KIND, either express or implied.
#  See the License for the specific language governing permissions and
#  limitations under the License.
# ==============================================================================

from tools.build_utils import *


def version_check(use_prebuilt_tensorflow):
    # Check pre-requisites
    if use_prebuilt_tensorflow:
        # Check if the gcc version is 4.8
        if (platform.system() != 'Darwin'):
            gcc_ver = get_gcc_version()
            if '4.8' not in gcc_ver:
                raise Exception(
                    "Need GCC 4.8 to build using prebuilt TensorFlow\n"
                    "Gcc version installed: " + gcc_ver + "\n"
                    "To build from source ommit `use_prebuilt_tensorflow`")
    # Check cmake version
    cmake_ver = get_cmake_version()
    if (int(cmake_ver[0]) < 3 or int(cmake_ver[1]) < 4):
        raise Exception("Need minimum cmake version 3.4\n"
                        "Got: " + '.'.join(cmake_ver))

    # Check bazel version
    bazel_ver = get_bazel_version()
    got_correct_bazel_version = False
    if (int(bazel_ver[1]) >= 24 and int(bazel_ver[1]) <= 25):
        if (int(bazel_ver[2]) >= 1 and int(bazel_ver[2]) <= 2):
            got_correct_bazel_version = True

    if not got_correct_bazel_version:
        raise Exception("Need bazel 0.24.1 < version < 0.25.2 \n" + "Got: " +
                        '.'.join(bazel_ver))


def main():
    '''
    Builds TensorFlow, ngraph, and ngraph-tf for python 3
    '''

    # Component versions
<<<<<<< HEAD
    ngraph_version = "v0.24.0-rc.2"
=======
    ngraph_version = "v0.24.0"
>>>>>>> f0e85ae9
    tf_version = "v1.14.0"

    # Command line parser options
    parser = argparse.ArgumentParser(formatter_class=RawTextHelpFormatter)

    parser.add_argument(
        '--debug_build',
        help="Builds a debug version of the nGraph components\n",
        action="store_true")

    parser.add_argument(
        '--verbose_build',
        help="Display verbose error messages\n",
        action="store_true")

    parser.add_argument(
        '--target_arch',
        help=
        "Architecture flag to use (e.g., haswell, core-avx2 etc. Default \'native\'\n",
    )

    parser.add_argument(
        '--build_gpu_backend',
        help=
        "nGraph backends will include nVidia GPU. Use: NGRAPH_TF_BACKEND=GPU\n"
        "Note: You need to have CUDA headers and libraries available on the build system.\n",
        action="store_true")

    parser.add_argument(
        '--build_plaidml_backend',
        help=
        "nGraph backends will include PlaidML backend. Use: NGRAPH_TF_BACKEND=PLAIDML\n",
        action="store_true")

    parser.add_argument(
        '--build_intelgpu_backend',
        help=
        "nGraph backends will include Intel GPU bckend. Use: NGRAPH_TF_BACKEND=INTELGPU\n",
        action="store_true")

    parser.add_argument(
        '--use_prebuilt_tensorflow',
        help="Skip building TensorFlow and use downloaded version.\n" +
        "Note that in this case C++ unit tests won't be build for nGraph-TF bridge",
        action="store_true")

    parser.add_argument(
        '--distributed_build',
        type=str,
        help="Builds a distributed version of the nGraph components\n",
        action="store")

    parser.add_argument(
        '--enable_variables_and_optimizers',
        help=
        "Ops like variable and optimizers are supported by nGraph in this version of the bridge\n",
        action="store_true")

    parser.add_argument(
        '--use_grappler_optimizer',
        help="Use Grappler optimizer instead of the optimization passes\n",
        action="store_true")

    parser.add_argument(
        '--artifacts_dir',
        type=str,
        help="Copy the artifacts to the given directory\n",
        action="store")

    parser.add_argument(
        '--ngraph_src_dir',
        type=str,
        help=
        "Local nGraph source directory to use. Overrides --ngraph_version.\n",
        action="store")

    parser.add_argument(
        '--ngraph_version',
        type=str,
        help="nGraph version to use. Overridden by --ngraph_src_dir. (Default: "
        + ngraph_version + ")\n",
        action="store")

    parser.add_argument(
        '--use_tensorflow_from_location',
        help=
        "Use TensorFlow from a directory where it was already built and stored.\n"
        "This location is expected to be populated by build_tf.py\n",
        action="store",
        default='')

    # Done with the options. Now parse the commandline
    arguments = parser.parse_args()

    if (arguments.debug_build):
        print("Building in DEBUG mode\n")

    verbosity = False
    if (arguments.verbose_build):
        print("Building in with VERBOSE output messages\n")
        verbosity = True

    #-------------------------------
    # Recipe
    #-------------------------------

    version_check(arguments.use_prebuilt_tensorflow)

    # Default directories
    build_dir = 'build_cmake'

    assert not (
        arguments.use_tensorflow_from_location != '' and
        arguments.use_prebuilt_tensorflow
    ), "\"use_tensorflow_from_location\" and \"use_prebuilt_tensorflow\" "
    "cannot be used together."

    if arguments.use_tensorflow_from_location != '':
        # Check if the prebuilt folder has necessary files
        assert os.path.isdir(
            arguments.use_tensorflow_from_location
        ), "Prebuilt TF path " + arguments.use_tensorflow_from_location + " does not exist"
        loc = arguments.use_tensorflow_from_location + '/artifacts/tensorflow'
        assert os.path.isdir(
            loc), "Could not find artifacts/tensorflow directory"
        found_whl = False
        found_libtf_fw = False
        found_libtf_cc = False
        for i in os.listdir(loc):
            if '.whl' in i:
                found_whl = True
            if 'libtensorflow_cc' in i:
                found_libtf_cc = True
            if 'libtensorflow_framework' in i:
                found_libtf_fw = True
        assert found_whl, "Did not find TF whl file"
        assert found_libtf_fw, "Did not find libtensorflow_framework"
        assert found_libtf_cc, "Did not find libtensorflow_cc"

    try:
        os.makedirs(build_dir)
    except OSError as exc:  # Python >2.5
        if exc.errno == errno.EEXIST and os.path.isdir(build_dir):
            pass

    pwd = os.getcwd()
    ngraph_tf_src_dir = os.path.abspath(pwd)
    build_dir_abs = os.path.abspath(build_dir)
    os.chdir(build_dir)

    venv_dir = 'venv-tf-py3'
    artifacts_location = 'artifacts'
    if arguments.artifacts_dir:
        artifacts_location = os.path.abspath(arguments.artifacts_dir)

    artifacts_location = os.path.abspath(artifacts_location)
    print("ARTIFACTS location: " + artifacts_location)

    #If artifacts doesn't exist create
    if not os.path.isdir(artifacts_location):
        os.mkdir(artifacts_location)

    #install virtualenv
    install_virtual_env(venv_dir)

    # Load the virtual env
    load_venv(venv_dir)

    # Setup the virtual env
    setup_venv(venv_dir)

    target_arch = 'native'
    if (arguments.target_arch):
        target_arch = arguments.target_arch

    print("Target Arch: %s" % target_arch)

    # The cxx_abi flag is translated to _GLIBCXX_USE_CXX11_ABI
    # For gcc 4.8 - this flag is set to 0 and newer ones, this is set to 1
    # The specific value is determined from the TensorFlow build
    # Normally the shipped TensorFlow is built with gcc 4.8 and thus this
    # flag is set to 0
    cxx_abi = "0"

    if arguments.use_tensorflow_from_location != "":
        # Some asserts to make sure the directory structure of
        # use_tensorflow_from_location is correct. The location
        # should have: ./artifacts/tensorflow, which is expected
        # to contain one TF whl file, framework.so and cc.so
        print("Using TensorFlow from " + arguments.use_tensorflow_from_location)
        # The tf whl should be in use_tensorflow_from_location/artifacts/tensorflow
        tf_whl_loc = os.path.abspath(arguments.use_tensorflow_from_location +
                                     '/artifacts/tensorflow')
        possible_whl = [i for i in os.listdir(tf_whl_loc) if '.whl' in i]
        assert len(
            possible_whl
        ) == 1, "Expected one TF whl file, but found " + len(possible_whl)
        # Make sure there is exactly 1 TF whl
        tf_whl = os.path.abspath(tf_whl_loc + '/' + possible_whl[0])
        assert os.path.isfile(tf_whl), "Did not find " + tf_whl
        # Install the found TF whl file
        command_executor(["pip", "install", "-U", tf_whl])
        cxx_abi = get_tf_cxxabi()
        cwd = os.getcwd()
        os.chdir(tf_whl_loc)
        tf_in_artifacts = os.path.join(
            os.path.abspath(artifacts_location), "tensorflow")
        if os.path.isdir(tf_in_artifacts):
            print("TensorFlow already exists in artifacts. Using that")
        else:
            os.mkdir(tf_in_artifacts)
            # This function copies the .so files from
            # use_tensorflow_from_location/artifacts/tensorflow to
            # artifacts/tensorflow
            copy_tf_to_artifacts(tf_in_artifacts, tf_whl_loc)
        os.chdir(cwd)
    else:
        if arguments.use_prebuilt_tensorflow:
            print("Using existing TensorFlow")
            # Frst download the source. This will create the tensorfow directory as needed
            tf_src_dir = os.path.join(artifacts_location, "tensorflow")
            print("TF_SRC_DIR: ", tf_src_dir)
            # Download
            pwd_now = os.getcwd()
            os.chdir(artifacts_location)
            print("DOWNLOADING TF: PWD", os.getcwd())
            download_repo("tensorflow",
                          "https://github.com/tensorflow/tensorflow.git",
                          tf_version)
            os.chdir(pwd_now)

            # Next install the tensorflow python packge
            command_executor(
                ["pip", "install", "-U", "tensorflow==" + tf_version])
            cxx_abi = get_tf_cxxabi()

            # Copy the libtensorflow_framework.so to the artifacts so that
            # we can run c++ tests from that location later
            tf_fmwk_lib_name = 'libtensorflow_framework.so.1'
            if (platform.system() == 'Darwin'):
                tf_fmwk_lib_name = 'libtensorflow_framework.1.dylib'
            import tensorflow as tf
            tf_lib_dir = tf.sysconfig.get_lib()
            tf_lib_file = os.path.join(tf_lib_dir, tf_fmwk_lib_name)
            print("SYSCFG LIB: ", tf_lib_file)

            dst_dir = os.path.join(artifacts_location, "tensorflow")
            if not os.path.isdir(dst_dir):
                os.mkdir(dst_dir)

            dst = os.path.join(dst_dir, tf_fmwk_lib_name)
            shutil.copyfile(tf_lib_file, dst)

            # Now build the libtensorflow_cc.so - the C++ library
            build_tensorflow_cc(tf_src_dir, artifacts_location, target_arch,
                                verbosity)

        else:
            print("Building TensorFlow from source")
            # Download TensorFlow
            download_repo("tensorflow",
                          "https://github.com/tensorflow/tensorflow.git",
                          tf_version)
            tf_src_dir = os.path.join(os.getcwd(), "tensorflow")
            # Build TensorFlow
            build_tensorflow(venv_dir, "tensorflow", artifacts_location,
                             target_arch, verbosity)

            # Now build the libtensorflow_cc.so - the C++ library
            build_tensorflow_cc(tf_src_dir, artifacts_location, target_arch,
                                verbosity)

            # Install tensorflow to our own virtual env
            # Note that if gcc 4.8 is used for building TensorFlow this flag
            # will be 0
            cxx_abi = install_tensorflow(venv_dir, artifacts_location)

    if cxx_abi == 0:
        if not arguments.use_prebuilt_tensorflow:
            raise Exception(
                "Expected cxx_abi to be 0 when using 'use_prebuilt_tensorflow'")

    # Download nGraph if required.
    ngraph_src_dir = './ngraph'
    if arguments.ngraph_src_dir:
        ngraph_src_dir = arguments.ngraph_src_dir

        print("Using local nGraph source in directory ", ngraph_src_dir)
    else:
        if arguments.ngraph_version:
            ngraph_version = arguments.ngraph_version

        print("nGraph Version: ", ngraph_version)
        download_repo("ngraph", "https://github.com/NervanaSystems/ngraph.git",
                      ngraph_version)

    # Now build nGraph
    ngraph_cmake_flags = [
        "-DNGRAPH_INSTALL_PREFIX=" + artifacts_location,
        "-DNGRAPH_USE_CXX_ABI=" + cxx_abi,
        "-DNGRAPH_DEX_ONLY=TRUE",
        "-DNGRAPH_DEBUG_ENABLE=NO",
        "-DNGRAPH_UNIT_TEST_ENABLE=NO",
        "-DNGRAPH_TARGET_ARCH=" + target_arch,
        "-DNGRAPH_TUNE_ARCH=" + target_arch,
    ]

    if arguments.debug_build:
        ngraph_cmake_flags.extend(["-DCMAKE_BUILD_TYPE=Debug"])

    if (arguments.distributed_build == "OMPI"):
        ngraph_cmake_flags.extend(["-DNGRAPH_DISTRIBUTED_ENABLE=OMPI"])
    elif (arguments.distributed_build == "MLSL"):
        ngraph_cmake_flags.extend(["-DNGRAPH_DISTRIBUTED_ENABLE=MLSL"])
    else:
        ngraph_cmake_flags.extend(["-DNGRAPH_DISTRIBUTED_ENABLE=OFF"])

    if arguments.build_plaidml_backend:
        command_executor(["pip", "install", "-U", "plaidML"])

    flag_string_map = {True: 'YES', False: 'NO'}
    ngraph_cmake_flags.extend([
        "-DNGRAPH_TOOLS_ENABLE=" +
        flag_string_map[platform.system() != 'Darwin']
    ])
    ngraph_cmake_flags.extend(
        ["-DNGRAPH_GPU_ENABLE=" + flag_string_map[arguments.build_gpu_backend]])
    ngraph_cmake_flags.extend([
        "-DNGRAPH_PLAIDML_ENABLE=" +
        flag_string_map[arguments.build_plaidml_backend]
    ])
    ngraph_cmake_flags.extend([
        "-DNGRAPH_INTELGPU_ENABLE=" +
        flag_string_map[arguments.build_intelgpu_backend]
    ])

    build_ngraph(build_dir, ngraph_src_dir, ngraph_cmake_flags, verbosity)

    ngraph_tf_cmake_flags = [
        "-DNGRAPH_TF_INSTALL_PREFIX=" + artifacts_location,
        "-DUSE_PRE_BUILT_NGRAPH=ON",
        "-DUNIT_TEST_ENABLE=ON",
        "-DNGRAPH_TARGET_ARCH=" + target_arch,
        "-DNGRAPH_TUNE_ARCH=" + target_arch,
        "-DNGRAPH_ARTIFACTS_DIR=" + artifacts_location,
    ]

    if (arguments.debug_build):
        ngraph_tf_cmake_flags.extend(["-DCMAKE_BUILD_TYPE=Debug"])

    if not arguments.use_prebuilt_tensorflow:
        if arguments.use_tensorflow_from_location:
            ngraph_tf_cmake_flags.extend([
                "-DTF_SRC_DIR=" + os.path.abspath(
                    arguments.use_tensorflow_from_location + '/tensorflow')
            ])
        else:
            ngraph_tf_cmake_flags.extend(["-DTF_SRC_DIR=" + tf_src_dir])
        ngraph_tf_cmake_flags.extend([
            "-DUNIT_TEST_TF_CC_DIR=" + os.path.join(artifacts_location,
                                                    "tensorflow")
        ])

    # Next build CMAKE options for the bridge
    if arguments.use_tensorflow_from_location:
        ngraph_tf_cmake_flags.extend([
            "-DTF_SRC_DIR=" + os.path.abspath(
                arguments.use_tensorflow_from_location + '/tensorflow')
        ])
    else:
        print("TF_SRC_DIR: ", tf_src_dir)
        ngraph_tf_cmake_flags.extend(["-DTF_SRC_DIR=" + tf_src_dir])

    ngraph_tf_cmake_flags.extend([
        "-DUNIT_TEST_TF_CC_DIR=" + os.path.join(artifacts_location,
                                                "tensorflow")
    ])

    if ((arguments.distributed_build == "OMPI") or
        (arguments.distributed_build == "MLSL")):
        ngraph_tf_cmake_flags.extend(["-DNGRAPH_DISTRIBUTED_ENABLE=TRUE"])
    else:
        ngraph_tf_cmake_flags.extend(["-DNGRAPH_DISTRIBUTED_ENABLE=FALSE"])

    ngraph_tf_cmake_flags.extend([
        "-DNGRAPH_TF_ENABLE_VARIABLES_AND_OPTIMIZERS=" +
        flag_string_map[arguments.enable_variables_and_optimizers]
    ])
    ngraph_tf_cmake_flags.extend([
        "-DNGRAPH_TF_USE_GRAPPLER_OPTIMIZER=" +
        flag_string_map[arguments.use_grappler_optimizer]
    ])

    # Now build the bridge
    ng_tf_whl = build_ngraph_tf(build_dir, artifacts_location,
                                ngraph_tf_src_dir, venv_dir,
                                ngraph_tf_cmake_flags, verbosity)

    # Make sure that the ngraph bridge whl is present in the artfacts directory
    if not os.path.isfile(os.path.join(artifacts_location, ng_tf_whl)):
        raise Exception("Cannot locate nGraph whl in the artifacts location")

    print("SUCCESSFULLY generated wheel: %s" % ng_tf_whl)
    print("PWD: " + os.getcwd())

    # Copy the TensorFlow Python code tree to artifacts directory so that they can
    # be used for running TensorFlow Python unit tests
    #
    # There are four possibilities:
    # 1. use_tensorflow_from_location is not defined
    #   2. In that case use_prebuilt_tensorflow is defined
    #       In this case we copy the entire tensorflow source to the artifacts
    #       So all we have to do is to create a symbolic link
    #       3. OR use_prebuilt_tensorflow is not defined
    # 4. use_tensorflow_from_location is defined
    if arguments.use_tensorflow_from_location == '':
        # Case 1
        if arguments.use_prebuilt_tensorflow:
            # Case 2
            base_dir = None
        else:
            # Case 3
            base_dir = build_dir_abs
    else:
        # Case 4
        base_dir = arguments.use_tensorflow_from_location

    if base_dir != None:
        command_executor([
            'cp', '-r', base_dir + '/tensorflow/tensorflow/python',
            os.path.join(artifacts_location, "tensorflow")
        ],
                         verbose=True)
    else:
        # Create a sym-link to
        link_src = os.path.join(artifacts_location,
                                "tensorflow/tensorflow/python")
        link_dst = os.path.join(artifacts_location, "tensorflow/python")
        command_executor(['ln', '-sf', link_src, link_dst], verbose=True)

    # Run a quick test
    install_ngraph_tf(venv_dir, os.path.join(artifacts_location, ng_tf_whl))

    if arguments.use_grappler_optimizer:
        import tensorflow as tf
        import ngraph_bridge
        if not ngraph_bridge.is_grappler_enabled():
            raise Exception(
                "Build failed: 'use_grappler_optimizer' specified but not used")

    print('\033[1;32mBuild successful\033[0m')
    os.chdir(pwd)


if __name__ == '__main__':
    main()<|MERGE_RESOLUTION|>--- conflicted
+++ resolved
@@ -53,11 +53,7 @@
     '''
 
     # Component versions
-<<<<<<< HEAD
-    ngraph_version = "v0.24.0-rc.2"
-=======
     ngraph_version = "v0.24.0"
->>>>>>> f0e85ae9
     tf_version = "v1.14.0"
 
     # Command line parser options
