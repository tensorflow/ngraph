--- conflicted
+++ resolved
@@ -361,7 +361,9 @@
             # will be 1
             cxx_abi = install_tensorflow(venv_dir, artifacts_location)
 
-<<<<<<< HEAD
+            # This function copies the TF .so files
+            copy_tf_to_artifacts(tf_version, artifacts_location, None)
+
     # Build OpenVINO if required.
     if arguments.build_openvino_backend:
         if not arguments.use_prebuilt_openvino:
@@ -451,69 +453,6 @@
                         verbosity)
 
     # Next build CMAKE options for the bridge
-=======
-            # This function copies the TF .so files
-            copy_tf_to_artifacts(tf_version, artifacts_location, None)
-
-    flag_string_map = {True: 'YES', False: 'NO'}
-    # Build nGraph if required.
-    if not arguments.use_prebuilt_ngraph:
-        ngraph_src_dir = './ngraph'
-        if arguments.ngraph_src_dir:
-            ngraph_src_dir = arguments.ngraph_src_dir
-            print("Using local nGraph source in directory ", ngraph_src_dir)
-        else:
-            if arguments.ngraph_version:
-                ngraph_version = arguments.ngraph_version
-
-            print("nGraph Version: ", ngraph_version)
-            download_repo("ngraph",
-                          "https://github.com/NervanaSystems/ngraph.git",
-                          ngraph_version)
-
-        # Now build nGraph
-        ngraph_cmake_flags = [
-            "-DNGRAPH_INSTALL_PREFIX=" + artifacts_location,
-            "-DNGRAPH_USE_CXX_ABI=" + cxx_abi, "-DNGRAPH_DEX_ONLY=TRUE",
-            "-DNGRAPH_DEBUG_ENABLE=NO", "-DNGRAPH_UNIT_TEST_ENABLE=NO",
-            "-DNGRAPH_TARGET_ARCH=" + target_arch,
-            "-DNGRAPH_TUNE_ARCH=" + target_arch, "-DNGRAPH_TBB_ENABLE=FALSE"
-        ]
-
-        if arguments.use_ngraph_staticlibs:
-            ngraph_cmake_flags.extend(["-DNGRAPH_STATIC_LIB_ENABLE=TRUE"])
-            ngraph_cmake_flags.extend(["-DNGRAPH_CPU_STATIC_LIB_ENABLE=TRUE"])
-            ngraph_cmake_flags.extend(
-                ["-DNGRAPH_INTERPRETER_STATIC_LIB_ENABLE=TRUE"])
-            ngraph_cmake_flags.extend(
-                ["-DNGRAPH_DYNAMIC_COMPONENTS_ENABLE=OFF"])
-
-        if arguments.debug_build:
-            ngraph_cmake_flags.extend(["-DCMAKE_BUILD_TYPE=Debug"])
-
-        if arguments.build_plaidml_backend:
-            command_executor(["pip", "install", "-U", "plaidML"])
-
-        ngraph_cmake_flags.extend([
-            "-DNGRAPH_TOOLS_ENABLE=" +
-            flag_string_map[platform.system() != 'Darwin']
-        ])
-        ngraph_cmake_flags.extend([
-            "-DNGRAPH_GPU_ENABLE=" +
-            flag_string_map[arguments.build_gpu_backend]
-        ])
-        ngraph_cmake_flags.extend([
-            "-DNGRAPH_PLAIDML_ENABLE=" +
-            flag_string_map[arguments.build_plaidml_backend]
-        ])
-        ngraph_cmake_flags.extend([
-            "-DNGRAPH_INTELGPU_ENABLE=" +
-            flag_string_map[arguments.build_intelgpu_backend]
-        ])
-
-        build_ngraph(build_dir, ngraph_src_dir, ngraph_cmake_flags, verbosity)
-
->>>>>>> 9aaf0d94
     ngraph_tf_cmake_flags = [
         "-DNGRAPH_TF_INSTALL_PREFIX=" + artifacts_location,
         "-DUSE_PRE_BUILT_NGRAPH=ON",
