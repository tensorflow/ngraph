--- conflicted
+++ resolved
@@ -53,11 +53,7 @@
     '''
 
     # Component versions
-<<<<<<< HEAD
-    ngraph_version = "r0.25"
-=======
     ngraph_version = "v0.25.0-rc.3"
->>>>>>> 2a69f6a5
     tf_version = "v1.14.0"
 
     # Command line parser options
