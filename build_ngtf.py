#!/usr/bin/env python3
# ==============================================================================
#  Copyright 2018-2020 Intel Corporation
#
#  Licensed under the Apache License, Version 2.0 (the "License");
#  you may not use this file except in compliance with the License.
#  You may obtain a copy of the License at
#
#      http://www.apache.org/licenses/LICENSE-2.0
#
#  Unless required by applicable law or agreed to in writing, software
#  distributed under the License is distributed on an "AS IS" BASIS,
#  WITHOUT WARRANTIES OR CONDITIONS OF ANY KIND, either express or implied.
#  See the License for the specific language governing permissions and
#  limitations under the License.
# ==============================================================================

from tools.build_utils import *

flag_string_map = {True: 'YES', False: 'NO'}


def version_check(use_prebuilt_tensorflow, use_tensorflow_from_location,
                  disable_cpp_api):
    # Check pre-requisites
    if use_prebuilt_tensorflow and not disable_cpp_api:
        # Check if the gcc version is at least 5.3.0
        if (platform.system() != 'Darwin'):
            gcc_ver = get_gcc_version()
            if gcc_ver < '5.3.0':
                raise Exception(
                    "Need GCC 5.3.0 or newer to build using prebuilt TensorFlow"
                    " or Intel Tensorflow\n"
                    "Gcc version installed: " + gcc_ver + "\n"
                    "To build from source omit `use_prebuilt_tensorflow`")
    # Check cmake version
    cmake_ver = get_cmake_version()
    if (int(cmake_ver[0]) < 3 or int(cmake_ver[1]) < 4):
        raise Exception("Need minimum cmake version 3.4\n"
                        "Got: " + '.'.join(cmake_ver))

    if not use_tensorflow_from_location and not disable_cpp_api and not use_prebuilt_tensorflow:
        # Check bazel version
        bazel_kind, bazel_ver = get_bazel_version()
        got_correct_bazel_version = bazel_kind == 'Bazelisk version'
        if (not got_correct_bazel_version and int(bazel_ver[0]) < 2):
            raise Exception("Need bazel version >= 2.0.0 \n" + "Got: " +
                            '.'.join(bazel_ver))


def main():
    '''
    Builds TensorFlow, OpenVINO, and ngraph-tf for python 3
    '''

    # Component versions
    tf_version = "v2.2.0"
    use_intel_tf = False
    openvino_version = "releases/2021/1"

    # Command line parser options
    parser = argparse.ArgumentParser(formatter_class=RawTextHelpFormatter)

    parser.add_argument(
        '--debug_build',
        help="Builds a debug version of the components\n",
        action="store_true")

    parser.add_argument(
        '--verbose_build',
        help="Display verbose error messages\n",
        action="store_true")

    parser.add_argument(
        '--target_arch',
        help=
        "Architecture flag to use (e.g., haswell, core-avx2 etc. Default \'native\'\n",
    )

    parser.add_argument(
        '--use_prebuilt_tensorflow',
        type=str,
        help="Skip building TensorFlow and use the specified prebuilt version.\n"
        + "If prebuilt version isn't specified, TF version " + tf_version +
        " will be used.\n" +
        "Note: in this case C++ API, unit tests and examples won't be build for nGraph-TF bridge",
        const=tf_version,
        default='',
        nargs='?',
        action="store")

    parser.add_argument(
        '--use_intel_tensorflow',
        help="Use Intel TensorFlow for either building from source or in \n" +
        "conjunction with --use_prebuilt_tensorflow or --use_tensorflow_from_location.",
        default='',
        action="store_true")

    parser.add_argument(
        '--use_grappler_optimizer',
        help="Use Grappler optimizer instead of the optimization passes\n",
        action="store_true")

    parser.add_argument(
        '--artifacts_dir',
        type=str,
        help="Copy the artifacts to the given directory\n",
        action="store")

    parser.add_argument(
        '--use_tensorflow_from_location',
        help=
        "Use TensorFlow from a directory where it was already built and stored.\n"
        "NOTE: This location is expected to be populated by build_tf.py\n",
        action="store",
        default='')

    parser.add_argument(
        '--use_prebuilt_openvino',
        help=
        "Use OpenVINO from a directory where it was already built and stored..\n",
        action="store",
        default='')

    parser.add_argument(
        '--disable_cpp_api',
        help="Disables C++ API, unit tests and examples\n",
        action="store_true")

    # Done with the options. Now parse the commandline
    arguments = parser.parse_args()

    if (arguments.debug_build):
        print("Building in debug mode\n")

    verbosity = False
    if (arguments.verbose_build):
        print("Building with verbose output messages\n")
        verbosity = True

    #-------------------------------
    # Recipe
    #-------------------------------

    # Default directories
    build_dir = 'build_cmake'

    assert not (
        arguments.use_tensorflow_from_location != '' and
        arguments.use_prebuilt_tensorflow != ''
    ), "\"use_tensorflow_from_location\" and \"use_prebuilt_tensorflow\""
    "cannot be used together."

    version_check((arguments.use_prebuilt_tensorflow != ''),
                  (arguments.use_tensorflow_from_location != ''),
                  arguments.disable_cpp_api)

    if arguments.use_tensorflow_from_location != '':
        # Check if the prebuilt folder has necessary files
        assert os.path.isdir(
            arguments.use_tensorflow_from_location
        ), "Prebuilt TF path " + arguments.use_tensorflow_from_location + " does not exist"
        loc = arguments.use_tensorflow_from_location + '/artifacts/tensorflow'
        assert os.path.isdir(
            loc), "Could not find artifacts/tensorflow directory"
        found_whl = False
        found_libtf_fw = False
        found_libtf_cc = False
        for i in os.listdir(loc):
            if '.whl' in i:
                found_whl = True
            if 'libtensorflow_cc' in i:
                found_libtf_cc = True
            if 'libtensorflow_framework' in i:
                found_libtf_fw = True
        assert found_whl, "Did not find TF whl file"
        assert found_libtf_fw, "Did not find libtensorflow_framework"
        assert found_libtf_cc, "Did not find libtensorflow_cc"

    try:
        os.makedirs(build_dir)
    except OSError as exc:  # Python >2.5
        if exc.errno == errno.EEXIST and os.path.isdir(build_dir):
            pass

    pwd = os.getcwd()
    ngraph_tf_src_dir = os.path.abspath(pwd)
    print("NGTF SRC DIR: " + ngraph_tf_src_dir)
    build_dir_abs = os.path.abspath(build_dir)
    os.chdir(build_dir)

    venv_dir = 'venv-tf-py3'
    artifacts_location = 'artifacts'
    if arguments.artifacts_dir:
        artifacts_location = os.path.abspath(arguments.artifacts_dir)

    artifacts_location = os.path.abspath(artifacts_location)
    print("ARTIFACTS location: " + artifacts_location)

    #If artifacts doesn't exist create
    if not os.path.isdir(artifacts_location):
        os.mkdir(artifacts_location)

    #install virtualenv
    install_virtual_env(venv_dir)

    # Load the virtual env
    load_venv(venv_dir)

    # Setup the virtual env
    setup_venv(venv_dir)

    target_arch = 'native'
    if (arguments.target_arch):
        target_arch = arguments.target_arch

    print("Target Arch: %s" % target_arch)

    if arguments.use_prebuilt_tensorflow != '':
        tf_version = arguments.use_prebuilt_tensorflow

    if arguments.use_intel_tensorflow != '':
        use_intel_tf = True
        print("Using Intel Tensorflow")

    # The cxx_abi flag is translated to _GLIBCXX_USE_CXX11_ABI
    # For gcc older than 5.3, this flag is set to 0 and for newer ones,
    # this is set to 1
    # The specific value is determined from the TensorFlow build
    # Normally the shipped TensorFlow going forward is built with gcc 7.3
    # and thus this flag is set to 1
    cxx_abi = "1"

    if arguments.use_tensorflow_from_location != "":
        # Some asserts to make sure the directory structure of
        # use_tensorflow_from_location is correct. The location
        # should have: ./artifacts/tensorflow, which is expected
        # to contain one TF whl file, framework.so and cc.so
        print("Using TensorFlow from " + arguments.use_tensorflow_from_location)
        # The tf whl should be in use_tensorflow_from_location/artifacts/tensorflow
        tf_whl_loc = os.path.abspath(arguments.use_tensorflow_from_location +
                                     '/artifacts/tensorflow')
        possible_whl = [i for i in os.listdir(tf_whl_loc) if '.whl' in i]
        assert len(
            possible_whl
        ) == 1, "Expected one TF whl file, but found " + len(possible_whl)
        # Make sure there is exactly 1 TF whl
        tf_whl = os.path.abspath(tf_whl_loc + '/' + possible_whl[0])
        assert os.path.isfile(tf_whl), "Did not find " + tf_whl
        # Install the found TF whl file
        command_executor(["pip", "install", "-U", tf_whl])
        cxx_abi = get_tf_cxxabi()
        cwd = os.getcwd()
        os.chdir(tf_whl_loc)
        tf_in_artifacts = os.path.join(
            os.path.abspath(artifacts_location), "tensorflow")
        if not os.path.isdir(tf_in_artifacts):
            os.mkdir(tf_in_artifacts)
        # This function copies the .so files from
        # use_tensorflow_from_location/artifacts/tensorflow to
        # artifacts/tensorflow
        copy_tf_to_artifacts(tf_version, tf_in_artifacts, tf_whl_loc,
                             use_intel_tf)
        os.chdir(cwd)
    else:
        if arguments.use_prebuilt_tensorflow != '':
            print("Using TensorFlow version", tf_version)
            if use_intel_tf:
                print("Install Intel Tensorflow")
                command_executor(
                    ["pip", "install", "-U", "intel-tensorflow==" + tf_version])
            else:
                print("Install native TensorFlow")
                command_executor(
                    ["pip", "install", "-U", "tensorflow==" + tf_version])
            cxx_abi = get_tf_cxxabi()

            tf_src_dir = os.path.join(artifacts_location, "tensorflow")
            print("TF_SRC_DIR: ", tf_src_dir)
            # Download TF source for enabling TF python tests
            pwd_now = os.getcwd()
            os.chdir(artifacts_location)
            print("DOWNLOADING TF: PWD", os.getcwd())
            download_repo("tensorflow",
                          "https://github.com/tensorflow/tensorflow.git",
                          tf_version)
            os.chdir(pwd_now)
            # Finally, copy the libtensorflow_framework.so to the artifacts
            tf_fmwk_lib_name = 'libtensorflow_framework.so.2'
            if (platform.system() == 'Darwin'):
                tf_fmwk_lib_name = 'libtensorflow_framework.2.dylib'
            import tensorflow as tf
            tf_lib_dir = tf.sysconfig.get_lib()
            tf_lib_file = os.path.join(tf_lib_dir, tf_fmwk_lib_name)
            print("SYSCFG LIB: ", tf_lib_file)
            dst_dir = os.path.join(artifacts_location, "tensorflow")
            if not os.path.isdir(dst_dir):
                os.mkdir(dst_dir)
            dst = os.path.join(dst_dir, tf_fmwk_lib_name)
            shutil.copyfile(tf_lib_file, dst)
        else:
            print("Building TensorFlow from source")
            # Download TensorFlow
            download_repo("tensorflow",
                          "https://github.com/tensorflow/tensorflow.git",
                          tf_version)
            tf_src_dir = os.path.join(os.getcwd(), "tensorflow")
            print("TF_SRC_DIR: ", tf_src_dir)

            # Build TensorFlow
            build_tensorflow(tf_version, "tensorflow", artifacts_location,
                             target_arch, verbosity, use_intel_tf)

            # Now build the libtensorflow_cc.so - the C++ library
            build_tensorflow_cc(tf_version, tf_src_dir, artifacts_location,
                                target_arch, verbosity, use_intel_tf)

            # Install tensorflow to our own virtual env
            # Note that if gcc 7.3 is used for building TensorFlow this flag
            # will be 1
            cxx_abi = install_tensorflow(venv_dir, artifacts_location)

            # This function copies the .so files from
            # use_tensorflow_from_location/artifacts/tensorflow to
            # artifacts/tensorflow
            cwd = os.getcwd()
            os.chdir(tf_src_dir)
            dst_dir = os.path.join(artifacts_location, "tensorflow")
            copy_tf_to_artifacts(tf_version, dst_dir, None, use_intel_tf)
            os.chdir(cwd)

<<<<<<< HEAD
    if arguments.use_prebuilt_openvino != "":
        print("Using OpenVINO from " + arguments.use_prebuilt_openvino)
    #TODO
    else:
        print("Building OpenVINO from source")
        print(
            "NOTE: OpenVINO python module is not built when building from source."
        )
        python_module_enabled = False

        # Download OpenVINO
=======
    if not arguments.use_prebuilt_openvino:
        openvino_version = "releases/2021/2"
        openvino_src_dir = "./openvino"
>>>>>>> 43c4d780
        download_repo(
            "openvino",
            "https://github.com/openvinotoolkit/openvino",
            openvino_version,
            submodule_update=True)
        openvino_src_dir = os.path.join(os.getcwd(), "openvino")
        print("OV_SRC_DIR: ", openvino_src_dir)

<<<<<<< HEAD
        debug_enabled = False
=======
        # Now build OpenVINO
        openvino_cmake_flags = [
            "-DENABLE_V10_SERIALIZE=ON",
            "-DENABLE_TESTS=OFF",
            "-DENABLE_SAMPLES=OFF",
            "-DENABLE_FUNCTIONAL_TESTS=OFF",
            "-DENABLE_VPU=OFF",  # TODO: Fix OpenVINO VPU build
            "-DNGRAPH_ONNX_IMPORT_ENABLE=OFF",
            "-DNGRAPH_TEST_UTIL_ENABLE=OFF",
            "-DNGRAPH_USE_CXX_ABI=" + cxx_abi,
            "-DCMAKE_CXX_FLAGS=-D_GLIBCXX_USE_CXX11_ABI=" + cxx_abi + " -march="
            + target_arch,
            "-DENABLE_CPPLINT=OFF",
            "-DENABLE_SPEECH_DEMO=FALSE",
            "-DCMAKE_INSTALL_RPATH=\"$ORIGIN\"",
            "-DCMAKE_INSTALL_PREFIX=" + os.path.join(artifacts_location,
                                                     "openvino")
        ]

>>>>>>> 43c4d780
        if arguments.debug_build:
            debug_enabled = True

        build_openvino(build_dir, openvino_src_dir, cxx_abi, target_arch,
                       artifacts_location, python_module_enabled, debug_enabled,
                       verbosity)

    # Next build CMAKE options for the bridge
    ngraph_tf_cmake_flags = [
        "-DNGRAPH_TF_INSTALL_PREFIX=" + artifacts_location,
        "-DCMAKE_CXX_FLAGS=-march=" + target_arch,
    ]

    openvino_artifacts_dir = ""
    if arguments.use_prebuilt_openvino == '':
        openvino_artifacts_dir = os.path.join(artifacts_location, "openvino")
    else:
        openvino_artifacts_dir = os.path.abspath(
            arguments.use_prebuilt_openvino)
        ngraph_tf_cmake_flags.extend(["-DUSE_PREBUILT_OPENVINO=TRUE"])

    ngraph_tf_cmake_flags.extend(
        ["-DOPENVINO_ARTIFACTS_DIR=" + openvino_artifacts_dir])

    if (arguments.debug_build):
        ngraph_tf_cmake_flags.extend(["-DCMAKE_BUILD_TYPE=Debug"])

    if arguments.use_tensorflow_from_location:
        ngraph_tf_cmake_flags.extend([
            "-DTF_SRC_DIR=" + os.path.abspath(
                arguments.use_tensorflow_from_location + '/tensorflow')
        ])
    else:
        if not arguments.disable_cpp_api and not arguments.use_prebuilt_tensorflow:
            print("TF_SRC_DIR: ", tf_src_dir)
            ngraph_tf_cmake_flags.extend(["-DTF_SRC_DIR=" + tf_src_dir])

    ngraph_tf_cmake_flags.extend(["-DUNIT_TEST_ENABLE=ON"])
    if not arguments.disable_cpp_api and not arguments.use_prebuilt_tensorflow:
        ngraph_tf_cmake_flags.extend([
            "-DUNIT_TEST_TF_CC_DIR=" + os.path.join(artifacts_location,
                                                    "tensorflow")
        ])

    ngraph_tf_cmake_flags.extend([
        "-DNGRAPH_TF_USE_GRAPPLER_OPTIMIZER=" +
        flag_string_map[arguments.use_grappler_optimizer]
    ])

    # Now build the bridge
    ng_tf_whl = build_ngraph_tf(build_dir, artifacts_location,
                                ngraph_tf_src_dir, venv_dir,
                                ngraph_tf_cmake_flags, verbosity)

    # Make sure that the ngraph bridge whl is present in the artfacts directory
    if not os.path.isfile(os.path.join(artifacts_location, ng_tf_whl)):
        raise Exception("Cannot locate nGraph whl in the artifacts location")

    print("SUCCESSFULLY generated wheel: %s" % ng_tf_whl)
    print("PWD: " + os.getcwd())

    # Copy the TensorFlow Python code tree to artifacts directory so that they can
    # be used for running TensorFlow Python unit tests
    #
    # There are four possibilities:
    # 1. use_tensorflow_from_location is not defined
    #   2. In that case use_prebuilt_tensorflow is defined
    #       In this case we copy the entire tensorflow source to the artifacts
    #       So all we have to do is to create a symbolic link
    #       3. OR use_prebuilt_tensorflow is not defined
    # 4. use_tensorflow_from_location is defined
    if arguments.use_tensorflow_from_location == '':
        # Case 1
        if arguments.use_prebuilt_tensorflow != '':
            # Case 2
            base_dir = None
        else:
            # Case 3
            base_dir = build_dir_abs
    else:
        # Case 4
        base_dir = arguments.use_tensorflow_from_location

    if base_dir != None:
        dest_dir = os.path.join(artifacts_location, "tensorflow")
        command_executor(
            ['cp', '-r', base_dir + '/tensorflow/tensorflow/python', dest_dir],
            verbose=True)
    else:
        # Create a sym-link to
        link_src = os.path.join(artifacts_location,
                                "tensorflow/tensorflow/python")
        link_dst = os.path.join(artifacts_location, "tensorflow/python")
        command_executor(['ln', '-sf', link_src, link_dst], verbose=True)

    # Run a quick test
    install_ngraph_tf(tf_version, venv_dir,
                      os.path.join(artifacts_location, ng_tf_whl))

    if arguments.use_grappler_optimizer:
        import tensorflow as tf
        import ngraph_bridge
        if not ngraph_bridge.is_grappler_enabled():
            raise Exception(
                "Build failed: 'use_grappler_optimizer' specified but not used")

    print('\033[1;32mBuild successful\033[0m')
    os.chdir(pwd)


if __name__ == '__main__':
    main()<|MERGE_RESOLUTION|>--- conflicted
+++ resolved
@@ -56,7 +56,7 @@
     # Component versions
     tf_version = "v2.2.0"
     use_intel_tf = False
-    openvino_version = "releases/2021/1"
+    openvino_version = "releases/2021/2"
 
     # Command line parser options
     parser = argparse.ArgumentParser(formatter_class=RawTextHelpFormatter)
@@ -116,7 +116,7 @@
         default='')
 
     parser.add_argument(
-        '--use_prebuilt_openvino',
+        '--use_openvino_from_location',
         help=
         "Use OpenVINO from a directory where it was already built and stored..\n",
         action="store",
@@ -329,10 +329,8 @@
             copy_tf_to_artifacts(tf_version, dst_dir, None, use_intel_tf)
             os.chdir(cwd)
 
-<<<<<<< HEAD
-    if arguments.use_prebuilt_openvino != "":
-        print("Using OpenVINO from " + arguments.use_prebuilt_openvino)
-    #TODO
+    if arguments.use_openvino_from_location != "":
+        print("Using OpenVINO from " + arguments.use_openvino_from_location)
     else:
         print("Building OpenVINO from source")
         print(
@@ -341,11 +339,6 @@
         python_module_enabled = False
 
         # Download OpenVINO
-=======
-    if not arguments.use_prebuilt_openvino:
-        openvino_version = "releases/2021/2"
-        openvino_src_dir = "./openvino"
->>>>>>> 43c4d780
         download_repo(
             "openvino",
             "https://github.com/openvinotoolkit/openvino",
@@ -354,29 +347,7 @@
         openvino_src_dir = os.path.join(os.getcwd(), "openvino")
         print("OV_SRC_DIR: ", openvino_src_dir)
 
-<<<<<<< HEAD
         debug_enabled = False
-=======
-        # Now build OpenVINO
-        openvino_cmake_flags = [
-            "-DENABLE_V10_SERIALIZE=ON",
-            "-DENABLE_TESTS=OFF",
-            "-DENABLE_SAMPLES=OFF",
-            "-DENABLE_FUNCTIONAL_TESTS=OFF",
-            "-DENABLE_VPU=OFF",  # TODO: Fix OpenVINO VPU build
-            "-DNGRAPH_ONNX_IMPORT_ENABLE=OFF",
-            "-DNGRAPH_TEST_UTIL_ENABLE=OFF",
-            "-DNGRAPH_USE_CXX_ABI=" + cxx_abi,
-            "-DCMAKE_CXX_FLAGS=-D_GLIBCXX_USE_CXX11_ABI=" + cxx_abi + " -march="
-            + target_arch,
-            "-DENABLE_CPPLINT=OFF",
-            "-DENABLE_SPEECH_DEMO=FALSE",
-            "-DCMAKE_INSTALL_RPATH=\"$ORIGIN\"",
-            "-DCMAKE_INSTALL_PREFIX=" + os.path.join(artifacts_location,
-                                                     "openvino")
-        ]
-
->>>>>>> 43c4d780
         if arguments.debug_build:
             debug_enabled = True
 
@@ -391,12 +362,12 @@
     ]
 
     openvino_artifacts_dir = ""
-    if arguments.use_prebuilt_openvino == '':
+    if arguments.use_openvino_from_location == '':
         openvino_artifacts_dir = os.path.join(artifacts_location, "openvino")
     else:
         openvino_artifacts_dir = os.path.abspath(
-            arguments.use_prebuilt_openvino)
-        ngraph_tf_cmake_flags.extend(["-DUSE_PREBUILT_OPENVINO=TRUE"])
+            arguments.use_openvino_from_location)
+        ngraph_tf_cmake_flags.extend(["-DUSE_OPENVINO_FROM_LOCATION=TRUE"])
 
     ngraph_tf_cmake_flags.extend(
         ["-DOPENVINO_ARTIFACTS_DIR=" + openvino_artifacts_dir])
