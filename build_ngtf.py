#!/usr/bin/env python3
# ==============================================================================
#  Copyright 2018-2020 Intel Corporation
#
#  Licensed under the Apache License, Version 2.0 (the "License");
#  you may not use this file except in compliance with the License.
#  You may obtain a copy of the License at
#
#      http://www.apache.org/licenses/LICENSE-2.0
#
#  Unless required by applicable law or agreed to in writing, software
#  distributed under the License is distributed on an "AS IS" BASIS,
#  WITHOUT WARRANTIES OR CONDITIONS OF ANY KIND, either express or implied.
#  See the License for the specific language governing permissions and
#  limitations under the License.
# ==============================================================================

from tools.build_utils import *


def version_check(use_prebuilt_tensorflow):
    # Check pre-requisites
    if use_prebuilt_tensorflow:
<<<<<<< HEAD
        # Check if the gcc version is at least 5.3.0
        if (platform.system() != 'Darwin'):
            gcc_ver = get_gcc_version()
            if gcc_ver < '5.3.0':
                raise Exception(
                    "Need GCC 5.3.0 or newer to build using prebuilt TensorFlow\n"
=======
        # Check if the gcc version is at least 5.4.0
        if (platform.system() != 'Darwin'):
            gcc_ver = get_gcc_version()
            if gcc_ver < '5.4.0':
                raise Exception(
                    "Need GCC 5.4.0 or newer to build using prebuilt TensorFlow\n"
>>>>>>> 9aef8e02
                    "Gcc version installed: " + gcc_ver + "\n"
                    "To build from source ommit `use_prebuilt_tensorflow`")
    # Check cmake version
    cmake_ver = get_cmake_version()
    if (int(cmake_ver[0]) < 3 or int(cmake_ver[1]) < 4):
        raise Exception("Need minimum cmake version 3.4\n"
                        "Got: " + '.'.join(cmake_ver))

    # Check bazel version
    bazel_ver = get_bazel_version()
    got_correct_bazel_version = False
    if (int(bazel_ver[1]) > 24 and int(bazel_ver[1]) <= 25):
        if (int(bazel_ver[2]) >= 1 and int(bazel_ver[2]) <= 2):
            got_correct_bazel_version = True

    if not got_correct_bazel_version:
        raise Exception("Need bazel 0.24.1 < version <= 0.25.2 \n" + "Got: " +
                        '.'.join(bazel_ver))


def main():
    '''
    Builds TensorFlow, ngraph, and ngraph-tf for python 3
    '''

    # Component versions
    ngraph_version = "v0.28.0-rc.1"
<<<<<<< HEAD
    tf_version = "v1.15.2"
=======
    tf_version = "v1.15.0"
>>>>>>> 9aef8e02

    # Command line parser options
    parser = argparse.ArgumentParser(formatter_class=RawTextHelpFormatter)

    parser.add_argument(
        '--debug_build',
        help="Builds a debug version of the nGraph components\n",
        action="store_true")

    parser.add_argument(
        '--verbose_build',
        help="Display verbose error messages\n",
        action="store_true")

    parser.add_argument(
        '--target_arch',
        help=
        "Architecture flag to use (e.g., haswell, core-avx2 etc. Default \'native\'\n",
    )

    parser.add_argument(
        '--build_gpu_backend',
        help=
        "nGraph backends will include nVidia GPU. Use: NGRAPH_TF_BACKEND=GPU\n"
        "Note: You need to have CUDA headers and libraries available on the build system.\n",
        action="store_true")

    parser.add_argument(
        '--build_plaidml_backend',
        help=
        "nGraph backends will include PlaidML backend. Use: NGRAPH_TF_BACKEND=PLAIDML\n",
        action="store_true")

    parser.add_argument(
        '--build_intelgpu_backend',
        help=
        "nGraph backends will include Intel GPU bckend. Use: NGRAPH_TF_BACKEND=INTELGPU\n",
        action="store_true")

    parser.add_argument(
        '--use_prebuilt_tensorflow',
        help="Skip building TensorFlow and use downloaded version.\n" +
        "Note that in this case C++ unit tests won't be build for nGraph-TF bridge",
        action="store_true")

    parser.add_argument(
        '--distributed_build',
        type=str,
        help="Builds a distributed version of the nGraph components\n",
        action="store")

    parser.add_argument(
        '--enable_variables_and_optimizers',
        help=
        "Ops like variable and optimizers are supported by nGraph in this version of the bridge\n",
        action="store_true")

    parser.add_argument(
        '--use_grappler_optimizer',
        help="Use Grappler optimizer instead of the optimization passes\n",
        action="store_true")

    parser.add_argument(
        '--artifacts_dir',
        type=str,
        help="Copy the artifacts to the given directory\n",
        action="store")

    parser.add_argument(
        '--ngraph_src_dir',
        type=str,
        help=
        "Local nGraph source directory to use. Overrides --ngraph_version.\n",
        action="store")

    parser.add_argument(
        '--ngraph_version',
        type=str,
        help="nGraph version to use. Overridden by --ngraph_src_dir. (Default: "
        + ngraph_version + ")\n",
        action="store")

    parser.add_argument(
        '--use_tensorflow_from_location',
        help=
        "Use TensorFlow from a directory where it was already built and stored.\n"
        "This location is expected to be populated by build_tf.py\n",
        action="store",
        default='')

    parser.add_argument(
        '--use_ngraph_staticlibs',
        help="Builds and links ngraph statically\n",
        action="store_true")

    # Done with the options. Now parse the commandline
    arguments = parser.parse_args()

    if (arguments.debug_build):
        print("Building in DEBUG mode\n")

    verbosity = False
    if (arguments.verbose_build):
        print("Building in with VERBOSE output messages\n")
        verbosity = True

    #-------------------------------
    # Recipe
    #-------------------------------

    version_check(arguments.use_prebuilt_tensorflow)

    # Default directories
    build_dir = 'build_cmake'

    assert not (
        arguments.use_tensorflow_from_location != '' and
        arguments.use_prebuilt_tensorflow
    ), "\"use_tensorflow_from_location\" and \"use_prebuilt_tensorflow\" "
    "cannot be used together."

    if arguments.use_tensorflow_from_location != '':
        # Check if the prebuilt folder has necessary files
        assert os.path.isdir(
            arguments.use_tensorflow_from_location
        ), "Prebuilt TF path " + arguments.use_tensorflow_from_location + " does not exist"
        loc = arguments.use_tensorflow_from_location + '/artifacts/tensorflow'
        assert os.path.isdir(
            loc), "Could not find artifacts/tensorflow directory"
        found_whl = False
        found_libtf_fw = False
        found_libtf_cc = False
        for i in os.listdir(loc):
            if '.whl' in i:
                found_whl = True
            if 'libtensorflow_cc' in i:
                found_libtf_cc = True
            if 'libtensorflow_framework' in i:
                found_libtf_fw = True
        assert found_whl, "Did not find TF whl file"
        assert found_libtf_fw, "Did not find libtensorflow_framework"
        assert found_libtf_cc, "Did not find libtensorflow_cc"

    try:
        os.makedirs(build_dir)
    except OSError as exc:  # Python >2.5
        if exc.errno == errno.EEXIST and os.path.isdir(build_dir):
            pass

    pwd = os.getcwd()
    ngraph_tf_src_dir = os.path.abspath(pwd)
    build_dir_abs = os.path.abspath(build_dir)
    os.chdir(build_dir)

    venv_dir = 'venv-tf-py3'
    artifacts_location = 'artifacts'
    if arguments.artifacts_dir:
        artifacts_location = os.path.abspath(arguments.artifacts_dir)

    artifacts_location = os.path.abspath(artifacts_location)
    print("ARTIFACTS location: " + artifacts_location)

    #If artifacts doesn't exist create
    if not os.path.isdir(artifacts_location):
        os.mkdir(artifacts_location)

    #install virtualenv
    install_virtual_env(venv_dir)

    # Load the virtual env
    load_venv(venv_dir)

    # Setup the virtual env
    setup_venv(venv_dir)

    target_arch = 'native'
    if (arguments.target_arch):
        target_arch = arguments.target_arch

    print("Target Arch: %s" % target_arch)

    # The cxx_abi flag is translated to _GLIBCXX_USE_CXX11_ABI
    # For gcc older than 5.3, this flag is set to 0 and for newer ones,
    # this is set to 1
    # The specific value is determined from the TensorFlow build
    # Normally the shipped TensorFlow going forward is built with gcc 7.3
    # and thus this flag is set to 1
    cxx_abi = "1"

    if arguments.use_tensorflow_from_location != "":
        # Some asserts to make sure the directory structure of
        # use_tensorflow_from_location is correct. The location
        # should have: ./artifacts/tensorflow, which is expected
        # to contain one TF whl file, framework.so and cc.so
        print("Using TensorFlow from " + arguments.use_tensorflow_from_location)
        # The tf whl should be in use_tensorflow_from_location/artifacts/tensorflow
        tf_whl_loc = os.path.abspath(arguments.use_tensorflow_from_location +
                                     '/artifacts/tensorflow')
        possible_whl = [i for i in os.listdir(tf_whl_loc) if '.whl' in i]
        assert len(
            possible_whl
        ) == 1, "Expected one TF whl file, but found " + len(possible_whl)
        # Make sure there is exactly 1 TF whl
        tf_whl = os.path.abspath(tf_whl_loc + '/' + possible_whl[0])
        assert os.path.isfile(tf_whl), "Did not find " + tf_whl
        # Install the found TF whl file
        command_executor(["pip", "install", "-U", tf_whl])
        cxx_abi = get_tf_cxxabi()
        cwd = os.getcwd()
        os.chdir(tf_whl_loc)
        tf_in_artifacts = os.path.join(
            os.path.abspath(artifacts_location), "tensorflow")
        if os.path.isdir(tf_in_artifacts):
            print("TensorFlow already exists in artifacts. Using that")
        else:
            os.mkdir(tf_in_artifacts)
            # This function copies the .so files from
            # use_tensorflow_from_location/artifacts/tensorflow to
            # artifacts/tensorflow
            copy_tf_to_artifacts(tf_in_artifacts, tf_whl_loc)
        os.chdir(cwd)
    else:
        if arguments.use_prebuilt_tensorflow:
            print("Using existing TensorFlow")
            # Frst download the source. This will create the tensorfow directory as needed
            tf_src_dir = os.path.join(artifacts_location, "tensorflow")
            print("TF_SRC_DIR: ", tf_src_dir)
            # Download
            pwd_now = os.getcwd()
            os.chdir(artifacts_location)
            print("DOWNLOADING TF: PWD", os.getcwd())
            download_repo("tensorflow",
                          "https://github.com/tensorflow/tensorflow.git",
                          tf_version)
            os.chdir(pwd_now)

            # Next install the tensorflow python packge
<<<<<<< HEAD
=======
            # The TF wheel published by Google reports CXX11_ABI = 0 but we
            # can't even build TF on GCC 4.8.5 since MLIR module contains
            # code that requires c++14 or GCC 5 or better. That means
            # CXX11_ABI = 1 when the wheel is correctly built.
>>>>>>> 9aef8e02
            if ('1.15' not in tf_version):
                command_executor(
                    ["pip", "install", "-U", "tensorflow==" + tf_version])
                cxx_abi = get_tf_cxxabi()
<<<<<<< HEAD
=======
            # Now due to above reasoning, we can only use prebuilt TF wheel
            # that has the right flags and was previously built by user,
            # and usually stored under 'build_cmake/artifacts/tensorflow/'.
            # So we try to search for that wheel and install it, otherwise
            # the next call will fail and an exception is raised
>>>>>>> 9aef8e02
            else:
                try:
                    cxx_abi = install_tensorflow(venv_dir, artifacts_location)
                except:
                    raise Exception("Please build tensorflow from source "
                                    "by running: pthon3 build_ngtf.py")

            # Copy the libtensorflow_framework.so to the artifacts so that
            # we can run c++ tests from that location later
            tf_fmwk_lib_name = 'libtensorflow_framework.so.1'
            if (platform.system() == 'Darwin'):
                tf_fmwk_lib_name = 'libtensorflow_framework.1.dylib'
            import tensorflow as tf
            tf_lib_dir = tf.sysconfig.get_lib()
            tf_lib_file = os.path.join(tf_lib_dir, tf_fmwk_lib_name)
            print("SYSCFG LIB: ", tf_lib_file)

            dst_dir = os.path.join(artifacts_location, "tensorflow")
            if not os.path.isdir(dst_dir):
                os.mkdir(dst_dir)

            dst = os.path.join(dst_dir, tf_fmwk_lib_name)
            shutil.copyfile(tf_lib_file, dst)

            # Now build the libtensorflow_cc.so - the C++ library
            build_tensorflow_cc(tf_src_dir, artifacts_location, target_arch,
                                verbosity)

        else:
            print("Building TensorFlow from source")
            # Download TensorFlow
            download_repo("tensorflow",
                          "https://github.com/tensorflow/tensorflow.git",
                          tf_version)
            tf_src_dir = os.path.join(os.getcwd(), "tensorflow")
            # Build TensorFlow
            build_tensorflow(venv_dir, "tensorflow", artifacts_location,
                             target_arch, verbosity)

            # Now build the libtensorflow_cc.so - the C++ library
            build_tensorflow_cc(tf_src_dir, artifacts_location, target_arch,
                                verbosity)

            # Install tensorflow to our own virtual env
            # Note that if gcc 7.3 is used for building TensorFlow this flag
            # will be 1
            cxx_abi = install_tensorflow(venv_dir, artifacts_location)

    # Download nGraph if required.
    ngraph_src_dir = './ngraph'
    if arguments.ngraph_src_dir:
        ngraph_src_dir = arguments.ngraph_src_dir

        print("Using local nGraph source in directory ", ngraph_src_dir)
    else:
        if arguments.ngraph_version:
            ngraph_version = arguments.ngraph_version

        print("nGraph Version: ", ngraph_version)
        download_repo("ngraph", "https://github.com/NervanaSystems/ngraph.git",
                      ngraph_version)

    # Now build nGraph
    ngraph_cmake_flags = [
        "-DNGRAPH_INSTALL_PREFIX=" + artifacts_location,
        "-DNGRAPH_USE_CXX_ABI=" + cxx_abi, "-DNGRAPH_DEX_ONLY=TRUE",
        "-DNGRAPH_DEBUG_ENABLE=NO", "-DNGRAPH_UNIT_TEST_ENABLE=NO",
        "-DNGRAPH_TARGET_ARCH=" + target_arch,
        "-DNGRAPH_TUNE_ARCH=" + target_arch, "-DNGRAPH_TBB_ENABLE=FALSE"
    ]

    if arguments.use_ngraph_staticlibs:
        ngraph_cmake_flags.extend(["-DNGRAPH_STATIC_LIB_ENABLE=TRUE"])
        ngraph_cmake_flags.extend(["-DNGRAPH_CPU_STATIC_LIB_ENABLE=TRUE"])
        ngraph_cmake_flags.extend(
            ["-DNGRAPH_INTERPRETER_STATIC_LIB_ENABLE=TRUE"])

    if arguments.debug_build:
        ngraph_cmake_flags.extend(["-DCMAKE_BUILD_TYPE=Debug"])

    if (arguments.distributed_build == "OMPI"):
        ngraph_cmake_flags.extend(["-DNGRAPH_DISTRIBUTED_ENABLE=OMPI"])
    elif (arguments.distributed_build == "MLSL"):
        ngraph_cmake_flags.extend(["-DNGRAPH_DISTRIBUTED_ENABLE=MLSL"])
    else:
        ngraph_cmake_flags.extend(["-DNGRAPH_DISTRIBUTED_ENABLE=OFF"])

    if arguments.build_plaidml_backend:
        command_executor(["pip", "install", "-U", "plaidML"])

    flag_string_map = {True: 'YES', False: 'NO'}
    ngraph_cmake_flags.extend([
        "-DNGRAPH_TOOLS_ENABLE=" +
        flag_string_map[platform.system() != 'Darwin']
    ])
    ngraph_cmake_flags.extend(
        ["-DNGRAPH_GPU_ENABLE=" + flag_string_map[arguments.build_gpu_backend]])
    ngraph_cmake_flags.extend([
        "-DNGRAPH_PLAIDML_ENABLE=" +
        flag_string_map[arguments.build_plaidml_backend]
    ])
    ngraph_cmake_flags.extend([
        "-DNGRAPH_INTELGPU_ENABLE=" +
        flag_string_map[arguments.build_intelgpu_backend]
    ])

    build_ngraph(build_dir, ngraph_src_dir, ngraph_cmake_flags, verbosity)

    ngraph_tf_cmake_flags = [
        "-DNGRAPH_TF_INSTALL_PREFIX=" + artifacts_location,
        "-DUSE_PRE_BUILT_NGRAPH=ON",
        "-DUNIT_TEST_ENABLE=ON",
        "-DNGRAPH_TARGET_ARCH=" + target_arch,
        "-DNGRAPH_TUNE_ARCH=" + target_arch,
        "-DNGRAPH_ARTIFACTS_DIR=" + artifacts_location,
    ]

    if (arguments.use_ngraph_staticlibs):
        ngraph_tf_cmake_flags.extend(["-DNGRAPH_BRIDGE_STATIC_LIB_ENABLE=TRUE"])

    if (arguments.debug_build):
        ngraph_tf_cmake_flags.extend(["-DCMAKE_BUILD_TYPE=Debug"])

    if not arguments.use_prebuilt_tensorflow:
        if arguments.use_tensorflow_from_location:
            ngraph_tf_cmake_flags.extend([
                "-DTF_SRC_DIR=" + os.path.abspath(
                    arguments.use_tensorflow_from_location + '/tensorflow')
            ])
        else:
            ngraph_tf_cmake_flags.extend(["-DTF_SRC_DIR=" + tf_src_dir])
        ngraph_tf_cmake_flags.extend([
            "-DUNIT_TEST_TF_CC_DIR=" + os.path.join(artifacts_location,
                                                    "tensorflow")
        ])

    # Next build CMAKE options for the bridge
    if arguments.use_tensorflow_from_location:
        ngraph_tf_cmake_flags.extend([
            "-DTF_SRC_DIR=" + os.path.abspath(
                arguments.use_tensorflow_from_location + '/tensorflow')
        ])
    else:
        print("TF_SRC_DIR: ", tf_src_dir)
        ngraph_tf_cmake_flags.extend(["-DTF_SRC_DIR=" + tf_src_dir])

    ngraph_tf_cmake_flags.extend([
        "-DUNIT_TEST_TF_CC_DIR=" + os.path.join(artifacts_location,
                                                "tensorflow")
    ])

    if ((arguments.distributed_build == "OMPI") or
        (arguments.distributed_build == "MLSL")):
        ngraph_tf_cmake_flags.extend(["-DNGRAPH_DISTRIBUTED_ENABLE=TRUE"])
    else:
        ngraph_tf_cmake_flags.extend(["-DNGRAPH_DISTRIBUTED_ENABLE=FALSE"])

    ngraph_tf_cmake_flags.extend([
        "-DNGRAPH_TF_ENABLE_VARIABLES_AND_OPTIMIZERS=" +
        flag_string_map[arguments.enable_variables_and_optimizers]
    ])

    ngraph_tf_cmake_flags.extend([
        "-DNGRAPH_TF_USE_GRAPPLER_OPTIMIZER=" +
        flag_string_map[arguments.use_grappler_optimizer]
    ])

    # Now build the bridge
    ng_tf_whl = build_ngraph_tf(build_dir, artifacts_location,
                                ngraph_tf_src_dir, venv_dir,
                                ngraph_tf_cmake_flags, verbosity)

    # Make sure that the ngraph bridge whl is present in the artfacts directory
    if not os.path.isfile(os.path.join(artifacts_location, ng_tf_whl)):
        raise Exception("Cannot locate nGraph whl in the artifacts location")

    print("SUCCESSFULLY generated wheel: %s" % ng_tf_whl)
    print("PWD: " + os.getcwd())

    # Copy the TensorFlow Python code tree to artifacts directory so that they can
    # be used for running TensorFlow Python unit tests
    #
    # There are four possibilities:
    # 1. use_tensorflow_from_location is not defined
    #   2. In that case use_prebuilt_tensorflow is defined
    #       In this case we copy the entire tensorflow source to the artifacts
    #       So all we have to do is to create a symbolic link
    #       3. OR use_prebuilt_tensorflow is not defined
    # 4. use_tensorflow_from_location is defined
    if arguments.use_tensorflow_from_location == '':
        # Case 1
        if arguments.use_prebuilt_tensorflow:
            # Case 2
            base_dir = None
        else:
            # Case 3
            base_dir = build_dir_abs
    else:
        # Case 4
        base_dir = arguments.use_tensorflow_from_location

    if base_dir != None:
        command_executor([
            'cp', '-r', base_dir + '/tensorflow/tensorflow/python',
            os.path.join(artifacts_location, "tensorflow")
        ],
                         verbose=True)
    else:
        # Create a sym-link to
        link_src = os.path.join(artifacts_location,
                                "tensorflow/tensorflow/python")
        link_dst = os.path.join(artifacts_location, "tensorflow/python")
        command_executor(['ln', '-sf', link_src, link_dst], verbose=True)

    # Run a quick test
    install_ngraph_tf(venv_dir, os.path.join(artifacts_location, ng_tf_whl))

    if arguments.use_grappler_optimizer:
        import tensorflow as tf
        import ngraph_bridge
        if not ngraph_bridge.is_grappler_enabled():
            raise Exception(
                "Build failed: 'use_grappler_optimizer' specified but not used")

    print('\033[1;32mBuild successful\033[0m')
    os.chdir(pwd)


if __name__ == '__main__':
    main()<|MERGE_RESOLUTION|>--- conflicted
+++ resolved
@@ -21,21 +21,12 @@
 def version_check(use_prebuilt_tensorflow):
     # Check pre-requisites
     if use_prebuilt_tensorflow:
-<<<<<<< HEAD
         # Check if the gcc version is at least 5.3.0
         if (platform.system() != 'Darwin'):
             gcc_ver = get_gcc_version()
             if gcc_ver < '5.3.0':
                 raise Exception(
                     "Need GCC 5.3.0 or newer to build using prebuilt TensorFlow\n"
-=======
-        # Check if the gcc version is at least 5.4.0
-        if (platform.system() != 'Darwin'):
-            gcc_ver = get_gcc_version()
-            if gcc_ver < '5.4.0':
-                raise Exception(
-                    "Need GCC 5.4.0 or newer to build using prebuilt TensorFlow\n"
->>>>>>> 9aef8e02
                     "Gcc version installed: " + gcc_ver + "\n"
                     "To build from source ommit `use_prebuilt_tensorflow`")
     # Check cmake version
@@ -63,11 +54,7 @@
 
     # Component versions
     ngraph_version = "v0.28.0-rc.1"
-<<<<<<< HEAD
     tf_version = "v1.15.2"
-=======
-    tf_version = "v1.15.0"
->>>>>>> 9aef8e02
 
     # Command line parser options
     parser = argparse.ArgumentParser(formatter_class=RawTextHelpFormatter)
@@ -305,25 +292,19 @@
             os.chdir(pwd_now)
 
             # Next install the tensorflow python packge
-<<<<<<< HEAD
-=======
             # The TF wheel published by Google reports CXX11_ABI = 0 but we
             # can't even build TF on GCC 4.8.5 since MLIR module contains
             # code that requires c++14 or GCC 5 or better. That means
             # CXX11_ABI = 1 when the wheel is correctly built.
->>>>>>> 9aef8e02
             if ('1.15' not in tf_version):
                 command_executor(
                     ["pip", "install", "-U", "tensorflow==" + tf_version])
                 cxx_abi = get_tf_cxxabi()
-<<<<<<< HEAD
-=======
             # Now due to above reasoning, we can only use prebuilt TF wheel
             # that has the right flags and was previously built by user,
             # and usually stored under 'build_cmake/artifacts/tensorflow/'.
             # So we try to search for that wheel and install it, otherwise
             # the next call will fail and an exception is raised
->>>>>>> 9aef8e02
             else:
                 try:
                     cxx_abi = install_tensorflow(venv_dir, artifacts_location)
