--- conflicted
+++ resolved
@@ -24,11 +24,7 @@
     '''
 
     # Component versions
-<<<<<<< HEAD
     ngraph_version = "v0.19.0-rc.4"
-=======
-    ngraph_version = "v0.19.0-rc.3"
->>>>>>> 7af79a43
     tf_version = "v1.13.1"
 
     # Command line parser options
