--- conflicted
+++ resolved
@@ -210,7 +210,6 @@
         # Some asserts to make sure the directory structure of use_tensorflow_from_location is correct
         # The location should have: ./artifacts/tensorflow, which is expected to contain one TF whl file, framework.so and cc.so
         print("Using TensorFlow from " + arguments.use_tensorflow_from_location)
-<<<<<<< HEAD
         # The tf whl should be in use_tensorflow_from_location/artifacts/tensorflow
         tf_whl_loc = os.path.abspath(arguments.use_tensorflow_from_location + '/artifacts/tensorflow')
         possible_whl = [i for i in os.listdir(tf_whl_loc) if '.whl' in i]
@@ -219,11 +218,6 @@
         tf_whl = os.path.abspath(tf_whl_loc + '/' + possible_whl[0])
         assert os.path.isfile(tf_whl), "Did not find " + tf_whl
         # Install the found TF whl file
-=======
-        tf_whl_loc = os.path.abspath(arguments.use_tensorflow_from_location +
-                                     '/artifacts/tensorflow')
-        tf_whl = locate_tf_whl(tf_whl_loc)
->>>>>>> 0f37bd9f
         command_executor(["pip", "install", "-U", tf_whl])
         cxx_abi = get_tf_cxxabi()
         cwd = os.getcwd()
@@ -233,12 +227,8 @@
         assert not os.path.isdir(
             tf_in_artifacts), "Did not expect to find " + tf_in_artifacts
         os.mkdir(tf_in_artifacts)
-<<<<<<< HEAD
         # This function copies the .so files from use_tensorflow_from_location/artifacts/tensorflow to artifacts/tensorflow
         copy_tf_to_artifacts(tf_in_artifacts)
-=======
-        copy_tf_to_artifacts(tf_in_artifacts, tf_whl_loc)
->>>>>>> 0f37bd9f
         os.chdir(cwd)
     else:
         if arguments.use_prebuilt_tensorflow:
