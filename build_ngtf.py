--- conflicted
+++ resolved
@@ -54,11 +54,7 @@
 
     # Component versions
     ngraph_version = "v0.28.0-rc.1"
-<<<<<<< HEAD
     tf_version = "v2.0.0"
-=======
-    tf_version = "v1.15.2"
->>>>>>> 042011e6
 
     # Command line parser options
     parser = argparse.ArgumentParser(formatter_class=RawTextHelpFormatter)
