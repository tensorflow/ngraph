#!/usr/bin/env python3
# ==============================================================================
#  Copyright 2018-2019 Intel Corporation
#
#  Licensed under the Apache License, Version 2.0 (the "License");
#  you may not use this file except in compliance with the License.
#  You may obtain a copy of the License at
#
#      http://www.apache.org/licenses/LICENSE-2.0
#
#  Unless required by applicable law or agreed to in writing, software
#  distributed under the License is distributed on an "AS IS" BASIS,
#  WITHOUT WARRANTIES OR CONDITIONS OF ANY KIND, either express or implied.
#  See the License for the specific language governing permissions and
#  limitations under the License.
# ==============================================================================

from tools.build_utils import *


def main():
    '''
    Builds TensorFlow, ngraph, and ngraph-tf for python 3
    '''

    # Component versions
    ngraph_version = "v0.19.0-rc.2"
    tf_version = "r1.14"

    # Command line parser options
    parser = argparse.ArgumentParser(formatter_class=RawTextHelpFormatter)

    parser.add_argument(
        '--debug_build',
        help="Builds a debug version of the nGraph components\n",
        action="store_true")

    parser.add_argument(
        '--verbose_build',
        help="Display verbose error messages\n",
        action="store_true")

    parser.add_argument(
        '--target_arch',
        help=
        "Architecture flag to use (e.g., haswell, core-avx2 etc. Default \'native\'\n",
    )

    parser.add_argument(
        '--build_gpu_backend',
        help=
        "nGraph backends will include nVidia GPU. Use: NGRAPH_TF_BACKEND=GPU\n"
        "Note: You need to have CUDA headers and libraries available on the build system.\n",
        action="store_true")

    parser.add_argument(
        '--build_plaidml_backend',
        help=
        "nGraph backends will include PlaidML bckend. Use: NGRAPH_TF_BACKEND=PLAIDML\n",
        action="store_true")

    parser.add_argument(
        '--build_intelgpu_backend',
        help=
        "nGraph backends will include Intel GPU bckend. Use: NGRAPH_TF_BACKEND=INTELGPU\n",
        action="store_true")

    parser.add_argument(
        '--use_prebuilt_tensorflow',
        help="Skip building TensorFlow and use downloaded version.\n" +
        "Note that in this case C++ unit tests won't be build for nGraph-TF bridge",
        action="store_true")

    parser.add_argument(
        '--distributed_build',
        type=str,
        help="Builds a distributed version of the nGraph components\n",
        action="store")

    parser.add_argument(
        '--enable_variables_and_optimizers',
<<<<<<< HEAD
        help="Ops like variable and optimizers are supported by nGraph in this version of the bridge\n",
        action="store_true")    
        
    parser.add_argument(        
        '--no_grappler_optimizer',
        help="Do not use Grappler optimizer (instead use legacy optimization passes)\n",
=======
        help=
        "Ops like variable and optimizers are supported by nGraph in this version of the bridge\n",
        action="store_true")

    parser.add_argument(
        '--use_grappler_optimizer',
        help="Use Grappler optimizer instead of the optimization passes\n",
>>>>>>> 07f9da04
        action="store_true")

    parser.add_argument(
        '--artifacts_dir',
        type=str,
        help="Copy the artifacts to the given directory\n",
        action="store")

    parser.add_argument(
        '--ngraph_src_dir',
        type=str,
        help=
        "Local nGraph source directory to use. Overrides --ngraph_version.\n",
        action="store")

    parser.add_argument(
        '--ngraph_version',
        type=str,
        help="nGraph version to use. Overridden by --ngraph_src_dir. (Default: "
        + ngraph_version + ")\n",
        action="store")

    parser.add_argument(
        '--skip_tensorflow_build',
        help="Use TensorFlow that's already installed" +
        "(do not build or install) \n",
        action="store_true")

    # Done with the options. Now parse the commandline
    arguments = parser.parse_args()

    if (arguments.debug_build):
        print("Building in DEBUG mode\n")

    verbosity = False
    if (arguments.verbose_build):
        print("Building in with VERBOSE output messages\n")
        verbosity = True

    #-------------------------------
    # Recipe
    #-------------------------------

    # Default directories
    build_dir = 'build_cmake'

    try:
        os.makedirs(build_dir)
    except OSError as exc:  # Python >2.5
        if exc.errno == errno.EEXIST and os.path.isdir(build_dir):
            pass

    pwd = os.getcwd()
    ngraph_tf_src_dir = os.path.abspath(pwd)
    build_dir_abs = os.path.abspath(build_dir)
    os.chdir(build_dir)

    venv_dir = 'venv-tf-py3'
    artifacts_location = 'artifacts'
    if arguments.artifacts_dir:
        artifacts_location = os.path.abspath(arguments.artifacts_dir)

    artifacts_location = os.path.abspath(artifacts_location)
    print("ARTIFACTS location: " + artifacts_location)

    #install virtualenv
    install_virtual_env(venv_dir)

    # Load the virtual env
    load_venv(venv_dir)

    # Setup the virtual env
    setup_venv(venv_dir)

    target_arch = 'native'
    if (arguments.target_arch):
        target_arch = arguments.target_arch

    print("Target Arch: %s" % target_arch)

    # The cxx_abi flag is translated to _GLIBCXX_USE_CXX11_ABI
    # For gcc 4.8 - this flag is set to 0 and newer ones, this is set to 1
    # The specific value is determined from the TensorFlow build
    # Normally the shipped TensorFlow is built with gcc 4.8 and thus this
    # flag is set to 0
    cxx_abi = "0"

    if arguments.use_prebuilt_tensorflow:
        print("Using existing TensorFlow")
        #command_executor(["pip", "install", "-U", "tensorflow==" + tf_version])
        command_executor(["pip", "install", "-U", "tf-nightly"])

        import tensorflow as tf
        print('Version information:')
        print('TensorFlow version: ', tf.__version__)
        print('C Compiler version used in building TensorFlow: ',
              tf.__compiler_version__)
        cxx_abi = str(tf.__cxx11_abi_flag__)
    else:
        if not arguments.skip_tensorflow_build:
            print("Building TensorFlow")
            # Download TensorFlow
            download_repo("tensorflow",
                          "https://github.com/tensorflow/tensorflow.git",
                          tf_version)

            # Build TensorFlow
            build_tensorflow(venv_dir, "tensorflow", artifacts_location,
                             target_arch, verbosity)

            # Install tensorflow
            # Note that if gcc 4.8 is used for building TensorFlow this flag
            # will be 0
            cxx_abi = install_tensorflow(venv_dir, artifacts_location)
        else:
            import tensorflow as tf
            print('Version information:')
            print('TensorFlow version: ', tf.__version__)
            print('C Compiler version used in building TensorFlow: ',
                  tf.__compiler_version__)
            cxx_abi = str(tf.__cxx11_abi_flag__)

    # Download nGraph if required.
    ngraph_src_dir = './ngraph'
    if arguments.ngraph_src_dir:
        ngraph_src_dir = arguments.ngraph_src_dir

        print("Using local nGraph source in directory ", ngraph_src_dir)
    else:
        if arguments.ngraph_version:
            ngraph_version = arguments.ngraph_version

        print("nGraph Version: ", ngraph_version)
        download_repo("ngraph", "https://github.com/NervanaSystems/ngraph.git",
                      ngraph_version)

    # Now build nGraph
    ngraph_cmake_flags = [
        "-DNGRAPH_INSTALL_PREFIX=" + artifacts_location,
        "-DNGRAPH_USE_CXX_ABI=" + cxx_abi,
        "-DNGRAPH_DEX_ONLY=TRUE",
        "-DNGRAPH_DEBUG_ENABLE=NO",
        "-DNGRAPH_TARGET_ARCH=" + target_arch,
        "-DNGRAPH_TUNE_ARCH=" + target_arch,
    ]

    if arguments.debug_build:
        ngraph_cmake_flags.extend(["-DCMAKE_BUILD_TYPE=Debug"])

    if (arguments.distributed_build == "OMPI"):
        ngraph_cmake_flags.extend(["-DNGRAPH_DISTRIBUTED_ENABLE=OMPI"])
    elif (arguments.distributed_build == "MLSL"):
        ngraph_cmake_flags.extend(["-DNGRAPH_DISTRIBUTED_ENABLE=MLSL"])
    else:
        ngraph_cmake_flags.extend(["-DNGRAPH_DISTRIBUTED_ENABLE=OFF"])

    if arguments.build_plaidml_backend:
        command_executor(["pip", "install", "-U", "plaidML"])

    flag_string_map = {True: 'YES', False: 'NO'}
    ngraph_cmake_flags.extend([
        "-DNGRAPH_TOOLS_ENABLE=" +
        flag_string_map[platform.system() != 'Darwin']
    ])
    ngraph_cmake_flags.extend([
        "-DNGRAPH_GPU_ENABLE=" + flag_string_map[arguments.build_gpu_backend]
    ])
    ngraph_cmake_flags.extend([
        "-DNGRAPH_PLAIDML_ENABLE=" +
        flag_string_map[arguments.build_plaidml_backend]
    ])
    ngraph_cmake_flags.extend([
        "-DNGRAPH_INTELGPU_ENABLE=" +
        flag_string_map[arguments.build_intelgpu_backend]
    ])
    ngraph_cmake_flags.extend([
        "-DNGRAPH_UNIT_TEST_ENABLE=" +
        flag_string_map[not arguments.use_prebuilt_tensorflow]
    ])

    build_ngraph(build_dir, ngraph_src_dir, ngraph_cmake_flags, verbosity)

    # Next build CMAKE options for the bridge
    tf_src_dir = os.path.abspath("tensorflow")

    ngraph_tf_cmake_flags = [
        "-DNGRAPH_TF_INSTALL_PREFIX=" + artifacts_location,
        "-DUSE_PRE_BUILT_NGRAPH=ON",
        "-DNGRAPH_TARGET_ARCH=" + target_arch,
        "-DNGRAPH_TUNE_ARCH=" + target_arch,
        "-DNGRAPH_ARTIFACTS_DIR=" + artifacts_location,
    ]
    if (arguments.debug_build):
        ngraph_tf_cmake_flags.extend(["-DCMAKE_BUILD_TYPE=Debug"])

    if not arguments.use_prebuilt_tensorflow:
        ngraph_tf_cmake_flags.extend(["-DTF_SRC_DIR=" + tf_src_dir])
        ngraph_tf_cmake_flags.extend([
            "-DUNIT_TEST_TF_CC_DIR=" + os.path.join(artifacts_location,
                                                    "tensorflow")
        ])

    if ((arguments.distributed_build == "OMPI")
            or (arguments.distributed_build == "MLSL")):
        ngraph_tf_cmake_flags.extend(["-DNGRAPH_DISTRIBUTED_ENABLE=TRUE"])
    else:
        ngraph_tf_cmake_flags.extend(["-DNGRAPH_DISTRIBUTED_ENABLE=FALSE"])

<<<<<<< HEAD
    if (arguments.enable_variables_and_optimizers):
        ngraph_tf_cmake_flags.extend(["-DNGRAPH_TF_ENABLE_VARIABLES_AND_OPTIMIZERS=TRUE"])
    else:
        ngraph_tf_cmake_flags.extend(["-DNGRAPH_TF_ENABLE_VARIABLES_AND_OPTIMIZERS=FALSE"])
        
    if (arguments.no_grappler_optimizer):
        ngraph_tf_cmake_flags.extend(
            ["-DNGRAPH_TF_USE_GRAPPLER_OPTIMIZER=FALSE"])
    else:
        ngraph_tf_cmake_flags.extend(
            ["-DNGRAPH_TF_USE_GRAPPLER_OPTIMIZER=TRUE"])
=======
    ngraph_tf_cmake_flags.extend([
        "-DUNIT_TEST_ENABLE=" +
        flag_string_map[not arguments.use_prebuilt_tensorflow]
    ])
    ngraph_tf_cmake_flags.extend([
        "-DNGRAPH_TF_ENABLE_VARIABLES_AND_OPTIMIZERS=" +
        flag_string_map[arguments.enable_variables_and_optimizers]
    ])
    ngraph_tf_cmake_flags.extend([
        "-DNGRAPH_TF_USE_GRAPPLER_OPTIMIZER=" +
        flag_string_map[arguments.use_grappler_optimizer]
    ])
>>>>>>> 07f9da04

    # Now build the bridge
    ng_tf_whl = build_ngraph_tf(build_dir, artifacts_location,
                                ngraph_tf_src_dir, venv_dir,
                                ngraph_tf_cmake_flags, verbosity)

    # Make sure that the ngraph bridge whl is present in the artfacts directory
    if not os.path.isfile(os.path.join(artifacts_location, ng_tf_whl)):
        raise Exception("Cannot locate nGraph whl in the artifacts location")

    print("SUCCESSFULLY generated wheel: %s" % ng_tf_whl)
    print("PWD: " + os.getcwd())

    # Copy the TensorFlow Python code tree to artifacts directory so that they can
    # be used for running TensorFlow Python unit tests
    if not arguments.use_prebuilt_tensorflow:
        command_executor([
            'cp', '-r', build_dir_abs + '/tensorflow/tensorflow/python',
            os.path.join(artifacts_location, "tensorflow")
        ])

    # Run a quick test
    install_ngraph_tf(venv_dir, os.path.join(artifacts_location, ng_tf_whl))

    if arguments.no_grappler_optimizer:
        import tensorflow as tf
        import ngraph_bridge
<<<<<<< HEAD
        if ngraph_bridge.is_grappler_enabled():
            raise Exception("Build failed: 'no_grappler_optimizer' specified but used")
=======
        if not ngraph_bridge.is_grappler_enabled():
            raise Exception(
                "Build failed: 'use_grappler_optimizer' specified but not used"
            )
>>>>>>> 07f9da04

    print('\033[1;32mBuild successful\033[0m')
    os.chdir(pwd)


if __name__ == '__main__':
    main()<|MERGE_RESOLUTION|>--- conflicted
+++ resolved
@@ -79,22 +79,13 @@
 
     parser.add_argument(
         '--enable_variables_and_optimizers',
-<<<<<<< HEAD
-        help="Ops like variable and optimizers are supported by nGraph in this version of the bridge\n",
-        action="store_true")    
+        help=
+        "Ops like variable and optimizers are supported by nGraph in this version of the bridge\n",
+        action="store_true")
         
     parser.add_argument(        
         '--no_grappler_optimizer',
         help="Do not use Grappler optimizer (instead use legacy optimization passes)\n",
-=======
-        help=
-        "Ops like variable and optimizers are supported by nGraph in this version of the bridge\n",
-        action="store_true")
-
-    parser.add_argument(
-        '--use_grappler_optimizer',
-        help="Use Grappler optimizer instead of the optimization passes\n",
->>>>>>> 07f9da04
         action="store_true")
 
     parser.add_argument(
@@ -303,19 +294,6 @@
     else:
         ngraph_tf_cmake_flags.extend(["-DNGRAPH_DISTRIBUTED_ENABLE=FALSE"])
 
-<<<<<<< HEAD
-    if (arguments.enable_variables_and_optimizers):
-        ngraph_tf_cmake_flags.extend(["-DNGRAPH_TF_ENABLE_VARIABLES_AND_OPTIMIZERS=TRUE"])
-    else:
-        ngraph_tf_cmake_flags.extend(["-DNGRAPH_TF_ENABLE_VARIABLES_AND_OPTIMIZERS=FALSE"])
-        
-    if (arguments.no_grappler_optimizer):
-        ngraph_tf_cmake_flags.extend(
-            ["-DNGRAPH_TF_USE_GRAPPLER_OPTIMIZER=FALSE"])
-    else:
-        ngraph_tf_cmake_flags.extend(
-            ["-DNGRAPH_TF_USE_GRAPPLER_OPTIMIZER=TRUE"])
-=======
     ngraph_tf_cmake_flags.extend([
         "-DUNIT_TEST_ENABLE=" +
         flag_string_map[not arguments.use_prebuilt_tensorflow]
@@ -326,9 +304,8 @@
     ])
     ngraph_tf_cmake_flags.extend([
         "-DNGRAPH_TF_USE_GRAPPLER_OPTIMIZER=" +
-        flag_string_map[arguments.use_grappler_optimizer]
-    ])
->>>>>>> 07f9da04
+        flag_string_map[not arguments.no_grappler_optimizer]
+    ])
 
     # Now build the bridge
     ng_tf_whl = build_ngraph_tf(build_dir, artifacts_location,
@@ -356,15 +333,10 @@
     if arguments.no_grappler_optimizer:
         import tensorflow as tf
         import ngraph_bridge
-<<<<<<< HEAD
         if ngraph_bridge.is_grappler_enabled():
-            raise Exception("Build failed: 'no_grappler_optimizer' specified but used")
-=======
-        if not ngraph_bridge.is_grappler_enabled():
             raise Exception(
-                "Build failed: 'use_grappler_optimizer' specified but not used"
+                "Build failed: 'no_grappler_optimizer' specified but used"
             )
->>>>>>> 07f9da04
 
     print('\033[1;32mBuild successful\033[0m')
     os.chdir(pwd)
