--- conflicted
+++ resolved
@@ -99,14 +99,9 @@
         '--use_prebuilt_tensorflow',
         type=str,
         help="Skip building TensorFlow and use the specified prebuilt version.\n"
-<<<<<<< HEAD
-        +
-        "Note that in this case C++ API, unit tests and examples won't be build for nGraph-TF bridge",
-=======
         + "If prebuilt version isn't specified, TF version " + tf_version +
         " will be used.\n" +
         "Note: in this case C++ API, unit tests and examples won't be build for nGraph-TF bridge",
->>>>>>> 34d3349a
         const=tf_version,
         default='',
         nargs='?',
