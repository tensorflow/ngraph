--- conflicted
+++ resolved
@@ -25,11 +25,7 @@
 if python -c "import tensorflow" &> /dev/null; then
     echo 'using installed tensorflow'
 else
-<<<<<<< HEAD
     pip install tensorflow==v2.0.0
-=======
-    pip install tensorflow==v1.15.0
->>>>>>> 6e2d62bb
     pip install tensorflow_estimator
 fi
 
@@ -49,4 +45,4 @@
 # is now ready to run bazel based builds
 ln -sf bazel/BUILD .
 ln -sf bazel/WORKSPACE .
-ln -sf bazel/tf_configure .
+ln -sf bazel/tf_configure .