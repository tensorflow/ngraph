# Copyright 2018-2019 Nervana Systems Inc.
# Licensed under the Apache License, Version 2.0 (the "License");
# you may not use this file except in compliance with the License.
# You may obtain a copy of the License at

#     http://www.apache.org/licenses/LICENSE-2.0

# Unless required by applicable law or agreed to in writing, software
# distributed under the License is distributed on an "AS IS" BASIS,
# WITHOUT WARRANTIES OR CONDITIONS OF ANY KIND, either express or implied.
# See the License for the specific language governing permissions and
# limitations under the License.

set(LIB_NAME ngraph_bridge)
set(LIB_NAME_STATIC ngraph_bridge_static)

include_directories(${TensorFlow_INCLUDE_DIR})
include_directories(${TensorFlow_INCLUDE_DIR}/external/nsync/public)
include_directories(${NGRAPH_INSTALL_DIR}/include)
include_directories(${ABSL_INCLUDE_DIR})

set(NGRAPH_DEVICE_INCLUDE_PATH ${CMAKE_CURRENT_SOURCE_DIR})

# For some reason the following is needed for ABI compatibility with TF.
# (There must be some dependency on it in the struct/class definitions.)
set(CMAKE_CXX_FLAGS "${CMAKE_CXX_FLAGS} -DNDEBUG")

message(STATUS "Compile Flags: ${CMAKE_CXX_FLAGS}")
message(STATUS "Shared Link Flags: ${CMAKE_SHARED_LINKER_FLAGS}")

#-----------------------------------------------------------------------------------------------
# Compiler-specific logic...
#-----------------------------------------------------------------------------------------------
set(SRC 
   ngraph_api.cc
   ngraph_assign_clusters.cc
   ngraph_builder.cc
   ngraph_backend_manager.cc
   ngraph_bridge_registry.cc
   ngraph_capture_variables.cc
   ngraph_cluster_manager.cc
   ngraph_conversions.cc
   ngraph_deassign_clusters.cc
   ngraph_encapsulate_clusters.cc
<<<<<<< HEAD
   ngraph_pipelined_tensors.cc
=======
   ngraph_encapsulate_impl.cc
>>>>>>> 8ab37fdb
   ops/ngraph_ops.cc
   ngraph_encapsulate_op.cc
   ngraph_freshness_tracker.cc
   ngraph_mark_for_clustering.cc
   ngraph_rewrite_for_tracking.cc
   ngraph_rewrite_pass.cc
   ngraph_tracked_variable.cc
   ngraph_utils.cc
   tf_graphcycles.cc
   tf_deadness_analysis.cc
   version.cc
)

message(STATUS "NGRAPH_TF_ENABLE_VARIABLES_AND_OPTIMIZERS: ${NGRAPH_TF_ENABLE_VARIABLES_AND_OPTIMIZERS}")

if(NGRAPH_TF_ENABLE_VARIABLES_AND_OPTIMIZERS)
    # common files
    list(REMOVE_ITEM SRC ngraph_capture_variables.cc)
    list(APPEND SRC enable_variable_ops/ngraph_capture_variables.cc)

    list(REMOVE_ITEM SRC ngraph_rewrite_for_tracking.cc)
    list(APPEND SRC enable_variable_ops/ngraph_rewrite_for_tracking.cc)

    list(REMOVE_ITEM SRC ngraph_rewrite_pass.cc)
    list(APPEND SRC enable_variable_ops/ngraph_rewrite_pass.cc)

    list(REMOVE_ITEM SRC ops/ngraph_ops.cc)
    list(APPEND SRC enable_variable_ops/ops/ngraph_ops.cc)

    list(REMOVE_ITEM SRC ngraph_tracked_variable.cc)
    list(APPEND SRC enable_variable_ops/ngraph_tracked_variable.cc)

    # new files
    list(APPEND SRC enable_variable_ops/ngraph_assign_op.cc)
    list(APPEND SRC enable_variable_ops/ngraph_catalog.cc)
    list(APPEND SRC enable_variable_ops/ngraph_enter_in_catalog.cc)
    list(APPEND SRC enable_variable_ops/ngraph_remove_ngraphassigns.cc)
    list(APPEND SRC enable_variable_ops/ngraph_replace_op_utilities.cc)
    list(APPEND SRC enable_variable_ops/ngraph_replace_variable_modifiers.cc)
    list(APPEND SRC enable_variable_ops/ngraph_variable_modifiers.cc)
    
    add_definitions(-DNGRAPH_TF_ENABLE_VARIABLES_AND_OPTIMIZERS)
endif()


if(NGRAPH_TF_USE_GRAPPLER_OPTIMIZER)            
    list(REMOVE_ITEM SRC ngraph_rewrite_pass.cc)
    list(APPEND SRC grappler/ngraph_optimizer.cc)
    list(APPEND SRC grappler/ngraph_add_identityn.cc)
    add_definitions(-DNGRAPH_TF_USE_GRAPPLER_OPTIMIZER)
endif()

message(STATUS "NGRAPH_TF_USE_GRAPPLER_OPTIMIZER: ${NGRAPH_TF_USE_GRAPPLER_OPTIMIZER}")

add_library(${LIB_NAME} SHARED ${SRC})

if(NGRAPH_BRIDGE_STATIC_LIB_ENABLE)
    target_link_libraries(
            ${LIB_NAME}
            ngraph_logger 
            ${TensorFlow_FRAMEWORK_LIBRARY} 
            ngraph_lib
            lib_cpu_backend_static
            lib_interpreter_backend_static 
            ngraph_lib
            dl
            absl_algorithm
            absl_container
            absl_strings
            lib_tbb
            lib_mkldnn
            lib_iomp5
        )

        target_compile_definitions(
        ${LIB_NAME} PRIVATE 
        "NGRAPH_BRIDGE_STATIC_LIB_ENABLE")
else()
    target_link_libraries(
            ${LIB_NAME}
            ngraph_logger 
            ${TensorFlow_FRAMEWORK_LIBRARY} 
            ngraph_lib
            absl_algorithm
            absl_container
            absl_strings
        )
endif()

target_compile_definitions( 
    ${LIB_NAME} PRIVATE
    _GLIBCXX_USE_CXX11_ABI=${TensorFlow_CXX_ABI}
)

target_include_directories(${LIB_NAME} PUBLIC "${NGRAPH_INSTALL_DIR}/include")
target_include_directories(${LIB_NAME} PUBLIC "${NGRAPH_DEVICE_INCLUDE_PATH}")

if(NGRAPH_BRIDGE_STATIC_LIB_ENABLE)
    add_library(${LIB_NAME_STATIC} STATIC ${SRC})

    target_link_libraries(
        ${LIB_NAME_STATIC}
        ngraph_logger
        ngraph_logger 
        ${TensorFlow_FRAMEWORK_LIBRARY} 
        ngraph_lib
        lib_cpu_backend_static
        lib_interpreter_backend_static 
        ngraph_lib
        dl
        absl_algorithm
        absl_container
        absl_strings
        lib_tbb
        lib_mkldnn
        lib_mklml_intel
        lib_iomp5
    )
    target_compile_definitions(
    ${LIB_NAME_STATIC} PRIVATE 
    "NGRAPH_BRIDGE_STATIC_LIB_ENABLE")
    
    target_compile_definitions( 
    ${LIB_NAME_STATIC} PRIVATE
    _GLIBCXX_USE_CXX11_ABI=${TensorFlow_CXX_ABI}
    )

    target_include_directories(${LIB_NAME_STATIC} PUBLIC "${NGRAPH_INSTALL_DIR}/include")
    target_include_directories(${LIB_NAME_STATIC} PUBLIC "${NGRAPH_DEVICE_INCLUDE_PATH}")

endif()

#------------------------------------------------------------------------------
#installation 
#------------------------------------------------------------------------------
if (DEFINED NGRAPH_TF_INSTALL_PREFIX)
    set(CMAKE_INSTALL_PREFIX ${NGRAPH_TF_INSTALL_PREFIX})
else()
    set(CMAKE_INSTALL_PREFIX "${CMAKE_CURRENT_BINARY_DIR}/../install/")
endif()

if(OS_VERSION STREQUAL "\"centos\"")
	set(NGTF_INSTALL_LIB_DIR ${CMAKE_INSTALL_PREFIX}/lib64)
else()
	set(NGTF_INSTALL_LIB_DIR ${CMAKE_INSTALL_PREFIX}/lib)
endif()

message(STATUS "NGTF_INSTALL_LIB_DIR: ${NGTF_INSTALL_LIB_DIR}")

if(NGRAPH_BRIDGE_STATIC_LIB_ENABLE)
    # First install the libngraph_bridge_static.a and headers
    install(TARGETS ${LIB_NAME_STATIC} DESTINATION "${NGTF_INSTALL_LIB_DIR}")
endif()

# First install the libngraph_bridge.so and headers
install(TARGETS ${LIB_NAME} DESTINATION "${NGTF_INSTALL_LIB_DIR}")  

install(FILES ngraph_backend_manager.h DESTINATION ${CMAKE_INSTALL_PREFIX}/include)

# Next install all the other prerequisites
if(OS_VERSION STREQUAL "\"centos\"")
	install(DIRECTORY ${NGRAPH_INSTALL_DIR}/lib64/ DESTINATION "${NGTF_INSTALL_LIB_DIR}" )
else()
	install(DIRECTORY ${NGRAPH_INSTALL_DIR}/lib/ DESTINATION "${NGTF_INSTALL_LIB_DIR}" )
endif()

#Install nbench if we built
if(DEFINED NGRAPH_TOOLS_ENABLE)
	install(DIRECTORY ${NGRAPH_INSTALL_DIR}/bin/ DESTINATION "${CMAKE_INSTALL_PREFIX}/bin" )
endif()

# Now create the Python pip package. The following variables are passed to the 
# CreatePipWhl.cmake
# CMake "install" target "CODE" will propagate these variables to the 
# target "SCRIPT" so that the "SCRIPT" (in ths case CreatePipWhl.cmake)
# So any variable that we need to propagate needs to be added here
install(CODE "set(OS_VERSION ${OS_VERSION})")
install(CODE "set(NGRAPH_INSTALL_DIR \"${NGRAPH_INSTALL_DIR}\")")
install(CODE "set(NGTF_SRC_DIR \"${CMAKE_CURRENT_SOURCE_DIR}/../\")")
install(CODE "set(NGTF_INSTALL_DIR \"${CMAKE_INSTALL_PREFIX}\")")
install(CODE "set(TensorFlow_GIT_VERSION \"${TensorFlow_GIT_VERSION}\")")
install(CODE "set(TensorFlow_VERSION \"${TensorFlow_VERSION}\")")
install(SCRIPT "${CMAKE_CURRENT_SOURCE_DIR}/../python/CreatePipWhl.cmake")<|MERGE_RESOLUTION|>--- conflicted
+++ resolved
@@ -42,11 +42,8 @@
    ngraph_conversions.cc
    ngraph_deassign_clusters.cc
    ngraph_encapsulate_clusters.cc
-<<<<<<< HEAD
    ngraph_pipelined_tensors.cc
-=======
    ngraph_encapsulate_impl.cc
->>>>>>> 8ab37fdb
    ops/ngraph_ops.cc
    ngraph_encapsulate_op.cc
    ngraph_freshness_tracker.cc
