# Copyright 2018-2019 Nervana Systems Inc.
# Licensed under the Apache License, Version 2.0 (the "License");
# you may not use this file except in compliance with the License.
# You may obtain a copy of the License at

#     http://www.apache.org/licenses/LICENSE-2.0

# Unless required by applicable law or agreed to in writing, software
# distributed under the License is distributed on an "AS IS" BASIS,
# WITHOUT WARRANTIES OR CONDITIONS OF ANY KIND, either express or implied.
# See the License for the specific language governing permissions and
# limitations under the License.

set(LIB_NAME ngraph_bridge)
set(LIB_NAME_STATIC ngraph_bridge_static)

include_directories(${TensorFlow_INCLUDE_DIR})
include_directories(${TensorFlow_INCLUDE_DIR}/external/nsync/public)
include_directories(${NGRAPH_INSTALL_DIR}/include)
include_directories(${ABSL_INCLUDE_DIR})

set(NGRAPH_DEVICE_INCLUDE_PATH ${CMAKE_CURRENT_SOURCE_DIR})

# For some reason the following is needed for ABI compatibility with TF.
# (There must be some dependency on it in the struct/class definitions.)
set(CMAKE_CXX_FLAGS "${CMAKE_CXX_FLAGS} -DNDEBUG")

message(STATUS "Compile Flags: ${CMAKE_CXX_FLAGS}")
message(STATUS "Shared Link Flags: ${CMAKE_SHARED_LINKER_FLAGS}")

#-----------------------------------------------------------------------------------------------
# Compiler-specific logic...
#-----------------------------------------------------------------------------------------------
set(SRC 
   ngraph_api.cc
   ngraph_assign_clusters.cc
   ngraph_builder.cc
   ngraph_backend_manager.cc
   ngraph_capture_variables.cc
   ngraph_cluster_manager.cc
   ngraph_conversions.cc
   ngraph_deassign_clusters.cc
   ngraph_encapsulate_clusters.cc
   ngraph_pipelined_tensors.cc
   ngraph_encapsulate_impl.cc
   ops/ngraph_ops.cc
   ngraph_encapsulate_op.cc
   ngraph_freshness_tracker.cc
   ngraph_mark_for_clustering.cc
   ngraph_partial_shapes.cc
   ngraph_rewrite_for_tracking.cc
   ngraph_rewrite_pass.cc
   ngraph_tracked_variable.cc
   ngraph_utils.cc
   tf_graphcycles.cc
   tf_deadness_analysis.cc
   version.cc
)

message(STATUS "NGRAPH_TF_ENABLE_VARIABLES_AND_OPTIMIZERS: ${NGRAPH_TF_ENABLE_VARIABLES_AND_OPTIMIZERS}")

if(NGRAPH_TF_ENABLE_VARIABLES_AND_OPTIMIZERS)
    # common files
    list(REMOVE_ITEM SRC ngraph_capture_variables.cc)
    list(APPEND SRC enable_variable_ops/ngraph_capture_variables.cc)

    list(REMOVE_ITEM SRC ngraph_rewrite_for_tracking.cc)
    list(APPEND SRC enable_variable_ops/ngraph_rewrite_for_tracking.cc)

    list(REMOVE_ITEM SRC ngraph_rewrite_pass.cc)
    list(APPEND SRC enable_variable_ops/ngraph_rewrite_pass.cc)

    list(REMOVE_ITEM SRC ops/ngraph_ops.cc)
    list(APPEND SRC enable_variable_ops/ops/ngraph_ops.cc)

    list(REMOVE_ITEM SRC ngraph_tracked_variable.cc)
    list(APPEND SRC enable_variable_ops/ngraph_tracked_variable.cc)

    # new files
    list(APPEND SRC enable_variable_ops/ngraph_assign_op.cc)
    list(APPEND SRC enable_variable_ops/ngraph_catalog.cc)
    list(APPEND SRC enable_variable_ops/ngraph_enter_in_catalog.cc)
    list(APPEND SRC enable_variable_ops/ngraph_remove_ngraphassigns.cc)
    list(APPEND SRC enable_variable_ops/ngraph_replace_op_utilities.cc)
    list(APPEND SRC enable_variable_ops/ngraph_replace_variable_modifiers.cc)
    list(APPEND SRC enable_variable_ops/ngraph_variable_modifiers.cc)
    
    add_definitions(-DNGRAPH_TF_ENABLE_VARIABLES_AND_OPTIMIZERS)
endif()


if(NGRAPH_TF_USE_GRAPPLER_OPTIMIZER)            
    list(REMOVE_ITEM SRC ngraph_rewrite_pass.cc)
    list(APPEND SRC grappler/ngraph_optimizer.cc)
    list(APPEND SRC grappler/ngraph_add_identityn.cc)
    add_definitions(-DNGRAPH_TF_USE_GRAPPLER_OPTIMIZER)
endif()

message(STATUS "NGRAPH_TF_USE_GRAPPLER_OPTIMIZER: ${NGRAPH_TF_USE_GRAPPLER_OPTIMIZER}")

add_library(${LIB_NAME} SHARED ${SRC})

if(NGRAPH_BRIDGE_STATIC_LIB_ENABLE)
    target_link_libraries(
            ${LIB_NAME}
            ngraph_logger 
            ${TensorFlow_FRAMEWORK_LIBRARY} 
            ngraph_lib
            lib_cpu_backend_static
            lib_interpreter_backend_static 
            ngraph_lib
            dl
            absl_algorithm
            absl_container
            absl_strings
            lib_tbb
            lib_mkldnn
            lib_iomp5
        )

        target_compile_definitions(
        ${LIB_NAME} PRIVATE 
        "NGRAPH_BRIDGE_STATIC_LIB_ENABLE")
else()
    target_link_libraries(
            ${LIB_NAME}
            ngraph_logger 
            ${TensorFlow_FRAMEWORK_LIBRARY} 
            ngraph_lib
            absl_algorithm
            absl_container
            absl_strings
        )
endif()

target_compile_definitions( 
    ${LIB_NAME} PRIVATE
    _GLIBCXX_USE_CXX11_ABI=${TensorFlow_CXX_ABI}
)

target_include_directories(${LIB_NAME} PUBLIC "${NGRAPH_INSTALL_DIR}/include")
target_include_directories(${LIB_NAME} PUBLIC "${NGRAPH_DEVICE_INCLUDE_PATH}")

if(NGRAPH_BRIDGE_STATIC_LIB_ENABLE)
    add_library(${LIB_NAME_STATIC} STATIC ${SRC})

    target_link_libraries(
        ${LIB_NAME_STATIC}
<<<<<<< HEAD
        ngraph_logger
=======
        ngraph_logger 
>>>>>>> 736284af
        ${TensorFlow_FRAMEWORK_LIBRARY} 
        ngraph_lib
        lib_cpu_backend_static
        lib_interpreter_backend_static 
        ngraph_lib
        dl
        absl_algorithm
        absl_container
        absl_strings
        lib_tbb
        lib_mkldnn
        lib_mklml_intel
        lib_iomp5
    )
    target_compile_definitions(
    ${LIB_NAME_STATIC} PRIVATE 
    "NGRAPH_BRIDGE_STATIC_LIB_ENABLE")
    
    target_compile_definitions( 
    ${LIB_NAME_STATIC} PRIVATE
    _GLIBCXX_USE_CXX11_ABI=${TensorFlow_CXX_ABI}
    )

    target_include_directories(${LIB_NAME_STATIC} PUBLIC "${NGRAPH_INSTALL_DIR}/include")
    target_include_directories(${LIB_NAME_STATIC} PUBLIC "${NGRAPH_DEVICE_INCLUDE_PATH}")

endif()

#------------------------------------------------------------------------------
#installation 
#------------------------------------------------------------------------------
if (DEFINED NGRAPH_TF_INSTALL_PREFIX)
    set(CMAKE_INSTALL_PREFIX ${NGRAPH_TF_INSTALL_PREFIX})
else()
    set(CMAKE_INSTALL_PREFIX "${CMAKE_CURRENT_BINARY_DIR}/../install/")
endif()

if(OS_VERSION STREQUAL "\"centos\"")
	set(NGTF_INSTALL_LIB_DIR ${CMAKE_INSTALL_PREFIX}/lib64)
else()
	set(NGTF_INSTALL_LIB_DIR ${CMAKE_INSTALL_PREFIX}/lib)
endif()

message(STATUS "NGTF_INSTALL_LIB_DIR: ${NGTF_INSTALL_LIB_DIR}")

if(NGRAPH_BRIDGE_STATIC_LIB_ENABLE)
    # First install the libngraph_bridge_static.a and headers
    install(TARGETS ${LIB_NAME_STATIC} DESTINATION "${NGTF_INSTALL_LIB_DIR}")
endif()

# First install the libngraph_bridge.so and headers
install(TARGETS ${LIB_NAME} DESTINATION "${NGTF_INSTALL_LIB_DIR}")  

install(FILES ngraph_backend_manager.h DESTINATION ${CMAKE_INSTALL_PREFIX}/include)

# Next install all the other prerequisites
if(OS_VERSION STREQUAL "\"centos\"")
	install(DIRECTORY ${NGRAPH_INSTALL_DIR}/lib64/ DESTINATION "${NGTF_INSTALL_LIB_DIR}" )
else()
	install(DIRECTORY ${NGRAPH_INSTALL_DIR}/lib/ DESTINATION "${NGTF_INSTALL_LIB_DIR}" )
endif()

#Install nbench if we built
if(DEFINED NGRAPH_TOOLS_ENABLE)
	install(DIRECTORY ${NGRAPH_INSTALL_DIR}/bin/ DESTINATION "${CMAKE_INSTALL_PREFIX}/bin" )
endif()

# Now create the Python pip package. The following variables are passed to the 
# CreatePipWhl.cmake
# CMake "install" target "CODE" will propagate these variables to the 
# target "SCRIPT" so that the "SCRIPT" (in ths case CreatePipWhl.cmake)
# So any variable that we need to propagate needs to be added here
install(CODE "set(OS_VERSION ${OS_VERSION})")
install(CODE "set(NGRAPH_INSTALL_DIR \"${NGRAPH_INSTALL_DIR}\")")
install(CODE "set(NGTF_SRC_DIR \"${CMAKE_CURRENT_SOURCE_DIR}/../\")")
install(CODE "set(NGTF_INSTALL_DIR \"${CMAKE_INSTALL_PREFIX}\")")
install(CODE "set(TensorFlow_GIT_VERSION \"${TensorFlow_GIT_VERSION}\")")
install(CODE "set(TensorFlow_VERSION \"${TensorFlow_VERSION}\")")
install(SCRIPT "${CMAKE_CURRENT_SOURCE_DIR}/../python/CreatePipWhl.cmake")<|MERGE_RESOLUTION|>--- conflicted
+++ resolved
@@ -146,11 +146,7 @@
 
     target_link_libraries(
         ${LIB_NAME_STATIC}
-<<<<<<< HEAD
         ngraph_logger
-=======
-        ngraph_logger 
->>>>>>> 736284af
         ${TensorFlow_FRAMEWORK_LIBRARY} 
         ngraph_lib
         lib_cpu_backend_static
