/*******************************************************************************
 * Copyright 2019 Intel Corporation
 *
 * Licensed under the Apache License, Version 2.0 (the "License");
 * you may not use thi0s file except in compliance with the License.
 * You may obtain a copy of the License at
 *
 *     http://www.apache.org/licenses/LICENSE-2.0
 *
 * Unless required by applicable law or agreed to in writing, software
 * distributed under the License is distributed on an "AS IS" BASIS,
 * WITHOUT WARRANTIES OR CONDITIONS OF ANY KIND, either express or implied.
 * See the License for the specific language governing permissions and
 * limitations under the License.
 *******************************************************************************/

#include "tensorflow/core/common_runtime/dma_helper.h"
#include "tensorflow/core/framework/op.h"
#include "tensorflow/core/framework/op_kernel.h"
#include "tensorflow/core/framework/resource_mgr.h"
#include "tensorflow/core/framework/tensor_types.h"
#include "tensorflow/core/lib/strings/strcat.h"
#include "tensorflow/core/platform/default/logging.h"

#include "ngraph/event_tracing.hpp"
#include "ngraph/runtime/backend.hpp"

#include "ngraph_bridge/enable_variable_ops/ngraph_catalog.h"
#include "ngraph_bridge/enable_variable_ops/ngraph_var.h"
#include "ngraph_bridge/ngraph_freshness_tracker.h"
#include "ngraph_bridge/ngraph_timer.h"
#include "ngraph_bridge/ngraph_utils.h"

using namespace std;
namespace ng = ngraph;

namespace tensorflow {

namespace ngraph_bridge {

/* -------------------------------------------------
//
// NGraphAssignOp
//
---------------------------------------------------*/

// Computes *input[0] = input[1]
class NGraphAssignOp : public OpKernel {
 private:
  bool is_tf_just_looking_;
  bool copy_to_tf_;
  int ng_graph_id_;
  bool just_looking_;
  static int s_instance_count;
  int my_instance_id{0};

  // TODO(malikshr): Do we need these attributes, exist in TF Assign ops
  // use_exclusive_lock_, validate_shape_, relax_constraints_;

 public:
  ~NGraphAssignOp() {
    NGRAPH_VLOG(4) << "~NGraphAssignOp::" << name() << endl;
    // Delete from Input Variable Shared Name Map
    string key = NGraphCatalog::CreateNodeKey(ng_graph_id_, name(), 0);
    NGraphCatalog::DeleteFromInputVariableSharedNameMap(key);
  }

  explicit NGraphAssignOp(OpKernelConstruction* context)
      : OpKernel(context), is_tf_just_looking_(false), copy_to_tf_(false) {
    OP_REQUIRES_OK(
        context, context->GetAttr("is_tf_just_looking", &is_tf_just_looking_));
    OP_REQUIRES_OK(context, context->GetAttr("copy_to_tf", &copy_to_tf_));
    OP_REQUIRES_OK(context, context->GetAttr("ngraph_graph_id", &ng_graph_id_));
    OP_REQUIRES_OK(context, context->GetAttr("just_looking", &just_looking_));

    NGRAPH_VLOG(4) << "NGraphAssign:: Constructor called for: " << def().name()
                   << ", is_tf_just_looking " << PrintBool(is_tf_just_looking_)
                   << ", just_looking " << PrintBool(just_looking_)
                   << ", copy-to-tf " << PrintBool(copy_to_tf_) << " ,Graph ID "
                   << ng_graph_id_;

    OP_REQUIRES(context, IsRefType(context->input_type(0)),
                errors::InvalidArgument("lhs input needs to be a ref type"));
    my_instance_id = s_instance_count;
    s_instance_count++;
  }

  void Compute(OpKernelContext* context) override {
    std::ostringstream oss;
    oss << "Execute: Assign_" << my_instance_id << ": " << name();
    ngraph::Event event_compute(oss.str(), name(), "");

    NGRAPH_VLOG(4) << "NGraphAssign:: Compute called for: " << def().name()
                   << ", is_tf_just_looking " << PrintBool(is_tf_just_looking_)
                   << ", just_looking " << PrintBool(just_looking_)
                   << ", copy-to-tf " << PrintBool(copy_to_tf_) << " ,Graph ID "
                   << ng_graph_id_;

    bool log_copies = false;
    OP_REQUIRES_OK(context,
                   IsNgraphTFLogTensorCopiesEnabled(ng_graph_id_, log_copies));
    std::stringstream copy_log_str;
    copy_log_str << "KERNEL[" << type_string() << "]: " << name()
                 << " ,copy-to-tf " << PrintBool(copy_to_tf_)
                 << ", is_tf_just_looking " << PrintBool(is_tf_just_looking_)
                 << ", just_looking " << PrintBool(just_looking_) << "\n";
    int number_of_copies = 0;

    bool ref_exists = NGraphCatalog::ExistsInInputVariableSharedNameMap(
        ng_graph_id_, def().name(), 0);
    if (!ref_exists) {
      OP_REQUIRES(context, ref_exists,
                  errors::Internal(
                      "Caught exception : RefInput to NGAssign not found \n"));
    }
    string get_ref_var_name = NGraphCatalog::GetInputVariableSharedName(
        ng_graph_id_, def().name(), 0);

    NGraphVar* var;
    OP_REQUIRES_OK(context,
                   context->resource_manager()->Lookup<NGraphVar>(
                       context->resource_manager()->default_container(),
                       get_ref_var_name, &var));

    Tensor* rhs_tensor = (Tensor*)&(context->input(1));

    // We always return the input ref.
    context->forward_ref_input_to_ref_output(0, 0);

    // DO NOT CARE ABOUT SYNCING AS WE ARE ALWAYS SETTING THE NGTENSOR

    // Get input[1]

<<<<<<< HEAD
    // input[1] cannot be from NGraphEncap Op
=======
    // The NGraphAssign Ops with input[1] from NGraphEncap Op are removed
    // in the RemoveNGraphAssigns phase in rewrite pass
    // Assert input[1] is not from NGraphEncap Op
>>>>>>> f0e85ae9
    // No way to get input node and check its type
    string input_1_name = def().input(1);
    OP_REQUIRES(
        context, input_1_name.find("ngraph_cluster") == -1,
        errors::Internal(
            "Caught exception: Input to NGAssign from Encapsulate Op.\n"));

    NGRAPH_VLOG(4) << "NGraphAssign:: Updating";
    if (var->update_ng_tensor(rhs_tensor)) {
      number_of_copies++;
      copy_log_str << " COPY_INP_VAL[0]";
    }

    mutex_lock l(*context->input_ref_mutex(0));
    Tensor old_lhs = context->mutable_input(0, /* lock_held */ true);

    if (copy_to_tf_) {
      if (var->copy_ng_to_tf()) {
        number_of_copies++;
        copy_log_str << " COPY_TO_TF ";
      }

      if (!is_tf_just_looking_) {
        // Some tf op might update the ng-tensor value so mark it stale
        copy_log_str << " SET_SYNC ";
        var->set_sync_ng_tensor(true);
      }
    }

    copy_log_str << " Number of copies " << number_of_copies << "\n";
    if (log_copies) {
      cout << copy_log_str.str();
    }

    // Unref Var
    var->Unref();
    event_compute.Stop();
    ngraph::Event::write_trace(event_compute);
  }
};

int NGraphAssignOp::s_instance_count = 0;

REGISTER_KERNEL_BUILDER(Name("NGraphAssign").Device(DEVICE_CPU),
                        NGraphAssignOp);

}  // namespace ngraph_bridge

}  // namespace tensorflow<|MERGE_RESOLUTION|>--- conflicted
+++ resolved
@@ -131,13 +131,9 @@
 
     // Get input[1]
 
-<<<<<<< HEAD
-    // input[1] cannot be from NGraphEncap Op
-=======
     // The NGraphAssign Ops with input[1] from NGraphEncap Op are removed
     // in the RemoveNGraphAssigns phase in rewrite pass
     // Assert input[1] is not from NGraphEncap Op
->>>>>>> f0e85ae9
     // No way to get input node and check its type
     string input_1_name = def().input(1);
     OP_REQUIRES(
