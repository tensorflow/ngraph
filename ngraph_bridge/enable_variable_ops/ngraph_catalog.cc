/*******************************************************************************
 * Copyright 2019 Intel Corporation
 *
 * Licensed under the Apache License, Version 2.0 (the "License");
 * you may not use this file except in compliance with the License.
 * You may obtain a copy of the License at
 *
 *     http://www.apache.org/licenses/LICENSE-2.0
 *
 * Unless required by applicable law or agreed to in writing, software
 * distributed under the License is distributed on an "AS IS" BASIS,
 * WITHOUT WARRANTIES OR CONDITIONS OF ANY KIND, either express or implied.
 * See the License for the specific language governing permissions and
 * limitations under the License.
 *******************************************************************************/
#include "tensorflow/core/lib/core/errors.h"

#include "ngraph/ngraph.hpp"
#include "ngraph/runtime/backend_manager.hpp"

#include "logging/ngraph_log.h"
#include "ngraph_bridge/enable_variable_ops/ngraph_catalog.h"

using namespace std;
namespace ng = ngraph;

namespace tensorflow {

namespace ngraph_bridge {

#if (NGRAPH_TF_USE_GRAPPLER_OPTIMIZER)
unordered_map<string, string> NGraphCatalog::tf_var_name_to_shared_name_map_;
#endif
unordered_map<string, string> NGraphCatalog::input_variable_sharedname_map_;
unordered_map<string, unordered_set<int>>
    NGraphCatalog::encap_output_copy_indexes_map_;
unordered_map<string, tuple<string, bool, bool>>
    NGraphCatalog::encap_output_info_map_;

// Function to create the Node Key
string NGraphCatalog::CreateNodeKey(int graph_id, string node_name, int index) {
  if (index == 0) {
    return to_string(graph_id) + "_" + node_name;
  }
  return to_string(graph_id) + "_" + node_name + ":" + to_string(index);
}

// Functions for Encapsulate Output Copy Indexes Map
void NGraphCatalog::AddToEncapOutputCopyIndexesMap(int graphid,
                                                   string node_name,
                                                   unordered_set<int> val) {
  string key = graphid + "_" + node_name;
  NGraphCatalog::encap_output_copy_indexes_map_[key] = val;
}

unordered_set<int> NGraphCatalog::GetEncapOutputIndexesThatNeedCopy(
    int graphid, string node_name) {
  string key = graphid + "_" + node_name;
  return NGraphCatalog::encap_output_copy_indexes_map_[key];
}

bool NGraphCatalog::EncapOutputIndexNeedsCopy(int graphid, string node_name,
                                              int index) {
  string key = graphid + "_" + node_name;
  auto itr = NGraphCatalog::encap_output_copy_indexes_map_.find(key);
  if (itr != NGraphCatalog::encap_output_copy_indexes_map_.end()) {
    auto op_copy_indexes = itr->second;
    return (op_copy_indexes.find(index) != op_copy_indexes.end());
  }
  // Should not reach here
  return true;
}

void NGraphCatalog::DeleteFromEncapOutputCopyIndexesMap(int graphid,
                                                        string node_name) {
  string key = graphid + "_" + node_name;
  NGraphCatalog::encap_output_copy_indexes_map_.erase(key);
}

// Functions relating Input Variable Shared Name Map
string NGraphCatalog::GetInputVariableSharedName(int graphid, string node_name,
                                                 int input_index) {
  std::string node_key =
      NGraphCatalog::CreateNodeKey(graphid, node_name, input_index);
  return NGraphCatalog::input_variable_sharedname_map_[node_key];
}

void NGraphCatalog::AddToInputVariableSharedNameMap(string key, string val) {
  NGraphCatalog::input_variable_sharedname_map_[key] = val;
}

bool NGraphCatalog::ExistsInInputVariableSharedNameMap(string key) {
  auto itr = NGraphCatalog::input_variable_sharedname_map_.find(key);
  return itr != NGraphCatalog::input_variable_sharedname_map_.end();
}

bool NGraphCatalog::ExistsInInputVariableSharedNameMap(int graphid,
                                                       string node_name,
                                                       int input_index) {
  return NGraphCatalog::ExistsInInputVariableSharedNameMap(
      NGraphCatalog::CreateNodeKey(graphid, node_name, input_index));
}

<<<<<<< HEAD
#if (NGRAPH_TF_USE_GRAPPLER_OPTIMIZER)
Status NGraphCatalog::RegisterTFVarReplacement(string TF_var_name,
                                               string shared_name) {
  auto itr = tf_var_name_to_shared_name_map_.find(TF_var_name);
  if (itr == tf_var_name_to_shared_name_map_.end()) {
    // First registration of this variable being replaced
    tf_var_name_to_shared_name_map_.insert(
        std::make_pair(TF_var_name, shared_name));
  } else {
    if (itr->second != shared_name) {
      return errors::Internal("When registering replacement of variable ",
                              TF_var_name, " with shared name ", shared_name,
                              ", found that it was already replaced once with "
                              "a different shared name ",
                              itr->second);
    }
  }
  return Status::OK();
}

std::pair<bool, string> NGraphCatalog::HasTFVarBeenReplacedBefore(
    string TF_var_name) {
  auto itr = tf_var_name_to_shared_name_map_.find(TF_var_name);
  if (itr != tf_var_name_to_shared_name_map_.end()) {
    return make_pair(true, itr->second);
  } else {
    return make_pair(false, "");
  }
}
#endif
=======
void NGraphCatalog::DeleteFromInputVariableSharedNameMap(string key) {
  NGraphCatalog::input_variable_sharedname_map_.erase(key);
}

>>>>>>> 5a040c76
// Functions for EncapOutputInfo Map
void NGraphCatalog::AddToEncapOutputInfoMap(string key,
                                            tuple<string, bool, bool> val) {
  NGraphCatalog::encap_output_info_map_[key] = val;
}

void NGraphCatalog::AddToEncapOutputInfoMap(string key, string shared_name,
                                            bool copy_to_tf,
                                            bool is_tf_just_looking) {
  // create a tuple
  tuple<string, bool, bool> val =
      make_tuple(shared_name, copy_to_tf, is_tf_just_looking);
  NGraphCatalog::encap_output_info_map_[key] = val;
}

bool NGraphCatalog::ExistsInEncapOutputInfoMap(string key) {
  auto itr = NGraphCatalog::encap_output_info_map_.find(key);
  return itr != NGraphCatalog::encap_output_info_map_.end();
}

bool NGraphCatalog::ExistsInEncapOutputInfoMap(int graphid, string node_name,
                                               int input_index) {
  std::string key =
      NGraphCatalog::CreateNodeKey(graphid, node_name, input_index);
  auto itr = NGraphCatalog::encap_output_info_map_.find(key);
  return itr != NGraphCatalog::encap_output_info_map_.end();
}

tuple<string, bool, bool> NGraphCatalog::GetInfoFromEncapOutputInfoMap(
    string key) {
  return NGraphCatalog::encap_output_info_map_[key];
}

string NGraphCatalog::GetVariableSharedNameFromEncapOutputInfoMap(string key) {
  tuple<string, bool, bool> val = NGraphCatalog::encap_output_info_map_[key];
  return get<0>(val);
}

bool NGraphCatalog::GetCopyToTFFromEncapOutputInfoMap(string key) {
  tuple<string, bool, bool> val = NGraphCatalog::encap_output_info_map_[key];
  return get<1>(val);
}

bool NGraphCatalog::GetIsTFJustLookingFromEncapOutputInfoMap(string key) {
  tuple<string, bool, bool> val = NGraphCatalog::encap_output_info_map_[key];
  return get<2>(val);
}

void NGraphCatalog::DeleteFromEncapOutputInfoMap(string key) {
  NGraphCatalog::encap_output_info_map_.erase(key);
}

void NGraphCatalog::ClearEncapOutputInfoMap() {
  NGraphCatalog::encap_output_info_map_.clear();
}

void NGraphCatalog::PrintEncapOutputInfoMap() {
  NGRAPH_VLOG(4) << "EncapOutputInfoMap";
  for (auto it : encap_output_info_map_) {
    NGRAPH_VLOG(4) << "Key: (GraphId_NodeName:OutputIndex) " << it.first
                   << " Value: (shared_name, copy_to_tf, is_tf_just_looking) "
                   << get<0>(it.second) << " " << get<1>(it.second) << " "
                   << get<2>(it.second);
  }
}

}  // ngraph_bridge
}  // tensorflow<|MERGE_RESOLUTION|>--- conflicted
+++ resolved
@@ -101,7 +101,6 @@
       NGraphCatalog::CreateNodeKey(graphid, node_name, input_index));
 }
 
-<<<<<<< HEAD
 #if (NGRAPH_TF_USE_GRAPPLER_OPTIMIZER)
 Status NGraphCatalog::RegisterTFVarReplacement(string TF_var_name,
                                                string shared_name) {
@@ -132,12 +131,10 @@
   }
 }
 #endif
-=======
 void NGraphCatalog::DeleteFromInputVariableSharedNameMap(string key) {
   NGraphCatalog::input_variable_sharedname_map_.erase(key);
 }
 
->>>>>>> 5a040c76
 // Functions for EncapOutputInfo Map
 void NGraphCatalog::AddToEncapOutputInfoMap(string key,
                                             tuple<string, bool, bool> val) {
