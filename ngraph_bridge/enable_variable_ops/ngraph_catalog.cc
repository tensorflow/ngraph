/*******************************************************************************
 * Copyright 2019 Intel Corporation
 *
 * Licensed under the Apache License, Version 2.0 (the "License");
 * you may not use this file except in compliance with the License.
 * You may obtain a copy of the License at
 *
 *     http://www.apache.org/licenses/LICENSE-2.0
 *
 * Unless required by applicable law or agreed to in writing, software
 * distributed under the License is distributed on an "AS IS" BASIS,
 * WITHOUT WARRANTIES OR CONDITIONS OF ANY KIND, either express or implied.
 * See the License for the specific language governing permissions and
 * limitations under the License.
 *******************************************************************************/
#include "tensorflow/core/lib/core/errors.h"

#include "ngraph/ngraph.hpp"
#include "ngraph/runtime/backend_manager.hpp"

#include "logging/ngraph_log.h"
#include "ngraph_bridge/enable_variable_ops/ngraph_catalog.h"

using namespace std;
namespace ng = ngraph;

namespace tensorflow {

namespace ngraph_bridge {

#if (NGRAPH_TF_USE_GRAPPLER_OPTIMIZER)
unordered_map<string, string> NGraphCatalog::tf_var_name_to_shared_name_map_;
#endif
unordered_map<string, string> NGraphCatalog::input_variable_sharedname_map_;
unordered_map<string, unordered_set<int>>
    NGraphCatalog::encap_output_copy_indexes_map_;
unordered_map<string, tuple<string, bool, bool>>
    NGraphCatalog::encap_output_info_map_;

// Function to create the Node Key
string NGraphCatalog::CreateNodeKey(const int& graph_id,
                                    const string& node_name, const int& index) {
  if (index == 0) {
    return to_string(graph_id) + "_" + node_name;
  }
  return to_string(graph_id) + "_" + node_name + ":" + to_string(index);
}

void NGraphCatalog::ClearCatalog() {
  NGraphCatalog::ClearInputVariableSharedNameMap();
  NGraphCatalog::ClearEncapOutputCopyIndexesMap();
  NGraphCatalog::ClearEncapOutputInfoMap();
}

// Functions for Encapsulate Output Copy Indexes Map
void NGraphCatalog::AddToEncapOutputCopyIndexesMap(
    const int& graphid, const string& node_name,
    const unordered_set<int>& val) {
  if (NGraphCatalog::EncapOutputNeedsCopy(graphid, node_name)) {
    throw runtime_error(
        "Trying to add an already existing key in EncapOutputIndexesCopy Map");
  }
  string key = graphid + "_" + node_name;
  NGraphCatalog::encap_output_copy_indexes_map_.insert({key, val});
}

void NGraphCatalog::ClearEncapOutputCopyIndexesMap() {
  NGraphCatalog::encap_output_copy_indexes_map_.clear();
}

const unordered_set<int>& NGraphCatalog::GetEncapOutputIndexesThatNeedCopy(
    const int& graphid, const string& node_name) {
  string key = graphid + "_" + node_name;
  return NGraphCatalog::encap_output_copy_indexes_map_.at(key);
}

bool NGraphCatalog::EncapOutputNeedsCopy(const int& graphid,
                                         const string& node_name) {
  string key = graphid + "_" + node_name;
  auto itr = NGraphCatalog::encap_output_copy_indexes_map_.find(key);
  return itr != NGraphCatalog::encap_output_copy_indexes_map_.end();
}

bool NGraphCatalog::EncapOutputIndexNeedsCopy(const int& graphid,
                                              const string& node_name,
                                              const int& index) {
  string key = graphid + "_" + node_name;
  auto itr = NGraphCatalog::encap_output_copy_indexes_map_.find(key);
  if (itr != NGraphCatalog::encap_output_copy_indexes_map_.end()) {
    auto op_copy_indexes = itr->second;
    return (op_copy_indexes.find(index) != op_copy_indexes.end());
  }
  // Should not reach here
  return true;
}

void NGraphCatalog::DeleteFromEncapOutputCopyIndexesMap(
    const int& graphid, const string& node_name) {
  string key = graphid + "_" + node_name;
  NGraphCatalog::encap_output_copy_indexes_map_.erase(key);
}

// Functions relating Input Variable Shared Name Map
void NGraphCatalog::AddToInputVariableSharedNameMap(const string& key,
                                                    const string& val) {
  if (NGraphCatalog::ExistsInInputVariableSharedNameMap(key)) {
    throw runtime_error(
        "Trying to add an already existing key in InputVariableSharedName Map");
  }
  NGraphCatalog::input_variable_sharedname_map_.insert({key, val});
}

void NGraphCatalog::ClearInputVariableSharedNameMap() {
  NGraphCatalog::input_variable_sharedname_map_.clear();
}

const string& NGraphCatalog::GetInputVariableSharedName(
    const int& graphid, const string& node_name, const int& input_index) {
  string node_key =
      NGraphCatalog::CreateNodeKey(graphid, node_name, input_index);
  return NGraphCatalog::input_variable_sharedname_map_.at(node_key);
}

bool NGraphCatalog::ExistsInInputVariableSharedNameMap(const string& key) {
  auto itr = NGraphCatalog::input_variable_sharedname_map_.find(key);
  return itr != NGraphCatalog::input_variable_sharedname_map_.end();
}

bool NGraphCatalog::ExistsInInputVariableSharedNameMap(const int& graphid,
                                                       const string& node_name,
                                                       const int& input_index) {
  return NGraphCatalog::ExistsInInputVariableSharedNameMap(
      NGraphCatalog::CreateNodeKey(graphid, node_name, input_index));
}

<<<<<<< HEAD
#if (NGRAPH_TF_USE_GRAPPLER_OPTIMIZER)
Status NGraphCatalog::RegisterTFVarReplacement(string TF_var_name,
                                               string shared_name) {
  auto itr = tf_var_name_to_shared_name_map_.find(TF_var_name);
  if (itr == tf_var_name_to_shared_name_map_.end()) {
    // First registration of this variable being replaced
    tf_var_name_to_shared_name_map_.insert(
        std::make_pair(TF_var_name, shared_name));
  } else {
    if (itr->second != shared_name) {
      return errors::Internal("When registering replacement of variable ",
                              TF_var_name, " with shared name ", shared_name,
                              ", found that it was already replaced once with "
                              "a different shared name ",
                              itr->second);
    }
  }
  return Status::OK();
}

std::pair<bool, string> NGraphCatalog::HasTFVarBeenReplacedBefore(
    string TF_var_name) {
  auto itr = tf_var_name_to_shared_name_map_.find(TF_var_name);
  if (itr != tf_var_name_to_shared_name_map_.end()) {
    return make_pair(true, itr->second);
  } else {
    return make_pair(false, "");
  }
}
#endif
void NGraphCatalog::DeleteFromInputVariableSharedNameMap(string key) {
=======
void NGraphCatalog::DeleteFromInputVariableSharedNameMap(const string& key) {
>>>>>>> cad093d8
  NGraphCatalog::input_variable_sharedname_map_.erase(key);
}

// Functions for EncapOutputInfo Map
void NGraphCatalog::AddToEncapOutputInfoMap(
    const string& key, const tuple<string, bool, bool>& val) {
  if (NGraphCatalog::ExistsInEncapOutputInfoMap(key)) {
    throw runtime_error(
        "Trying to add an already existing key in EncapOutputInfo Map");
  }
  NGraphCatalog::encap_output_info_map_.insert({key, val});
}

void NGraphCatalog::AddToEncapOutputInfoMap(const string& key,
                                            const string& shared_name,
                                            const bool& copy_to_tf,
                                            const bool& is_tf_just_looking) {
  if (NGraphCatalog::ExistsInEncapOutputInfoMap(key)) {
    throw runtime_error(
        "Trying to add an already existing key in EncapOutputInfo Map");
  }

  // create a tuple
  tuple<string, bool, bool> val =
      make_tuple(shared_name, copy_to_tf, is_tf_just_looking);
  NGraphCatalog::encap_output_info_map_.insert({key, val});
}

bool NGraphCatalog::ExistsInEncapOutputInfoMap(const string& key) {
  auto itr = NGraphCatalog::encap_output_info_map_.find(key);
  return itr != NGraphCatalog::encap_output_info_map_.end();
}

bool NGraphCatalog::ExistsInEncapOutputInfoMap(const int& graphid,
                                               const string& node_name,
                                               const int& input_index) {
  string key = NGraphCatalog::CreateNodeKey(graphid, node_name, input_index);
  auto itr = NGraphCatalog::encap_output_info_map_.find(key);
  return itr != NGraphCatalog::encap_output_info_map_.end();
}

const tuple<string, bool, bool>& NGraphCatalog::GetInfoFromEncapOutputInfoMap(
    const string& key) {
  return NGraphCatalog::encap_output_info_map_.at(key);
}

const string& NGraphCatalog::GetVariableSharedNameFromEncapOutputInfoMap(
    const string& key) {
  tuple<string, bool, bool>& val =
      NGraphCatalog::encap_output_info_map_.at(key);
  return get<0>(val);
}

const bool& NGraphCatalog::GetCopyToTFFromEncapOutputInfoMap(
    const string& key) {
  tuple<string, bool, bool>& val =
      NGraphCatalog::encap_output_info_map_.at(key);
  return get<1>(val);
}

const bool& NGraphCatalog::GetIsTFJustLookingFromEncapOutputInfoMap(
    const string& key) {
  tuple<string, bool, bool>& val =
      NGraphCatalog::encap_output_info_map_.at(key);
  return get<2>(val);
}

void NGraphCatalog::DeleteFromEncapOutputInfoMap(const string& key) {
  NGraphCatalog::encap_output_info_map_.erase(key);
}

void NGraphCatalog::ClearEncapOutputInfoMap() {
  NGraphCatalog::encap_output_info_map_.clear();
}

void NGraphCatalog::PrintEncapOutputInfoMap() {
  NGRAPH_VLOG(4) << "EncapOutputInfoMap";
  for (auto it : encap_output_info_map_) {
    NGRAPH_VLOG(4) << "Key: (GraphId_NodeName:OutputIndex) " << it.first
                   << " Value: (shared_name, copy_to_tf, is_tf_just_looking) "
                   << get<0>(it.second) << " " << get<1>(it.second) << " "
                   << get<2>(it.second);
  }
}

}  // ngraph_bridge
}  // tensorflow<|MERGE_RESOLUTION|>--- conflicted
+++ resolved
@@ -133,7 +133,6 @@
       NGraphCatalog::CreateNodeKey(graphid, node_name, input_index));
 }
 
-<<<<<<< HEAD
 #if (NGRAPH_TF_USE_GRAPPLER_OPTIMIZER)
 Status NGraphCatalog::RegisterTFVarReplacement(string TF_var_name,
                                                string shared_name) {
@@ -164,10 +163,7 @@
   }
 }
 #endif
-void NGraphCatalog::DeleteFromInputVariableSharedNameMap(string key) {
-=======
 void NGraphCatalog::DeleteFromInputVariableSharedNameMap(const string& key) {
->>>>>>> cad093d8
   NGraphCatalog::input_variable_sharedname_map_.erase(key);
 }
 
