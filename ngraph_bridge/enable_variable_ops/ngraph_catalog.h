/*******************************************************************************
 * Copyright 2019 Intel Corporation
 *
 * Licensed under the Apache License, Version 2.0 (the "License");
 * you may not use this file except in compliance with the License.
 * You may obtain a copy of the License at
 *
 *     http://www.apache.org/licenses/LICENSE-2.0
 *
 * Unless required by applicable law or agreed to in writing, software
 * distributed under the License is distributed on an "AS IS" BASIS,
 * WITHOUT WARRANTIES OR CONDITIONS OF ANY KIND, either express or implied.
 * See the License for the specific language governing permissions and
 * limitations under the License.
 *******************************************************************************/

#ifndef NGRAPH_TF_CATALOG_H_
#define NGRAPH_TF_CATALOG_H_

#include <atomic>
#include <mutex>
#include <ostream>
#include <vector>

#include "tensorflow/core/lib/core/errors.h"

#include "ngraph/ngraph.hpp"
#include "ngraph/runtime/backend_manager.hpp"

#include "logging/ngraph_log.h"

using namespace std;
namespace ng = ngraph;

namespace tensorflow {

namespace ngraph_bridge {

class NGraphCatalog {
 private:
#if (NGRAPH_TF_USE_GRAPPLER_OPTIMIZER)
  // Map of tensorflow variable name that has been replaced to a NGV to shared
  // name
  static unordered_map<string, string> tf_var_name_to_shared_name_map_;
#endif

  // Map keeps track of nodes whose input is a variable tensor
  // Will be used by Assign/Optimizers and NGraphEncapsulate Op
  // Map of
  // Key
  //   when op index ==0
  //      string : GraphId + _ + nodename
  //   otherwise
  //     string : GraphId + _ + nodename + : + input_index
  // Value : variable shared_name
  // LOCK?
  static unordered_map<string, string> input_variable_sharedname_map_;

  // Map keeps track of output indexes of NGraphEncapsulate Op
  // that will be used by TF Nodes or other NGraphEncapsulate Op
  // Will be used by NGraphEncapsulateOP
  // Map of
  // Key
  //  string : GraphId + _ + nodename
  // Value : Set of indices
  static unordered_map<string, unordered_set<int>>
      encap_output_copy_indexes_map_;

  // Map keeps track of NGraphAssigns whose value to be assigned
  // has been computed by NGraph and will be eliminated from the
  // graph.
  // Map of
  // Key
  //  string : representing encap_output_index
  //   when op index == 0
  //      string : GraphId + _ + nodename
  //   otherwise
  //     string : GraphId + _ + nodename + : + output_index
  // Value : 3 element tuple
  //  string : NGraphAssign‘s variable shared_name
  //  bool : NGraphAssign‘s copy_to_tf attribute ‘s value
  //  bool : NGraphAssign‘s is_tf_just_looking_
  static unordered_map<string, tuple<string, bool, bool>>
      encap_output_info_map_;

 public:
<<<<<<< HEAD
#if (NGRAPH_TF_USE_GRAPPLER_OPTIMIZER)
  static Status RegisterTFVarReplacement(string TF_var_name,
                                         string shared_name);
  static std::pair<bool, string> HasTFVarBeenReplacedBefore(string TF_var_name);
#endif
=======
  // Utility to create key to query the maps
  static string CreateNodeKey(int graph_id, string node_name, int index);

>>>>>>> 5a040c76
  // Utility Functions for the data structures
  // Functions for EncapsulateOutputCopyIndexes Map
  static void AddToEncapOutputCopyIndexesMap(int graphid, string node_name,
                                             unordered_set<int> val);
  static bool EncapOutputIndexNeedsCopy(int graphid, string node_name,
                                        int index);
  static unordered_set<int> GetEncapOutputIndexesThatNeedCopy(int graphid,
                                                              string node_name);
  static void DeleteFromEncapOutputCopyIndexesMap(int graphid,
                                                  string node_name);

  // Functions for InputVariableSharedName Map
  static string GetInputVariableSharedName(int graphid, string node_name,
                                           int input_index);

  static void AddToInputVariableSharedNameMap(string key, string val);

  static bool ExistsInInputVariableSharedNameMap(string key);
  static bool ExistsInInputVariableSharedNameMap(int graphid, string node_name,
                                                 int input_index);
  static void DeleteFromInputVariableSharedNameMap(string key);

  // Functions for EncapOutputInfo Map
  static void AddToEncapOutputInfoMap(string key,
                                      tuple<string, bool, bool> val);
  static void AddToEncapOutputInfoMap(string key, string shared_name,
                                      bool copy_to_tf, bool is_tf_just_looking);
  static bool ExistsInEncapOutputInfoMap(string key);
  static bool ExistsInEncapOutputInfoMap(int graphid, string node_name,
                                         int input_index);
  static tuple<string, bool, bool> GetInfoFromEncapOutputInfoMap(string key);
  static string GetVariableSharedNameFromEncapOutputInfoMap(string key);
  static bool GetCopyToTFFromEncapOutputInfoMap(string key);
  static bool GetIsTFJustLookingFromEncapOutputInfoMap(string key);
  static void DeleteFromEncapOutputInfoMap(string key);
  static void ClearEncapOutputInfoMap();
  static void PrintEncapOutputInfoMap();
};

}  // ngraph_bridge
}  // tensorflow

#endif<|MERGE_RESOLUTION|>--- conflicted
+++ resolved
@@ -84,17 +84,14 @@
       encap_output_info_map_;
 
  public:
-<<<<<<< HEAD
 #if (NGRAPH_TF_USE_GRAPPLER_OPTIMIZER)
   static Status RegisterTFVarReplacement(string TF_var_name,
                                          string shared_name);
   static std::pair<bool, string> HasTFVarBeenReplacedBefore(string TF_var_name);
 #endif
-=======
   // Utility to create key to query the maps
   static string CreateNodeKey(int graph_id, string node_name, int index);
 
->>>>>>> 5a040c76
   // Utility Functions for the data structures
   // Functions for EncapsulateOutputCopyIndexes Map
   static void AddToEncapOutputCopyIndexesMap(int graphid, string node_name,
