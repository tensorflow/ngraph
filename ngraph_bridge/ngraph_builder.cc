--- conflicted
+++ resolved
@@ -2881,17 +2881,6 @@
                                     Builder::OpMap& ng_op_map) {
   ng::Output<ng::Node> ng_input, ng_min, ng_max;
   TF_RETURN_IF_ERROR(GetInputNodes(ng_op_map, op, ng_input, ng_min, ng_max));
-<<<<<<< HEAD
-
-  // TF only dequantizes to fp32
-  auto ng_node = ng::builder::DequantizeBuilder(
-      ng_input, ng_min, ng_max, ng::element::f32, ng::AxisSet());
-  Builder::SetTracingInfo(op->name(), ng_node);
-  SaveNgOp(ng_op_map, op->name(), ng_node);
-  return Status::OK();
-}
-=======
->>>>>>> 6548fdb9
 
   // TF only dequantizes to fp32
   auto ng_node = ng::builder::DequantizeBuilder(
@@ -3638,7 +3627,7 @@
         {"GatherNd", TranslateGatherNdOp},
         {"GatherV2", TranslateGatherV2Op},
         {"_FusedConv2D", TranslateFusedConv2DOp},
-        // {"_FusedMatMul", TranslateFusedMatMulOp},
+        {"_FusedMatMul", TranslateFusedMatMulOp},
         {"Greater", TranslateBinaryOp<opset::Greater>},
         {"GreaterEqual", TranslateBinaryOp<opset::GreaterEqual>},
         {"Identity", TranslateIdentityOp},
@@ -3668,21 +3657,12 @@
         {"NotEqual", TranslateBinaryOp<opset::NotEqual>},
         // Do nothing! NoOps sometimes get placed on nGraph for bureaucratic
         // reasons, but they have no data flow inputs or outputs.
-<<<<<<< HEAD
-        // {"NoOp", [](const Node*, const std::vector<const Tensor*>&,
-        //             Builder::OpMap&) { return Status::OK(); }},
-        // {"OneHot", TranslateOneHotOp},
-        // {"Pack", TranslatePackOp},
-        // {"Pad", TranslatePadOp},
-        // {"PadV2", TranslatePadOp},
-=======
         {"NoOp", [](const Node*, const std::vector<const Tensor*>&,
                     Builder::OpMap&) { return Status::OK(); }},
         {"OneHot", TranslateOneHotOp},
         {"Pack", TranslatePackOp},
         {"Pad", TranslatePadOp},
         {"PadV2", TranslatePadOp},
->>>>>>> 6548fdb9
         {"Pow", TranslateBinaryOp<opset::Power>},
         // PreventGradient is just Identity in dataflow terms, so reuse that.
         {"PreventGradient", TranslateIdentityOp},
