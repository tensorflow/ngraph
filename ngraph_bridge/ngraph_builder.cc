--- conflicted
+++ resolved
@@ -1029,34 +1029,10 @@
   }
 
   bool is_nhwc = (tf_data_format == "NHWC");
-<<<<<<< HEAD
   shared_ptr<ng::Node> ng_bias_add;
   TF_RETURN_IF_ERROR(
       BiasAdd(op->name(), ng_input, ng_bias, is_nhwc, &ng_bias_add));
   SaveNgOp(ng_op_map, op->name(), ng_bias_add);
-=======
-
-  ng::AxisSet ng_broadcast_axes;
-
-  if (is_nhwc) {
-    for (size_t i = 0; i < ng_input_shape.size() - 1; i++) {
-      ng_broadcast_axes.insert(i);
-    }
-  } else {
-    for (size_t i = 0; i < ng_input_shape.size(); i++) {
-      if (i != 1) {
-        ng_broadcast_axes.insert(i);
-      }
-    }
-  }
-
-  auto ng_bias_broadcasted = ConstructNgNode<ng::op::Broadcast>(
-      op->name(), ng_bias, ng_input_shape, ng_broadcast_axes);
-  auto ng_add = ConstructNgNode<ng::opset3::Add>(op->name(), ng_input,
-                                                 ng_bias_broadcasted);
-
-  SaveNgOp(ng_op_map, op->name(), ng_add);
->>>>>>> 34d3349a
   return Status::OK();
 }
 
@@ -2331,11 +2307,6 @@
   TF_RETURN_IF_ERROR(
       BiasAdd(op->name(), ng_matmul, ng_bias, true, &ng_bias_add));
 
-<<<<<<< HEAD
-=======
-  auto ng_add = ConstructNgNode<ng::opset3::Add>(op->name(), ng_matmul,
-                                                 ng_bias_broadcasted);
->>>>>>> 34d3349a
   if (fused_ops.size() == 1) {  // Only fusing BiasAdd
     SaveNgOp(ng_op_map, op->name(), ng_bias_add);
   } else if (fused_ops.size() == 2) {  // Also has activation
@@ -2525,38 +2496,15 @@
 
     BatchToTensorflow(op->name(), is_nhwc, ng_conv);
 
-<<<<<<< HEAD
-    shared_ptr<ng::Node> ng_bias_add;
-    TF_RETURN_IF_ERROR(
-        BiasAdd(op->name(), ng_conv, ng_bias, is_nhwc, &ng_bias_add));
-=======
-    auto ng_conv_shape = ng_conv->get_shape();
     auto ng_bias_shape = ng_bias->get_shape();
     if (ng_bias_shape.size() != 1) {
       return errors::InvalidArgument(
           "Bias argument to BiasAdd does not have one dimension");
     }
 
-    ng::AxisSet ng_broadcast_axes;
-
-    if (is_nhwc) {
-      for (size_t i = 0; i < ng_conv_shape.size() - 1; i++) {
-        ng_broadcast_axes.insert(i);
-      }
-    } else {
-      for (size_t i = 0; i < ng_conv_shape.size(); i++) {
-        if (i != 1) {
-          ng_broadcast_axes.insert(i);
-        }
-      }
-    }
-
-    auto ng_bias_broadcasted = ConstructNgNode<ng::op::Broadcast>(
-        op->name() + "_FusedConv2D_BiasAdd", ng_bias, ng_conv_shape,
-        ng_broadcast_axes);
-    auto ng_add = ConstructNgNode<ng::opset3::Add>(
-        op->name() + "_FusedConv2D_BiasAdd", ng_conv, ng_bias_broadcasted);
->>>>>>> 34d3349a
+    shared_ptr<ng::Node> ng_bias_add;
+    TF_RETURN_IF_ERROR(
+        BiasAdd(op->name(), ng_conv, ng_bias, is_nhwc, &ng_bias_add));
 
     if (VecStrCmp(fused_ops, {"BiasAdd", "Relu"})) {
       SaveNgOp(ng_op_map, op->name(),
