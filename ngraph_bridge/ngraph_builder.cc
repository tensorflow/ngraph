/*******************************************************************************
 * Copyright 2017-2020 Intel Corporation
 *
 * Licensed under the Apache License, Version 2.0 (the "License");
 * you may not use this file except in compliance with the License.
 * You may obtain a copy of the License at
 *
 *     http://www.apache.org/licenses/LICENSE-2.0
 *
 * Unless required by applicable law or agreed to in writing, software
 * distributed under the License is distributed on an "AS IS" BASIS,
 * WITHOUT WARRANTIES OR CONDITIONS OF ANY KIND, either express or implied.
 * See the License for the specific language governing permissions and
 * limitations under the License.
 *******************************************************************************/

#include "tensorflow/core/framework/tensor.pb.h"
#include "tensorflow/core/framework/tensor_shape.pb.h"
#include "tensorflow/core/framework/tensor_shape.pb_text.h"
#include "tensorflow/core/graph/algorithm.h"
#include "tensorflow/core/graph/edgeset.h"
#include "tensorflow/core/lib/core/errors.h"

#include "ngraph/builder/autobroadcast.hpp"
#include "ngraph/builder/dequantize_builder.hpp"
#include "ngraph/builder/numpy_transpose.hpp"
#include "ngraph/builder/quantize_builder.hpp"
#include "ngraph/op/argmax.hpp"
#include "ngraph/op/argmin.hpp"
#include "ngraph/op/experimental/layers/interpolate.hpp"
#include "ngraph/op/util/logical_reduction.hpp"
#include "ngraph/opsets/opset3.hpp"
#include "ngraph/slice_plan.hpp"

#include "logging/ngraph_log.h"
#include "ngraph_bridge/ngraph_api.h"
#include "ngraph_bridge/ngraph_backend_manager.h"
#include "ngraph_bridge/ngraph_builder.h"
#include "ngraph_bridge/ngraph_conversions.h"
#include "ngraph_bridge/ngraph_mark_for_clustering.h"
#include "ngraph_bridge/ngraph_utils.h"

#if defined(NGRAPH_DISTRIBUTED)
#include "ngraph/distributed.hpp"
#endif

using tensorflow::int32;
using namespace std;
namespace ng = ngraph;

namespace tensorflow {

namespace ngraph_bridge {

static bool VecStrCmp(const std::vector<string>& a,
                      const std::vector<string>& b) {
  return a == b;
}

static Status ValidateInputCount(const Node* op, tensorflow::int32 count) {
  if (op->num_inputs() != count) {
    return errors::InvalidArgument("\"", op->name(), "\" requires ", count,
                                   " input(s), got ", op->num_inputs(),
                                   " instead");
  }
  return Status::OK();
}

static Status ValidateInputCountMin(const Node* op, tensorflow::int32 count) {
  if (op->num_inputs() < count) {
    return errors::InvalidArgument("\"", op->name(), "\" requires at least ",
                                   count, " input(s), got ", op->num_inputs(),
                                   " instead");
  }
  return Status::OK();
}
//
// Helper for storing ops in ng_op_map.
// For most of the cases, op would have one output so
// vector ng_op_map[op_name] would contain one element.
//
// If storing more than one output_nodes, make sure it's in
// the same order as tensorflow would do that.
//
// Parameters:
//    Builder::OpMap& ng_op_map        - The TF-to-nGraph op map.
//    std::string op_name              - Name of the op.
//
//    shared_ptr<ng::Node> output_node - ng::Node to store
//

static void SaveNgOp(Builder::OpMap& ng_op_map, const std::string& op_name,
                     const shared_ptr<ng::Node>& output_node) {
  // no need to try-catch, map[key] will create vector object
  // if not exists
  ng_op_map[op_name].push_back(output_node);
}

void Builder::SetTracingInfo(const std::string& op_name,
                             const shared_ptr<ng::Node> ng_node) {
  ng_node->set_friendly_name(op_name);
  ng_node->add_provenance_tag(op_name);
  if (config::IsLoggingPlacement()) {
    cout << "TF_to_NG: " << op_name << " --> " << ng_node->get_name() << "\n";
  }
}

template <class TOpType, class... TArg>
std::shared_ptr<TOpType> ConstructNgNode(const std::string& op_name,
                                         TArg&&... Args) {
  auto ng_node = std::make_shared<TOpType>(std::forward<TArg>(Args)...);
  Builder::SetTracingInfo(op_name, ng_node);
  return ng_node;
}

// Helper for fetching correct input node from ng_op_map.
// Handles edge checking to make sure correct input node is
// fetched.
//
// Reduces some boilerplate code (incorrect from now) like this:
//
//      Node* tf_input;
//      TF_RETURN_IF_ERROR(op->input_node(0, &tf_input));
//
//      shared_ptr<ng::Node> ng_input;
//      try {
//        ng_input = ng_op_map.at(tf_input->name());
//      } catch (const std::out_of_range&) {
//        return errors::NotFound(tf_input->name(),
//                                    " is not found in the ng_op_map");
//      }
//
// Into 2 lines:
//
//      shared_ptr<ng::node> ng_input;
//      TF_RETURN_IF_ERROR(GetInputNode(ng_op_map, op, 0, &ng_input))
//
//
//
// Parameters:
//    Builder::OpMap& ng_op_map     - The TF-to-nGraph op map.
//    Node* op                  - TF op being translated.
//    input_idx                     - index of input
//
//    shared_ptr<ng::Node> *result  - ng::Node pointer where result
//                                    will be written
//
//

static Status GetInputNode(const Builder::OpMap& ng_op_map, const Node* op,
                           size_t input_idx, shared_ptr<ng::Node>* result) {
  // input op may have resulted in more than one ng::Node (eg. Split)
  // we need to look at Edge to check index of the input op
  std::vector<const Edge*> edges;
  TF_RETURN_IF_ERROR(op->input_edges(&edges));
  size_t src_output_idx;
  try {
    src_output_idx = edges.at(input_idx)->src_output();
  } catch (const out_of_range&) {
    return Status(error::NOT_FOUND, "Edge not found");
  }

  Node* tf_input;
  TF_RETURN_IF_ERROR(op->input_node(input_idx, &tf_input));
  const std::vector<shared_ptr<ng::Node>>* ng_op = nullptr;
  try {
    ng_op = &ng_op_map.at(tf_input->name());
  } catch (const out_of_range&) {
    return Status(error::NOT_FOUND,
                  string("Ngraph op not found for ") + tf_input->name());
  }
  try {
    *result = ng_op->at(src_output_idx);
  } catch (const out_of_range&) {
    return Status(error::NOT_FOUND, string("Input node not found at index ") +
                                        to_string(src_output_idx));
  }
  return Status::OK();
}

namespace detail {
static Status GetInputNodes(const Builder::OpMap&, const Node*, size_t) {
  return Status::OK();
}

template <typename... Arguments>
static Status GetInputNodes(const Builder::OpMap& ng_op_map, const Node* op,
                            size_t index, shared_ptr<ng::Node>* result,
                            Arguments&&... remaining) {
  if (result != nullptr) {
    TF_RETURN_IF_ERROR(GetInputNode(ng_op_map, op, index, result));
  }
  return GetInputNodes(ng_op_map, op, index + 1, remaining...);
}
}  // namespace detail

template <typename... Arguments>
static Status GetInputNodes(const Builder::OpMap& ng_op_map, const Node* op,
                            Arguments&&... remaining) {
  constexpr size_t args_len = sizeof...(Arguments);
  TF_RETURN_IF_ERROR(ValidateInputCount(op, args_len));
  return detail::GetInputNodes(ng_op_map, op, 0, remaining...);
}

static Status GetStaticNodeTensor(
    const Node* node, const std::vector<const Tensor*>& static_input_map,
    Tensor* result) {
  if (node->IsArg()) {
    int arg_index;
    TF_RETURN_IF_ERROR(GetNodeAttr(node->attrs(), "index", &arg_index));
    const Tensor* source_tensor = static_input_map[arg_index];
    if (source_tensor == nullptr) {
      return errors::Internal(
          "GetStaticNodeTensor called on _Arg but input tensor is missing from "
          "static input map");
    }
    *result = *source_tensor;
    return Status::OK();
  } else if (node->type_string() == "Const") {
    if (!result->FromProto(node->def().attr().at("value").tensor())) {
      return errors::Internal(
          "GetStaticNodeTensor: Const tensor proto parsing failed");
    }
    return Status::OK();
  } else {
    return errors::Internal("GetStaticNodeTensor called on node with type ",
                            node->type_string(), "; _Arg or Const expected");
  }
}

template <typename Ttensor, typename Tvector>
static void ConvertTensorDataToVector(const Tensor& tensor,
                                      std::vector<Tvector>* vector) {
  const Ttensor* data = tensor.flat<Ttensor>().data();
  vector->resize(tensor.NumElements());
  for (int64 i = 0; i < tensor.NumElements(); i++) {
    (*vector)[i] = Tvector(data[i]);
  }
}

template <typename T>
static Status TensorDataToVector(const Tensor& tensor, std::vector<T>* vector) {
  DataType dt = tensor.dtype();

  // If dt and T match, we can just copy.
  if (dt == DataTypeToEnum<T>::value) {
    *vector = std::vector<T>(tensor.flat<T>().data(),
                             tensor.flat<T>().data() + tensor.NumElements());
  }
  // Else we have to convert.
  else {
    switch (dt) {
      case DT_FLOAT:
        ConvertTensorDataToVector<float, T>(tensor, vector);
        break;
      case DT_DOUBLE:
        ConvertTensorDataToVector<double, T>(tensor, vector);
        break;
      case DT_INT8:
        ConvertTensorDataToVector<int8, T>(tensor, vector);
        break;
      case DT_INT16:
        ConvertTensorDataToVector<int16, T>(tensor, vector);
        break;
      case DT_INT32:
        ConvertTensorDataToVector<int32, T>(tensor, vector);
        break;
      case DT_INT64:
        ConvertTensorDataToVector<int64, T>(tensor, vector);
        break;
      case DT_UINT8:
        ConvertTensorDataToVector<uint8, T>(tensor, vector);
        break;
      case DT_UINT16:
        ConvertTensorDataToVector<uint16, T>(tensor, vector);
        break;
      case DT_UINT32:
        ConvertTensorDataToVector<uint32, T>(tensor, vector);
        break;
      case DT_UINT64:
        ConvertTensorDataToVector<uint64, T>(tensor, vector);
        break;
      case DT_BOOL:
        ConvertTensorDataToVector<bool, T>(tensor, vector);
        break;
      default:
        return errors::Internal("TensorDataToVector: tensor has element type ",
                                DataType_Name(dt), ", vector has type ",
                                DataType_Name(DataTypeToEnum<T>::value),
                                "; don't know how to convert");
    }
  }
  return Status::OK();
}

template <typename T>
static Status GetStaticInputVector(
    const Node* op, int64 input_index,
    const std::vector<const Tensor*>& static_input_map,
    std::vector<T>* vector) {
  Node* input_node;
  TF_RETURN_IF_ERROR(op->input_node(input_index, &input_node));
  Tensor input_tensor;
  TF_RETURN_IF_ERROR(
      GetStaticNodeTensor(input_node, static_input_map, &input_tensor));
  TF_RETURN_IF_ERROR(TensorDataToVector(input_tensor, vector));
  return Status::OK();
}

// Helper for Builder::TranslateGraph ("Const" op)
template <typename T, typename VecT = T>
static Status MakeConstOp(const Node* op, ng::element::Type et,
                          std::shared_ptr<ng::Node>* ng_node) {
  vector<VecT> const_values;
  TensorShapeProto shape_proto;

  TF_RETURN_IF_ERROR(
      ValuesFromConstNode<T, VecT>(op->def(), &shape_proto, &const_values));

  TensorShape const_shape(shape_proto);

  ng::Shape ng_shape;
  TF_RETURN_IF_ERROR(TFTensorShapeToNGraphShape(const_shape, &ng_shape));

  *ng_node = ConstructNgNode<ng::opset3::Constant>(op->name(), et, ng_shape,
                                                   const_values);
  return Status::OK();
}

const std::map<DataType,
               std::pair<std::function<Status(const Node*, ng::element::Type,
                                              std::shared_ptr<ng::Node>*)>,
                         const ngraph::element::Type>>&
Builder::TF_NGRAPH_CONST_MAP() {
  static const std::map<
      DataType, std::pair<std::function<Status(const Node*, ng::element::Type,
                                               std::shared_ptr<ng::Node>*)>,
                          const ngraph::element::Type>>
      the_map = {
          {DataType::DT_FLOAT, make_pair(MakeConstOp<float>, ng::element::f32)},
          {DataType::DT_DOUBLE,
           make_pair(MakeConstOp<double>, ng::element::f64)},
          {DataType::DT_INT8, make_pair(MakeConstOp<int8>, ng::element::i8)},
          {DataType::DT_INT16, make_pair(MakeConstOp<int16>, ng::element::i16)},
          {DataType::DT_QINT8, make_pair(MakeConstOp<qint8>, ng::element::i8)},
          {DataType::DT_QUINT16,
           make_pair(MakeConstOp<quint8>, ng::element::u8)},
          {DataType::DT_INT32, make_pair(MakeConstOp<int32>, ng::element::i32)},
          {DataType::DT_INT64, make_pair(MakeConstOp<int64>, ng::element::i64)},
          {DataType::DT_UINT8, make_pair(MakeConstOp<uint8>, ng::element::u8)},
          {DataType::DT_UINT16,
           make_pair(MakeConstOp<uint16>, ng::element::u16)},
          {DataType::DT_BOOL,
           make_pair(MakeConstOp<bool, char>, ng::element::boolean)}};
  return the_map;
}

std::pair<std::shared_ptr<ng::Node>, std::shared_ptr<ng::Node>>
Builder::PerformNgBroadcast(const string& prov_tag,
                            std::shared_ptr<ng::Node> ng_lhs,
                            std::shared_ptr<ng::Node> ng_rhs) {
  // builder::numpy_broadcast is the only known builder that has the possibility
  // that the output node is same as the input node
  // So we take special care to check, before calling SetTracingInfo
  std::shared_ptr<ng::Node> ng_lhs_new, ng_rhs_new;
  std::tie(ng_lhs_new, ng_rhs_new) =
      ng::builder::numpy_broadcast(std::make_pair(ng_lhs, ng_rhs));
  if (ng_lhs_new != ng_lhs) {
    Builder::SetTracingInfo(prov_tag, ng_lhs_new);
  }
  if (ng_rhs_new != ng_rhs) {
    Builder::SetTracingInfo(prov_tag, ng_rhs_new);
  }
  return make_pair(ng_lhs_new, ng_rhs_new);
}

ng::AxisSet ConvertMaskToAxes(const int mask) {
  ng::AxisSet axes{};
  for (auto i = 0; i < sizeof(int) * 8; ++i) {
    if ((unsigned char)(mask >> i & 0x01) == 1) {
      axes.emplace(i);
    }
  }
  return axes;
};

struct strided_slice_mask_attrs {
  int begin;
  int end;
  int new_axis;
  int shrink_axis;
  int ellipsis;
};

static Status GetStridedSliceAttrs(const Node* op,
                                   strided_slice_mask_attrs& attrs) {
  TF_RETURN_IF_ERROR(GetNodeAttr(op->attrs(), "begin_mask", &attrs.begin));
  TF_RETURN_IF_ERROR(GetNodeAttr(op->attrs(), "end_mask", &attrs.end));
  TF_RETURN_IF_ERROR(
      GetNodeAttr(op->attrs(), "new_axis_mask", &attrs.new_axis));
  TF_RETURN_IF_ERROR(
      GetNodeAttr(op->attrs(), "shrink_axis_mask", &attrs.shrink_axis));
  TF_RETURN_IF_ERROR(
      GetNodeAttr(op->attrs(), "ellipsis_mask", &attrs.ellipsis));

  NGRAPH_VLOG(5) << "Strided Slice Mask Attributes: "
                 << "  begin mask: " << attrs.begin
                 << "  end mask: " << attrs.end
                 << "  new axis mask: " << attrs.new_axis
                 << "  shrink axis mask: " << attrs.shrink_axis
                 << "  ellipsis mask: " << attrs.ellipsis;

  return Status::OK();
}

ng::SlicePlan GetSlicePlan(const ng::Shape& shape,
                           const std::vector<int64_t>& begin,
                           const std::vector<int64_t>& end,
                           const std::vector<int64_t>& stride,
                           const strided_slice_mask_attrs& mask_attrs) {
  ng::SlicePlan slice_plan = ng::make_slice_plan(
      shape, begin, end, stride, ConvertMaskToAxes(mask_attrs.begin),
      ConvertMaskToAxes(mask_attrs.end), ConvertMaskToAxes(mask_attrs.new_axis),
      ConvertMaskToAxes(mask_attrs.shrink_axis),
      ConvertMaskToAxes(mask_attrs.ellipsis));

  // To handle cases like x[2:2], where shape(x) = [1],
  // TF returns shape = [0], empty vector
  // make_slice_plan returns begin=2, end=2, but that is > 1
  // So must clamp them
  // Another example:
  // for dimension 3, Also 2:3:-1 gives 4:4, which will also fail if we try to
  // construct slice. So must clamp to 2:2 etc
  auto clamp = [](int64_t x, int64_t min, int64_t max) {
    return x > max ? max : (x < min ? min : x);
  };
  for (int i = 0; i < shape.size(); i++) {
    slice_plan.begins[i] = clamp(slice_plan.begins[i], 0, shape[i]);
    slice_plan.ends[i] = clamp(slice_plan.ends[i], 0, shape[i]);
  }

  NGRAPH_VLOG(5) << "Slice_plan: begin: " << ng::join(slice_plan.begins)
                 << ", end: " << ng::join(slice_plan.ends)
                 << ", stride: " << ng::join(slice_plan.strides)
                 << ", reshape input shape: " << slice_plan.reshape_in_shape
                 << ", reshape output shape: " << slice_plan.reshape_out_shape
                 << ", reverse axis: " << slice_plan.reverse_axes;

  return slice_plan;
}

// Helper function to translate a unary op.
//
// Parameters:
//
//    Node* op                   - TF op being translated. Must have one input.
//    const std::vector<const Tensor*>& static_input_map
//                               - the static input map
//    Builder::OpMap& ng_op_map  - The TF-to-nGraph op map.
//
//    std::function<std::shared_ptr<ng::Node>(std::shared_ptr<ng::Node>>
//      create_unary_op           - Function to construct the graph implementing
//                                 the unary op, given the input to the unop
//                                 as an argument.
//
// Example usage:
//
//  if (n->type_string == "Square") {
//    TF_RETURN_IF_ERROR(TranslateUnaryOp(n, static_input_map, ng_op_map,
//                       [] (std::shared_ptr<ng::Node> n) {
//                           return
//                           (std::make_shared<ng::opset3::Multiply>(n,n));
//                       });
//  }
static Status TranslateUnaryOp(
    const Node* op, const std::vector<const Tensor*>&,
    Builder::OpMap& ng_op_map,
    std::function<std::shared_ptr<ng::Node>(std::shared_ptr<ng::Node>)>
        create_unary_op) {
  shared_ptr<ng::Node> ng_input;
  TF_RETURN_IF_ERROR(GetInputNodes(ng_op_map, op, &ng_input));
  auto ng_node = create_unary_op(ng_input);
  if (ng_node != ng_input) {
    Builder::SetTracingInfo(op->name(), ng_node);
  }
  SaveNgOp(ng_op_map, op->name(), ng_node);
  return Status::OK();
}

// Helper function to translate a unary op in cases where there is a one-to-one
// mapping from TensorFlow ops to nGraph ops.
//
// Example usage:
//
//  if (n->type_string == "Abs") {
//    TF_RETURN_IF_ERROR(TranslateUnaryOp<ng::op::Abs>(n, static_input_map,
//    ng_op_map));
//  }
//
template <typename T>
static Status TranslateUnaryOp(
    const Node* op, const std::vector<const Tensor*>& static_input_map,
    Builder::OpMap& ng_op_map) {
  return TranslateUnaryOp(op, static_input_map, ng_op_map,
                          [&op](std::shared_ptr<ng::Node> n) {
                            return ConstructNgNode<T>(op->name(), n);
                          });
}

// Helper function to translate a binary op
// Parameters:
//
//    Node* op               - TF op being translated. Must have only two
//    inputs.
//    const std::vector<const Tensor*>& static_input_map - the static input map
//    Builder::OpMap& ng_op_map  - The TF-to-nGraph op map.
//    std::function<std::shared_ptr<ng::Node>(std::shared_ptr<ng::Node>,
//    std::shared_ptr<ng::Node>)>
//    create_binary_op           - Function to construct the graph implementing
//                                 the binary op, given the 2 ng_inputs to the
//                                 binaryop
// Example Usage:
//
// if (op->type_string() == "SquaredDifference") {
//      TF_RETURN_IF_ERROR(TranslateBinaryOp(op, ng_op_map,
//         [](std::shared_ptr<ng::Node> ng_input1, std::shared_ptr<ng::Node>
//         ng_input2) {
//           auto ng_diff = std::make_shared<ng::opset3::Subtract>(input1,
//           input2);
//           return std::make_shared<ng::opset3::Multiply>(ng_diff,ng_diff);
//         }));
//    }
//

static Status TranslateBinaryOp(
    const Node* op, const std::vector<const Tensor*>&,
    Builder::OpMap& ng_op_map,
    std::function<std::shared_ptr<ng::Node>(std::shared_ptr<ng::Node>,
                                            std::shared_ptr<ng::Node>)>
        create_binary_op) {
  std::shared_ptr<ng::Node> ng_lhs, ng_rhs;
  TF_RETURN_IF_ERROR(GetInputNodes(ng_op_map, op, &ng_lhs, &ng_rhs));
  auto ng_node = create_binary_op(ng_lhs, ng_rhs);
  if (ng_node != ng_lhs && ng_node != ng_rhs) {
    Builder::SetTracingInfo(op->name(), ng_node);
  }

  SaveNgOp(ng_op_map, op->name(), ng_node);

  return Status::OK();
}

// Helper function to translate a binary op in cases where there is a one-to-one
// mapping from TensorFlow ops to nGraph ops.
//
// Example usage:
//
//  if (n->type_string == "Add") {
//    TF_RETURN_IF_ERROR(TranslateBinaryOp<ng::opset3::Add>(op,
//    static_input_map,
//    ng_op_map));
//  }
//
template <typename T>
static Status TranslateBinaryOp(
    const Node* op, const std::vector<const Tensor*>& static_input_map,
    Builder::OpMap& ng_op_map) {
  return TranslateBinaryOp(
      op, static_input_map, ng_op_map, [&op](std::shared_ptr<ng::Node> ng_lhs,
                                             std::shared_ptr<ng::Node> ng_rhs) {
        return ConstructNgNode<T>(op->name(), ng_lhs, ng_rhs);
      });
}

// Helper function for translating QuantizedAvgPool and QuantizedMaxPool
static Status TranslateQuantizedPoolOp(const Node* op,
                                       const std::vector<const Tensor*>&,
                                       Builder::OpMap& ng_op_map,
                                       std::string pooling_name) {
  bool is_quantizedAvgPool = pooling_name == "QuantizedAvgPool";
  bool is_quantizedMaxPool = pooling_name == "QuantizedMaxPool";

  if (!(is_quantizedAvgPool || is_quantizedMaxPool)) {
    return errors::InvalidArgument(
        "Expected quantized pooling type node to be ScaledQuantizedAvgPool or "
        "ScaledQuantizedMaxPool");
  }
  shared_ptr<ng::Node> ng_input, ng_min, ng_max;
  TF_RETURN_IF_ERROR(GetInputNodes(ng_op_map, op, &ng_input, &ng_min, &ng_max));
  std::vector<int32> tf_strides;
  std::vector<int32> tf_ksize;
  std::string tf_padding_type;
  TF_RETURN_IF_ERROR(GetNodeAttr(op->attrs(), "strides", &tf_strides));
  TF_RETURN_IF_ERROR(GetNodeAttr(op->attrs(), "ksize", &tf_ksize));
  TF_RETURN_IF_ERROR(GetNodeAttr(op->attrs(), "padding", &tf_padding_type));

  NGRAPH_VLOG(3) << ng::join(tf_strides);
  NGRAPH_VLOG(3) << ng::join(tf_ksize);
  NGRAPH_VLOG(3) << tf_padding_type;

  bool is_nhwc = true;  // The input data format is always NHWC
  ng::Strides ng_strides(2);
  ng::Shape ng_image_shape(2);
  ng::Shape ng_kernel_shape(2);
  BatchedOpParamToNGraph(is_nhwc, tf_strides, ng_strides);
  BatchedOpParamToNGraph(is_nhwc, ng_input->get_output_shape(0),
                         ng_image_shape);
  BatchedOpParamToNGraph(is_nhwc, tf_ksize, ng_kernel_shape);
  BatchToNGraph(op->name(), is_nhwc, ng_input);

  NGRAPH_VLOG(3) << "ng_strides: " << ng::join(ng_strides);
  NGRAPH_VLOG(3) << "ng_image_shape: " << ng::join(ng_image_shape);
  NGRAPH_VLOG(3) << "ng_kernel_shape: " << ng::join(ng_kernel_shape);

  ng::Shape ng_padding_below{0, 0};
  ng::Shape ng_padding_above{0, 0};
  Builder::MakePadding(tf_padding_type, ng_image_shape, ng_kernel_shape,
                       ng_strides, ng_padding_below, ng_padding_above);

  // Creating and passing dummy nodes to quantized pool operation because it
  // does
  // not use them. If it ever starts using min/max, the dummy min-max would
  // cause it to fail
  shared_ptr<ng::Node> dummy_min(nullptr), dummy_max(nullptr);

  std::shared_ptr<ng::Node> ng_quant_pool;
  if (is_quantizedAvgPool) {
    // QuantizeAvgPool
    // TF doesn't include padding in avg calculation
    ng_quant_pool = ConstructNgNode<ng::op::AvgPool>(
        op->name(), ng_input, ng_kernel_shape, ng_strides, ng_padding_below,
        ng_padding_above, false);
  } else {
    // QuantizeMaxPool
    ng_quant_pool = ConstructNgNode<ng::op::MaxPool>(
        op->name(), ng_input, ng_kernel_shape, ng_strides, ng_padding_below,
        ng_padding_above);
  }
  Builder::SetTracingInfo(op->name(), ng_quant_pool);

  BatchToTensorflow(op->name(), is_nhwc, ng_quant_pool);
  SaveNgOp(ng_op_map, op->name(), ng_quant_pool);
  // For QuantizedAvgPool and QuantizedMaxPool input min-max remains unchanged
  // and is just propagated along
  // https://github.com/tensorflow/tensorflow/blob/9590c4c32dd4346ea5c35673336f5912c6072bf2/tensorflow/core/kernels/quantized_pooling_ops.cc#L99
  SaveNgOp(ng_op_map, op->name(), ng_min);
  SaveNgOp(ng_op_map, op->name(), ng_max);
  return Status::OK();
}

static Status TranslateAddNOp(const Node* op, const std::vector<const Tensor*>&,
                              Builder::OpMap& ng_op_map) {
  std::vector<shared_ptr<ng::Node>> ng_arg_vec(op->num_inputs());

  for (int inp_idx = 0; inp_idx < op->num_inputs(); inp_idx++)
    TF_RETURN_IF_ERROR(
        GetInputNode(ng_op_map, op, inp_idx, &ng_arg_vec[inp_idx]));

  SaveNgOp(
      ng_op_map, op->name(),
      std::accumulate(
          std::next(ng_arg_vec.begin()), ng_arg_vec.end(), ng_arg_vec.at(0),
          [&op](shared_ptr<ng::Node> a, shared_ptr<ng::Node> b) {
            return ConstructNgNode<ng::opset3::Add>(op->name(), a, b);
          }));  // accumulation: start with
                // first element. default op is
                // addition
  return Status::OK();
}

template <typename T>
static Status TranslateArgMinMaxOp(
    const Node* op, const std::vector<const Tensor*>& static_input_map,
    Builder::OpMap& ng_op_map) {
  bool is_argmin = std::is_same<T, ng::op::ArgMin>::value;
  bool is_argmax = std::is_same<T, ng::op::ArgMax>::value;
  if (!(is_argmin || is_argmax)) {
    return errors::InvalidArgument("Expected node to be argmin or argmax type");
  }

  shared_ptr<ng::Node> ng_input;
  TF_RETURN_IF_ERROR(GetInputNode(ng_op_map, op, 0, &ng_input));

  std::vector<int64> tf_dim;
  TF_RETURN_IF_ERROR(GetStaticInputVector(op, 1, static_input_map, &tf_dim));

  ng::Shape input_shape = ng_input->get_shape();
  size_t input_rank = input_shape.size();

  if (tf_dim.size() != 1) {
    return errors::InvalidArgument(
        (is_argmin ? "ArgMin" : "ArgMax"),
        " Op: dimension must be scalar, operates on a single axis");
  }

  // If input dimension is negative, make it positive
  if (tf_dim[0] < 0) {
    tf_dim[0] = (int64)input_rank + tf_dim[0];
  }
  size_t input_dims = tf_dim[0];

  DataType dtype;
  TF_RETURN_IF_ERROR(GetNodeAttr(op->attrs(), "output_type", &dtype));

  ng::element::Type ng_et;
  TF_RETURN_IF_ERROR(TFDataTypeToNGraphElementType(dtype, &ng_et));

  SaveNgOp(ng_op_map, op->name(),
           ConstructNgNode<T>(op->name(), ng_input, input_dims, ng_et));
  return Status::OK();
}

static Status TranslateAvgPoolOp(const Node* op,
                                 const std::vector<const Tensor*>&,
                                 Builder::OpMap& ng_op_map) {
  shared_ptr<ng::Node> ng_input;
  TF_RETURN_IF_ERROR(GetInputNodes(ng_op_map, op, &ng_input));

  std::vector<int32> tf_strides;
  std::vector<int32> tf_ksize;
  std::string tf_padding_type;
  std::string tf_data_format;
  TF_RETURN_IF_ERROR(GetNodeAttr(op->attrs(), "strides", &tf_strides));
  TF_RETURN_IF_ERROR(GetNodeAttr(op->attrs(), "ksize", &tf_ksize));
  TF_RETURN_IF_ERROR(GetNodeAttr(op->attrs(), "padding", &tf_padding_type));
  TF_RETURN_IF_ERROR(GetNodeAttr(op->attrs(), "data_format", &tf_data_format));

  if (tf_data_format != "NHWC" && tf_data_format != "NCHW") {
    return errors::InvalidArgument(
        "AvgPool data format is neither NHWC nor NCHW");
  }

  bool is_nhwc = (tf_data_format == "NHWC");

  NGRAPH_VLOG(3) << ng::join(tf_strides);
  NGRAPH_VLOG(3) << ng::join(tf_ksize);
  NGRAPH_VLOG(3) << tf_padding_type;
  NGRAPH_VLOG(3) << tf_data_format;

  ng::Strides ng_strides(2);
  ng::Shape ng_image_shape(2);
  ng::Shape ng_kernel_shape(2);
  BatchedOpParamToNGraph(is_nhwc, tf_strides, ng_strides);
  BatchedOpParamToNGraph(is_nhwc, ng_input->get_shape(), ng_image_shape);
  BatchedOpParamToNGraph(is_nhwc, tf_ksize, ng_kernel_shape);
  BatchToNGraph(op->name(), is_nhwc, ng_input);
  NGRAPH_VLOG(3) << "ng_strides: " << ng::join(ng_strides);
  NGRAPH_VLOG(3) << "ng_image_shape: " << ng::join(ng_image_shape);
  NGRAPH_VLOG(3) << "ng_kernel_shape: " << ng::join(ng_kernel_shape);

  // TODO: change this once nGraph supports negative padding
  // (CoordinateDiff) for AvgPool
  // ng::CoordinateDiff ng_padding_below{0,0};
  // ng::CoordinateDiff ng_padding_above{0,0};
  ng::Shape ng_padding_below{0, 0};
  ng::Shape ng_padding_above{0, 0};

  Builder::MakePadding(tf_padding_type, ng_image_shape, ng_kernel_shape,
                       ng_strides, ng_padding_below, ng_padding_above);

  std::shared_ptr<ng::Node> ng_avgpool = ConstructNgNode<ng::op::AvgPool>(
      op->name(), ng_input, ng_kernel_shape, ng_strides, ng_padding_below,
      ng_padding_above, false);

  BatchToTensorflow(op->name(), is_nhwc, ng_avgpool);
  NGRAPH_VLOG(3) << "avgpool outshape: {" << ng::join(ng_avgpool->get_shape())
                 << "}";

  SaveNgOp(ng_op_map, op->name(), ng_avgpool);
  return Status::OK();
}

static Status TranslateAvgPoolGradOp(
    const Node* op, const std::vector<const Tensor*>& static_input_map,
    Builder::OpMap& ng_op_map) {
  shared_ptr<ng::Node> ng_grad;
  TF_RETURN_IF_ERROR(GetInputNodes(ng_op_map, op, nullptr, &ng_grad));

  std::vector<int32> tf_orig_input_shape_vec;
  TF_RETURN_IF_ERROR(
      GetStaticInputVector(op, 0, static_input_map, &tf_orig_input_shape_vec));

  std::vector<int32> tf_strides;
  std::vector<int32> tf_ksize;
  std::string tf_padding_type;
  std::string tf_data_format;
  TF_RETURN_IF_ERROR(GetNodeAttr(op->attrs(), "strides", &tf_strides));
  TF_RETURN_IF_ERROR(GetNodeAttr(op->attrs(), "ksize", &tf_ksize));
  TF_RETURN_IF_ERROR(GetNodeAttr(op->attrs(), "padding", &tf_padding_type));
  TF_RETURN_IF_ERROR(GetNodeAttr(op->attrs(), "data_format", &tf_data_format));

  if (tf_data_format != "NHWC" && tf_data_format != "NCHW") {
    return errors::InvalidArgument(
        "AvgPoolGrad data format is neither NHWC nor NCHW");
  }

  bool is_nhwc = (tf_data_format == "NHWC");

  NGRAPH_VLOG(3) << ng::join(tf_strides);
  NGRAPH_VLOG(3) << ng::join(tf_ksize);
  NGRAPH_VLOG(3) << tf_padding_type;
  NGRAPH_VLOG(3) << tf_data_format;

  ng::Shape ng_orig_input_shape;
  for (size_t i = 0; i < tf_orig_input_shape_vec.size(); i++) {
    ng_orig_input_shape.push_back(tf_orig_input_shape_vec[i]);
  }

  ng::Shape ng_forward_arg_shape(4);
  ng::Strides ng_strides(2);
  ng::Shape ng_image_shape(2);
  ng::Shape ng_window_shape(2);

  BatchedOpParamReshape(is_nhwc, ng_orig_input_shape, ng_forward_arg_shape);
  BatchToNGraph(op->name(), is_nhwc, ng_grad);
  BatchedOpParamToNGraph(is_nhwc, tf_strides, ng_strides);
  BatchedOpParamToNGraph(is_nhwc, ng_orig_input_shape, ng_image_shape);
  BatchedOpParamToNGraph(is_nhwc, tf_ksize, ng_window_shape);

  NGRAPH_VLOG(3) << "ng_strides: " << ng::join(ng_strides);
  NGRAPH_VLOG(3) << "ng_image_shape: " << ng::join(ng_image_shape);
  NGRAPH_VLOG(3) << "ng_window_shape: " << ng::join(ng_window_shape);
  NGRAPH_VLOG(3) << "ng_forward_arg_shape: " << ng::join(ng_forward_arg_shape);

  // TODO: change this once nGraph supports negative padding
  // (CoordinateDiff) for AvgPool
  // ng::CoordinateDiff ng_padding_below{0,0};
  // ng::CoordinateDiff ng_padding_above{0,0};
  ng::Shape ng_padding_below{0, 0};
  ng::Shape ng_padding_above{0, 0};

  Builder::MakePadding(tf_padding_type, ng_image_shape, ng_window_shape,
                       ng_strides, ng_padding_below, ng_padding_above);

  std::shared_ptr<ng::Node> ng_avgpool_backprop =
      ConstructNgNode<ng::op::AvgPoolBackprop>(
          op->name(), ng_forward_arg_shape, ng_grad, ng_window_shape,
          ng_strides, ng_padding_below, ng_padding_above, false);

  BatchToTensorflow(op->name(), is_nhwc, ng_avgpool_backprop);

  NGRAPH_VLOG(3) << "avgpoolbackprop outshape: {"
                 << ng::join(ng_avgpool_backprop->get_shape()) << "}";

  SaveNgOp(ng_op_map, op->name(), ng_avgpool_backprop);

  return Status::OK();
}

static Status TranslateBatchMatMulOp(
    const Node* op, const std::vector<const Tensor*>& static_input_map,
    Builder::OpMap& ng_op_map) {
  shared_ptr<ng::Node> ng_lhs, ng_rhs;
  TF_RETURN_IF_ERROR(GetInputNodes(ng_op_map, op, &ng_lhs, &ng_rhs));

  std::string backend_name;
  TF_RETURN_IF_ERROR(ngraph_bridge::GetNodeBackend(op, &backend_name));

  auto ng_lhs_shape = ng_lhs->get_shape();
  auto ng_rhs_shape = ng_rhs->get_shape();

  if (ng_lhs_shape.size() != ng_rhs_shape.size()) {
    return errors::InvalidArgument(
        "Dimensions of two input args are not the same for BatchMatMul. Left "
        "shape is ",
        ng::join(ng_lhs_shape), " of rank ", ng_lhs_shape.size(),
        " and Right shape is ", ng::join(ng_rhs_shape), " of rank ",
        ng_rhs_shape.size());
  }
  size_t n_dims = ng_lhs_shape.size();
  if (n_dims < 2) {
    return errors::InvalidArgument(
        "Dimensions of input args for BatchMatMul must be >=2 but is ", n_dims);
  }

  for (size_t i = 0; i < n_dims - 2; ++i) {
    if (ng_lhs_shape[i] != ng_rhs_shape[i]) {
      return errors::InvalidArgument(
          "ng_lhs_shape and ng_rhs_shape must be the same for BatchMatMul "
          "for each dimension but found ",
          i, "th dimension different. Left shape is ", ng::join(ng_lhs_shape),
          "and Right shape is ", ng::join(ng_rhs_shape));
    }
  }

  bool tf_adj_x = false;
  bool tf_adj_y = false;
  TF_RETURN_IF_ERROR(GetNodeAttr(op->attrs(), "adj_x", &tf_adj_x));
  TF_RETURN_IF_ERROR(GetNodeAttr(op->attrs(), "adj_y", &tf_adj_y));

  if (n_dims == 2) {
    SaveNgOp(ng_op_map, op->name(),
             ConstructNgNode<ngraph::op::MatMul>(op->name(), ng_lhs, ng_rhs,
                                                 tf_adj_x, tf_adj_y));
  } else if (n_dims == 3) {
    SaveNgOp(ng_op_map, op->name(),
             ConstructNgNode<ngraph::op::BatchMatMulTranspose>(
                 op->name(), ng_lhs, ng_rhs, tf_adj_x, tf_adj_y));
  } else {
    ng::AxisVector out_axes(n_dims);
    std::iota(out_axes.begin(), out_axes.end(), 0);

    size_t compound_size = 1;
    for (size_t i = 0; i < n_dims - 2; i++) {
      compound_size *= ng_lhs_shape[i];
    }

    ng::Shape tmp_lhs_shape = {compound_size, ng_lhs_shape[n_dims - 2],
                               ng_lhs_shape[n_dims - 1]};
    ng::Shape tmp_rhs_shape = {compound_size, ng_rhs_shape[n_dims - 2],
                               ng_rhs_shape[n_dims - 1]};

    auto output_shape = ng_lhs_shape;
    output_shape[n_dims - 2] = ng_lhs_shape[n_dims - (tf_adj_x ? 1 : 2)];
    output_shape[n_dims - 1] = ng_rhs_shape[n_dims - (tf_adj_y ? 2 : 1)];
    ng::AxisVector tmp_axes = {0, 1, 2};

    std::shared_ptr<ng::Node> lhs_reshape =
        ConstructNgNode<ngraph::op::Reshape>(op->name(), ng_lhs, out_axes,
                                             tmp_lhs_shape);
    std::shared_ptr<ng::Node> rhs_reshape =
        ConstructNgNode<ngraph::op::Reshape>(op->name(), ng_rhs, out_axes,
                                             tmp_rhs_shape);
    std::shared_ptr<ng::Node> batchmatmul_transpose =
        ConstructNgNode<ngraph::op::BatchMatMulTranspose>(
            op->name(), lhs_reshape, rhs_reshape, tf_adj_x, tf_adj_y);
    SaveNgOp(ng_op_map, op->name(),
             ConstructNgNode<ngraph::op::Reshape>(
                 op->name(), batchmatmul_transpose, tmp_axes, output_shape));
  }
  return Status::OK();
}

static Status TranslateBatchMatMulV2Op(
    const Node* op, const std::vector<const Tensor*>& static_input_map,
    Builder::OpMap& ng_op_map) {
  shared_ptr<ng::Node> ng_lhs, ng_rhs;
  TF_RETURN_IF_ERROR(GetInputNodes(ng_op_map, op, &ng_lhs, &ng_rhs));

  auto ng_lhs_shape = ng_lhs->get_shape();
  auto ng_rhs_shape = ng_rhs->get_shape();
  size_t n_dims = ng_lhs_shape.size();

  if (ng_lhs_shape.size() != ng_rhs_shape.size()) {
    return errors::InvalidArgument(
        "Dimensions of two input args are not the same for BatchMatMul. Left "
        "shape is ",
        ng::join(ng_lhs_shape), " of rank ", ng_lhs_shape.size(),
        " and Right shape is ", ng::join(ng_rhs_shape), " of rank ",
        ng_rhs_shape.size());
  }

  for (size_t i = 0; i < n_dims - 2; ++i) {
    if (!((ng_lhs_shape[i] == ng_rhs_shape[i]) || (ng_lhs_shape[i] == 1) ||
          (ng_rhs_shape[i] == 1))) {
      return errors::InvalidArgument(
          "ng_lhs_shape and ng_rhs_shape must be broadcastable for "
          "BatchMatMulV2 "
          "for each dimension. Failed to match dimension ",
          i, " where lhs was ", ng_lhs_shape[i], " and rhs was ",
          ng_rhs_shape[i]);
    } else if (ng_lhs_shape[i] != ng_lhs_shape[i]) {
      return errors::Unimplemented(
          "ng_lhs_shape and ng_rhs_shape must be the same for each dimension, "
          "for current implementation of BatchMatMulV2. "
          "Failed to match dimension ",
          i, " where lhs was ", ng_lhs_shape[i], " and rhs was ",
          ng_rhs_shape[i]);
    }
  }
  return TranslateBatchMatMulOp(op, static_input_map, ng_op_map);
}

static Status TranslateBiasAddOp(
    const Node* op, const std::vector<const Tensor*>& static_input_map,
    Builder::OpMap& ng_op_map) {
  shared_ptr<ng::Node> ng_input, ng_bias;
  TF_RETURN_IF_ERROR(GetInputNodes(ng_op_map, op, &ng_input, &ng_bias));

  std::string tf_data_format;
  if (GetNodeAttr(op->attrs(), "data_format", &tf_data_format) !=
      Status::OK()) {
    tf_data_format = "NHWC";
  }

  if (tf_data_format != "NHWC" && tf_data_format != "NCHW") {
    return errors::InvalidArgument(
        "BiasAdd data format is neither NHWC nor NCHW");
  }

  auto ng_input_shape = ng_input->get_shape();
  auto ng_bias_shape = ng_bias->get_shape();
  if (ng_bias_shape.size() != 1) {
    return errors::InvalidArgument(
        "Bias argument to BiasAdd does not have one dimension");
  }

  bool is_nhwc = (tf_data_format == "NHWC");

  ng::AxisSet ng_broadcast_axes;

  if (is_nhwc) {
    for (size_t i = 0; i < ng_input_shape.size() - 1; i++) {
      ng_broadcast_axes.insert(i);
    }
  } else {
    for (size_t i = 0; i < ng_input_shape.size(); i++) {
      if (i != 1) {
        ng_broadcast_axes.insert(i);
      }
    }
  }

  auto ng_bias_broadcasted = ConstructNgNode<ng::op::Broadcast>(
      op->name(), ng_bias, ng_input_shape, ng_broadcast_axes);
  auto ng_add = ConstructNgNode<ng::opset3::Add>(op->name(), ng_input,
                                                 ng_bias_broadcasted);

  SaveNgOp(ng_op_map, op->name(), ng_add);
  return Status::OK();
}

static Status TranslateBiasAddGradOp(const Node* op,
                                     const std::vector<const Tensor*>&,
                                     Builder::OpMap& ng_op_map) {
  shared_ptr<ng::Node> ng_input;
  TF_RETURN_IF_ERROR(GetInputNodes(ng_op_map, op, &ng_input));

  std::string tf_data_format;
  if (GetNodeAttr(op->attrs(), "data_format", &tf_data_format) !=
      Status::OK()) {
    tf_data_format = "NHWC";
  }

  if (tf_data_format != "NHWC" && tf_data_format != "NCHW") {
    return errors::InvalidArgument(
        "BiasAddGrad data format is neither NHWC nor NCHW");
  }

  bool is_nhwc = (tf_data_format == "NHWC");

  ng::AxisSet reduction_axes;
  shared_ptr<ng::Node> ng_biasadd_backprop;
  auto ng_input_shape = ng_input->get_shape();

  if (is_nhwc) {
    if (ng_input_shape.size() < 2) {
      return errors::InvalidArgument(
          "BiasAddGrad argument needs to have at least 2 dimensions for NHWC "
          "data format");
    }
    for (size_t i = 0; i < ng_input_shape.size() - 1; i++) {
      reduction_axes.insert(i);
    }
  } else {
    // Tensorflow NCHW format supports only 4D input/output tensor
    if (ng_input_shape.size() != 4) {
      return errors::InvalidArgument(
          "BiasAddGrad only support 4d input/output for NCHW data format");
    }
    for (size_t i = 0; i < ng_input_shape.size(); i++) {
      if (i != ng_input_shape.size() - 3) reduction_axes.insert(i);
    }
  }

  ng_biasadd_backprop =
      ConstructNgNode<ng::op::Sum>(op->name(), ng_input, reduction_axes);

  SaveNgOp(ng_op_map, op->name(), ng_biasadd_backprop);
  return Status::OK();
}

static Status TranslateCastOp(const Node* op, const std::vector<const Tensor*>&,
                              Builder::OpMap& ng_op_map) {
  shared_ptr<ng::Node> ng_input;
  TF_RETURN_IF_ERROR(GetInputNodes(ng_op_map, op, &ng_input));

  DataType dtype;
  TF_RETURN_IF_ERROR(GetNodeAttr(op->attrs(), "DstT", &dtype));

  ng::element::Type ng_et;
  TF_RETURN_IF_ERROR(TFDataTypeToNGraphElementType(dtype, &ng_et));

  try {
    SaveNgOp(ng_op_map, op->name(),
             ConstructNgNode<ng::op::Convert>(op->name(), ng_input, ng_et));
  } catch (const std::out_of_range&) {
    return errors::Unimplemented("Unsupported TensorFlow data type: ",
                                 DataType_Name(dtype));
  }
  return Status::OK();
}

static Status TranslateCombinedNonMaxSuppressionOp(
    const Node* op, const std::vector<const Tensor*>& static_input_map,
    Builder::OpMap& ng_op_map) {
  shared_ptr<ng::Node> ng_boxes, ng_scores;
  TF_RETURN_IF_ERROR(GetInputNodes(ng_op_map, op, &ng_boxes, &ng_scores,
                                   nullptr, nullptr, nullptr, nullptr));

  std::vector<int> max_output_size_per_class;
  TF_RETURN_IF_ERROR(GetStaticInputVector(op, 2, static_input_map,
                                          &max_output_size_per_class));
  std::vector<int> max_total_size;
  TF_RETURN_IF_ERROR(
      GetStaticInputVector(op, 3, static_input_map, &max_total_size));
  std::vector<float> iou_threshold;
  TF_RETURN_IF_ERROR(
      GetStaticInputVector(op, 4, static_input_map, &iou_threshold));

  std::vector<float> score_threshold;
  TF_RETURN_IF_ERROR(
      GetStaticInputVector(op, 5, static_input_map, &score_threshold));

  bool pad_per_class;
  if (GetNodeAttr(op->attrs(), "pad_per_class", &pad_per_class) !=
      Status::OK()) {
    pad_per_class = false;
  }
  bool clip_boxes;
  if (GetNodeAttr(op->attrs(), "clip_boxes", &clip_boxes) != Status::OK()) {
    clip_boxes = false;
  }
  // max_output_size_per_class must be scalar
  if (max_output_size_per_class.size() != 1) {
    return errors::InvalidArgument(
        "CombinedNonMaxSuppression Op: max_output_size_per_class of cnms must "
        "be scalar ",
        max_output_size_per_class.size());
  }
  // max_total_size must be scalar
  if (max_total_size.size() != 1) {
    return errors::InvalidArgument(
        "CombinedNonMaxSuppression Op: max_total_size of cnms must be scalar ",
        max_total_size.size());
  }
  // iou_threshold must be scalar
  if (iou_threshold.size() != 1) {
    return errors::InvalidArgument(
        "CombinedNonMaxSuppression Op: iou_threshold of cnms must be scalar ",
        iou_threshold.size());
  }

  // score_threshold must be scalar
  if (score_threshold.size() != 1) {
    return errors::InvalidArgument(
        "CombinedNonMaxSuppression Op: score_threshold of cnms must be scalar ",
        score_threshold.size());
  }

  std::string backend_name;
  TF_RETURN_IF_ERROR(ngraph_bridge::GetNodeBackend(op, &backend_name));

  auto config_map = BackendManager::GetBackendAttributeValues(backend_name);
  if (config_map.at("ngraph_backend") != "NNPI") {
    return errors::Internal("In translating CombinedNonMaxSuppression op ",
                            op->name(), " found requested backend ",
                            backend_name, " which is unsupported");
  }

  ng::runtime::Backend* backend = BackendManager::GetBackend(backend_name);

  shared_ptr<ng::Node> ng_cnms = backend->get_backend_op(
      "CombinedNonMaxSuppression", &ng_boxes, &ng_scores,
      (size_t)(max_output_size_per_class[0]), (size_t)(max_total_size[0]),
      (float)(iou_threshold[0]), (float)score_threshold[0], (bool)pad_per_class,
      (bool)clip_boxes);
  if (ng_cnms == nullptr) {
    return errors::Internal("In translating CombinedNonMaxSuppression op ",
                            op->name(),
                            " backend could not return valid ngraph node");
  }
  Builder::SetTracingInfo(op->name(), ng_cnms);
  shared_ptr<ngraph::Node> ng_nmsed_boxes =
      ConstructNgNode<ngraph::op::GetOutputElement>(op->name(), ng_cnms, 0);
  shared_ptr<ngraph::Node> ng_nmsed_scores =
      ConstructNgNode<ngraph::op::GetOutputElement>(op->name(), ng_cnms, 1);
  shared_ptr<ngraph::Node> ng_nmsed_classes =
      ConstructNgNode<ngraph::op::GetOutputElement>(op->name(), ng_cnms, 2);
  shared_ptr<ngraph::Node> ng_valid_detections =
      ConstructNgNode<ngraph::op::GetOutputElement>(op->name(), ng_cnms, 3);

  SaveNgOp(ng_op_map, op->name(), ng_nmsed_boxes);
  SaveNgOp(ng_op_map, op->name(), ng_nmsed_scores);
  SaveNgOp(ng_op_map, op->name(), ng_nmsed_classes);
  SaveNgOp(ng_op_map, op->name(), ng_valid_detections);
  return Status::OK();
}
static Status TranslateConcatV2Op(
    const Node* op, const std::vector<const Tensor*>& static_input_map,
    Builder::OpMap& ng_op_map) {
  TF_RETURN_IF_ERROR(ValidateInputCountMin(op, 2));

  std::vector<int64> tf_concat_axis_vec;
  TF_RETURN_IF_ERROR(GetStaticInputVector(
      op, op->num_inputs() - 1, static_input_map, &tf_concat_axis_vec));

  int64 concat_axis = tf_concat_axis_vec[0];

  if (concat_axis < 0) {
    shared_ptr<ng::Node> ng_first_arg;
    TF_RETURN_IF_ERROR(GetInputNode(ng_op_map, op, 0, &ng_first_arg));

    concat_axis += int64(ng_first_arg->get_shape().size());
  }

  ng::NodeVector ng_args;

  for (int i = 0; i < op->num_inputs() - 1; i++) {
    shared_ptr<ng::Node> ng_arg;
    TF_RETURN_IF_ERROR(GetInputNode(ng_op_map, op, i, &ng_arg));
    ng_args.push_back(ng_arg);
  }

  SaveNgOp(ng_op_map, op->name(),
           ConstructNgNode<ng::op::Concat>(op->name(), ng_args,
                                           size_t(concat_axis)));
  return Status::OK();
}

static Status TranslateConstOp(const Node* op,
                               const std::vector<const Tensor*>&,
                               Builder::OpMap& ng_op_map) {
  DataType dtype;
  TF_RETURN_IF_ERROR(GetNodeAttr(op->attrs(), "dtype", &dtype));

  std::shared_ptr<ng::Node> ng_node;

  // For some reason the following do not work (no specialization of
  // tensorflow::checkpoint::SavedTypeTraits...)
  // case DataType::DT_UINT32:
  //   TF_RETURN_IF_ERROR(MakeConstOp<uint32>(op, ng::element::u32,
  //   &ng_node));
  //   break;
  // case DataType::DT_UINT64:
  //   TF_RETURN_IF_ERROR(MakeConstOp<uint64>(op, ng::element::u64,
  //   &ng_node));
  //   break;
  try {
    const auto& func_param = Builder::TF_NGRAPH_CONST_MAP().at(dtype);
    TF_RETURN_IF_ERROR(func_param.first(op, func_param.second, &ng_node));
  } catch (const std::out_of_range&) {
    return errors::Unimplemented("Unsupported TensorFlow data type: ",
                                 DataType_Name(dtype));
  }

  SaveNgOp(ng_op_map, op->name(), ng_node);
  return Status::OK();
}

static Status TranslateConv2DOp(const Node* op,
                                const std::vector<const Tensor*>&,
                                Builder::OpMap& ng_op_map) {
  shared_ptr<ng::Node> ng_input, ng_filter;
  TF_RETURN_IF_ERROR(GetInputNodes(ng_op_map, op, &ng_input, &ng_filter));

  std::vector<int32> tf_strides;
  std::vector<int32> tf_dilations;
  std::string tf_padding_type;
  std::string tf_data_format;
  TF_RETURN_IF_ERROR(GetNodeAttr(op->attrs(), "strides", &tf_strides));
  TF_RETURN_IF_ERROR(GetNodeAttr(op->attrs(), "dilations", &tf_dilations));
  TF_RETURN_IF_ERROR(GetNodeAttr(op->attrs(), "padding", &tf_padding_type));
  TF_RETURN_IF_ERROR(GetNodeAttr(op->attrs(), "data_format", &tf_data_format));

  if (tf_data_format != "NHWC" && tf_data_format != "NCHW") {
    return errors::InvalidArgument(
        "Conv2D data format is neither NHWC nor NCHW");
  }

  bool is_nhwc = (tf_data_format == "NHWC");

  // TF Kernel Test Checks
  // Strides in the batch and depth dimension is not supported
  if (tf_strides[0] != 1 || tf_strides[is_nhwc ? 3 : 1] != 1) {
    return errors::InvalidArgument(
        "Strides in batch and depth dimensions is not supported: ",
        op->type_string());
  }

  NGRAPH_VLOG(3) << ng::join(tf_strides);
  NGRAPH_VLOG(3) << ng::join(tf_dilations);
  NGRAPH_VLOG(3) << tf_padding_type;
  NGRAPH_VLOG(3) << tf_data_format;

  ng::Strides ng_strides(2);
  ng::Strides ng_dilations(2);
  ng::Shape ng_image_shape(2);
  ng::Shape ng_kernel_shape(2);

  BatchedOpParamToNGraph(is_nhwc, tf_strides, ng_strides);
  BatchedOpParamToNGraph(is_nhwc, ng_input->get_shape(), ng_image_shape);
  BatchedOpParamToNGraph(is_nhwc, tf_dilations, ng_dilations);
  BatchToNGraph(op->name(), is_nhwc, ng_input);

  NGRAPH_VLOG(3) << "ng_strides: " << ng::join(ng_strides);
  NGRAPH_VLOG(3) << "ng_dilations: " << ng::join(ng_dilations);
  NGRAPH_VLOG(3) << "ng_image_shape: " << ng::join(ng_image_shape);

  auto& ng_filter_shape = ng_filter->get_shape();
  ng_kernel_shape[0] = ng_filter_shape[0];
  ng_kernel_shape[1] = ng_filter_shape[1];
  Reshape<3, 2, 0, 1>(ng_filter);
  Builder::SetTracingInfo(op->name(), ng_filter);

  NGRAPH_VLOG(3) << "ng_kernel_shape: " << ng::join(ng_kernel_shape);

  ng::CoordinateDiff ng_padding_below{0, 0};
  ng::CoordinateDiff ng_padding_above{0, 0};

  Builder::MakePadding(tf_padding_type, ng_image_shape, ng_kernel_shape,
                       ng_strides, ng_dilations, ng_padding_below,
                       ng_padding_above);

  std::shared_ptr<ng::Node> ng_conv = ConstructNgNode<ng::op::Convolution>(
      op->name(), ng_input, ng_filter, ng_strides, ng_dilations,
      ng_padding_below, ng_padding_above);

  BatchToTensorflow(op->name(), is_nhwc, ng_conv);
  SaveNgOp(ng_op_map, op->name(), ng_conv);
  return Status::OK();
}

static Status TranslateConv2DBackpropFilterOp(
    const Node* op, const std::vector<const Tensor*>& static_input_map,
    Builder::OpMap& ng_op_map) {
  shared_ptr<ng::Node> ng_data_batch, ng_output_delta;
  TF_RETURN_IF_ERROR(
      GetInputNodes(ng_op_map, op, &ng_data_batch, nullptr, &ng_output_delta));

  std::vector<int32> tf_strides;
  std::string tf_padding_type;
  std::vector<int32> tf_dilations;
  std::string tf_data_format;

  TF_RETURN_IF_ERROR(GetNodeAttr(op->attrs(), "strides", &tf_strides));
  TF_RETURN_IF_ERROR(GetNodeAttr(op->attrs(), "padding", &tf_padding_type));
  TF_RETURN_IF_ERROR(GetNodeAttr(op->attrs(), "dilations", &tf_dilations));
  TF_RETURN_IF_ERROR(GetNodeAttr(op->attrs(), "data_format", &tf_data_format));

  if (tf_data_format != "NHWC" && tf_data_format != "NCHW") {
    return errors::InvalidArgument("Data format is neither NHWC nor NCHW: ",
                                   op->type_string());
  }

  NGRAPH_VLOG(3) << "tf data format" << tf_data_format;
  bool is_nhwc = (tf_data_format == "NHWC");

  // Dilations in batch and depth dimensions must be 1
  if (tf_dilations[0] != 1 || tf_dilations[is_nhwc ? 3 : 1] != 1) {
    return errors::InvalidArgument(
        "Dilations in batch and depth dimensions must be 1: ",
        op->type_string());
  }

  std::vector<int64> tf_filter_sizes;
  TF_RETURN_IF_ERROR(
      GetStaticInputVector(op, 1, static_input_map, &tf_filter_sizes));

  if (std::any_of(tf_filter_sizes.begin(), tf_filter_sizes.end(),
                  [](int32 size) { return size <= 0; })) {
    return errors::InvalidArgument("Filter sizes must be positive integers :",
                                   op->type_string());
  }

  NGRAPH_VLOG(3) << "tf filter size" << ng::join(tf_filter_sizes);
  NGRAPH_VLOG(3) << "tf filter size" << ng::join(tf_filter_sizes);
  NGRAPH_VLOG(3) << "tf strides" << ng::join(tf_strides);
  NGRAPH_VLOG(3) << "tf dilations" << ng::join(tf_dilations);
  NGRAPH_VLOG(3) << "tf padding type" << tf_padding_type;

  ng::Shape ng_filters_shape(4);
  ng::Strides ng_window_movement_strides_forward(2);
  ng::Strides ng_window_dilation_strides_forward(2);
  ng::CoordinateDiff ng_padding_below_forward{0, 0};
  ng::CoordinateDiff ng_padding_above_forward{0, 0};
  // H,W data_dilation is set to 1 , TF does not have this attribute
  ng::Strides ng_data_dilation_strides_forward(2, 1);

  // Convert inputs, args to nGraph Format
  // nGraph Data Format:
  //    nGraph Tensor           [N, C_IN, D1, ... Df]
  //    nGraph Filter           [C_OUT, C_IN, F1, ... Ff]
  //    nGraph Output Delta     [N, C_OUT, F1, ... Ff]
  //    nGraph Window Strides   [f]
  //    nGraph Window Dilations [f]
  //    nGraph Padding Below    [f]
  //    nGraph Padding Above    [f]
  //    nGraph Dilation Stride  [f]
  BatchToNGraph(op->name(), is_nhwc, ng_data_batch);
  // tf_filter shape :
  // [filter_height, filter_width, in_channels, out_channels]
  // reshape for nGraph
  ng_filters_shape = {static_cast<unsigned int>(tf_filter_sizes[3]),
                      static_cast<unsigned int>(tf_filter_sizes[2]),
                      static_cast<unsigned int>(tf_filter_sizes[0]),
                      static_cast<unsigned int>(tf_filter_sizes[1])};
  BatchToNGraph(op->name(), is_nhwc, ng_output_delta);
  BatchedOpParamToNGraph(is_nhwc, tf_strides,
                         ng_window_movement_strides_forward);
  BatchedOpParamToNGraph(is_nhwc, tf_dilations,
                         ng_window_dilation_strides_forward);
  // H, W of image/input and filter are required to figure out padding
  // arguments
  ng::Shape ng_filter_HW(2);
  ng::Shape ng_input_data_HW(2);

  auto& ng_data_batch_shape = ng_data_batch->get_shape();
  ng_input_data_HW[0] = ng_data_batch_shape[2];
  ng_input_data_HW[1] = ng_data_batch_shape[3];

  ng_filter_HW[0] = ng_filters_shape[2];
  ng_filter_HW[1] = ng_filters_shape[3];

  Builder::MakePadding(tf_padding_type, ng_input_data_HW, ng_filter_HW,
                       ng_window_movement_strides_forward,
                       ng_window_dilation_strides_forward,
                       ng_padding_below_forward, ng_padding_above_forward);

  NGRAPH_VLOG(3) << "ng input data shape" << ng::join(ng_data_batch_shape);
  NGRAPH_VLOG(3) << "ng filter shape" << ng::join(ng_filters_shape);
  NGRAPH_VLOG(3) << "ng output delta shape"
                 << ng::join(ng_output_delta->get_shape());
  NGRAPH_VLOG(3) << "ng strides"
                 << ng::join(ng_window_movement_strides_forward);
  NGRAPH_VLOG(3) << "ng dilations"
                 << ng::join(ng_window_dilation_strides_forward);
  NGRAPH_VLOG(3) << "ng padding type" << tf_padding_type;

  std::shared_ptr<ng::Node> ng_back_prop_filter =
      ConstructNgNode<ng::op::ConvolutionBackpropFilters>(
          op->name(), ng_data_batch, ng_filters_shape, ng_output_delta,
          ng_window_movement_strides_forward,
          ng_window_dilation_strides_forward, ng_padding_below_forward,
          ng_padding_above_forward, ng_data_dilation_strides_forward);

  // Reshape the output to tf format : [filter_height, filter_width,
  // in_channels, out_channels]
  Reshape<2, 3, 1, 0>(ng_back_prop_filter);
  Builder::SetTracingInfo(op->name(), ng_back_prop_filter);

  SaveNgOp(ng_op_map, op->name(), ng_back_prop_filter);
  return Status::OK();
}

static Status TranslateConv2DBackpropInputOp(
    const Node* op, const std::vector<const Tensor*>& static_input_map,
    Builder::OpMap& ng_op_map) {
  shared_ptr<ng::Node> ng_filter, ng_out_backprop;
  TF_RETURN_IF_ERROR(
      GetInputNodes(ng_op_map, op, nullptr, &ng_filter, &ng_out_backprop));

  // TODO: refactor me to be less redundant with other convolution ops
  std::vector<int32> tf_strides;
  std::vector<int32> tf_dilations;
  std::string tf_padding_type;
  std::string tf_data_format;
  TF_RETURN_IF_ERROR(GetNodeAttr(op->attrs(), "strides", &tf_strides));
  TF_RETURN_IF_ERROR(GetNodeAttr(op->attrs(), "dilations", &tf_dilations));
  TF_RETURN_IF_ERROR(GetNodeAttr(op->attrs(), "padding", &tf_padding_type));
  TF_RETURN_IF_ERROR(GetNodeAttr(op->attrs(), "data_format", &tf_data_format));

  if (tf_data_format != "NHWC" && tf_data_format != "NCHW") {
    return errors::InvalidArgument(
        "Conv2DBackpropInput data format is neither NHWC nor NCHW: %s",
        tf_data_format);
  }

  std::vector<int64> tf_input_sizes;
  TF_RETURN_IF_ERROR(
      GetStaticInputVector(op, 0, static_input_map, &tf_input_sizes));

  if (std::any_of(tf_input_sizes.begin(), tf_input_sizes.end(),
                  [](int32 size) { return size <= 0; })) {
    return errors::InvalidArgument(
        "Conv2DBackpropInput input sizes must be positive integers");
  }

  bool is_nhwc = (tf_data_format == "NHWC");

  NGRAPH_VLOG(3) << ng::join(tf_strides);
  NGRAPH_VLOG(3) << ng::join(tf_dilations);
  NGRAPH_VLOG(3) << tf_padding_type;
  NGRAPH_VLOG(3) << tf_data_format;

  ng::Strides ng_strides(2);
  ng::Strides ng_dilations(2);
  ng::Shape ng_image_shape(2);
  ng::Shape ng_kernel_shape(2);
  ng::Shape ng_batch_shape(4);

  BatchedOpParamToNGraph(is_nhwc, tf_strides, ng_strides);
  BatchedOpParamToNGraph(is_nhwc, tf_input_sizes, ng_image_shape);
  BatchedOpParamToNGraph(is_nhwc, tf_dilations, ng_dilations);
  BatchToNGraph(op->name(), is_nhwc, ng_out_backprop);
  if (is_nhwc) {
    ng_batch_shape = {static_cast<unsigned long>(tf_input_sizes[0]),
                      static_cast<unsigned long>(tf_input_sizes[3]),
                      static_cast<unsigned long>(tf_input_sizes[1]),
                      static_cast<unsigned long>(tf_input_sizes[2])};
  } else {
    ng_batch_shape = {static_cast<unsigned long>(tf_input_sizes[0]),
                      static_cast<unsigned long>(tf_input_sizes[1]),
                      static_cast<unsigned long>(tf_input_sizes[2]),
                      static_cast<unsigned long>(tf_input_sizes[3])};
  }

  NGRAPH_VLOG(3) << "ng_strides: " << ng::join(ng_strides);
  NGRAPH_VLOG(3) << "ng_dilations: " << ng::join(ng_dilations);
  NGRAPH_VLOG(3) << "ng_image_shape: " << ng::join(ng_image_shape);

  auto& ng_filter_shape = ng_filter->get_shape();
  ng_kernel_shape[0] = ng_filter_shape[0];
  ng_kernel_shape[1] = ng_filter_shape[1];
  Reshape<3, 2, 0, 1>(ng_filter);
  Builder::SetTracingInfo(op->name(), ng_filter);

  NGRAPH_VLOG(3) << "ng_kernel_shape: " << ng::join(ng_kernel_shape);

  ng::CoordinateDiff ng_padding_below{0, 0};
  ng::CoordinateDiff ng_padding_above{0, 0};

  Builder::MakePadding(tf_padding_type, ng_image_shape, ng_kernel_shape,
                       ng_strides, ng_dilations, ng_padding_below,
                       ng_padding_above);

  std::shared_ptr<ng::Node> ng_data =
      ConstructNgNode<ng::op::ConvolutionBackpropData>(
          op->name(), ng_batch_shape, ng_filter, ng_out_backprop, ng_strides,
          ng_dilations, ng_padding_below, ng_padding_above,
          ng::Strides(ng_batch_shape.size() - 2, 1));

  BatchToTensorflow(op->name(), is_nhwc, ng_data);

  SaveNgOp(ng_op_map, op->name(), ng_data);
  return Status::OK();
}

// Translate Conv3D Op
static Status TranslateConv3DOp(const Node* op,
                                const std::vector<const Tensor*>&,
                                Builder::OpMap& ng_op_map) {
  shared_ptr<ng::Node> ng_input, ng_filter;
  TF_RETURN_IF_ERROR(GetInputNodes(ng_op_map, op, &ng_input, &ng_filter));

  std::vector<int32> tf_strides;
  std::vector<int32> tf_dilations;
  std::string tf_padding_type;
  std::string tf_data_format;
  TF_RETURN_IF_ERROR(GetNodeAttr(op->attrs(), "strides", &tf_strides));
  TF_RETURN_IF_ERROR(GetNodeAttr(op->attrs(), "dilations", &tf_dilations));
  TF_RETURN_IF_ERROR(GetNodeAttr(op->attrs(), "padding", &tf_padding_type));
  TF_RETURN_IF_ERROR(GetNodeAttr(op->attrs(), "data_format", &tf_data_format));

  if (tf_data_format != "NDHWC" && tf_data_format != "NCDHW") {
    return errors::InvalidArgument(
        "Conv3D data format is neither NDHWC nor NCDHW");
  }

  bool is_ndhwc = (tf_data_format == "NDHWC");

  // TODO: in 3D
  // TF Kernel Test Checks
  // // Strides in the batch and depth dimension is not supported
  // if (tf_strides[0] != 1 || tf_strides[is_nhwc ? 3 : 1] != 1) {
  //   return errors::InvalidArgument(
  //       "Strides in batch and depth dimensions is not supported: ",
  //       op->type_string());
  // }

  NGRAPH_VLOG(3) << ng::join(tf_strides);
  NGRAPH_VLOG(3) << ng::join(tf_dilations);
  NGRAPH_VLOG(3) << tf_padding_type;
  NGRAPH_VLOG(3) << tf_data_format;

  ng::Strides ng_strides(3);
  ng::Strides ng_dilations(3);
  ng::Shape ng_image_shape(3);
  ng::Shape ng_kernel_shape(3);

  BatchedOpParam3DToNGraph(is_ndhwc, tf_strides, ng_strides);
  BatchedOpParam3DToNGraph(is_ndhwc, ng_input->get_shape(), ng_image_shape);
  BatchedOpParam3DToNGraph(is_ndhwc, tf_dilations, ng_dilations);
  BatchToNGraph3D(op->name(), is_ndhwc, ng_input);

  NGRAPH_VLOG(3) << "ng_strides: " << ng::join(ng_strides);
  NGRAPH_VLOG(3) << "ng_dilations: " << ng::join(ng_dilations);
  NGRAPH_VLOG(3) << "ng_image_shape: " << ng::join(ng_image_shape);

  auto& ng_filter_shape = ng_filter->get_shape();
  ng_kernel_shape[0] = ng_filter_shape[0];
  ng_kernel_shape[1] = ng_filter_shape[1];
  ng_kernel_shape[2] = ng_filter_shape[2];
  Reshape3D<4, 3, 0, 1, 2>(ng_filter);
  Builder::SetTracingInfo(op->name(), ng_filter);

  NGRAPH_VLOG(3) << "ng_kernel_shape: " << ng::join(ng_kernel_shape);

  ng::CoordinateDiff ng_padding_below{0, 0, 0};
  ng::CoordinateDiff ng_padding_above{0, 0, 0};

  Builder::MakePadding3D(tf_padding_type, ng_image_shape, ng_kernel_shape,
                         ng_strides, ng_dilations, ng_padding_below,
                         ng_padding_above);

  std::shared_ptr<ng::Node> ng_conv = ConstructNgNode<ng::op::Convolution>(
      op->name(), ng_input, ng_filter, ng_strides, ng_dilations,
      ng_padding_below, ng_padding_above);

  BatchToTensorflow3D(op->name(), is_ndhwc, ng_conv);
  SaveNgOp(ng_op_map, op->name(), ng_conv);
  return Status::OK();
}

// Translate TranslateCropAndResizeOp op
static Status TranslateCropAndResizeOp(const Node* op,
                                       const std::vector<const Tensor*>&,
                                       Builder::OpMap& ng_op_map) {
  shared_ptr<ng::Node> image, boxes, box_ind, crop_size;
  TF_RETURN_IF_ERROR(
      GetInputNodes(ng_op_map, op, &image, &boxes, &box_ind, &crop_size));

  // Get the attributes
  float extrapolation_value;
  std::string method;
  TF_RETURN_IF_ERROR(
      GetNodeAttr(op->attrs(), "extrapolation_value", &extrapolation_value));
  TF_RETURN_IF_ERROR(GetNodeAttr(op->attrs(), "method", &method));

  ng::op::CropAndResize::ResizeMethod ng_method =
      ng::op::CropAndResize::ResizeMethod::unspecified;
  if (method == "bilinear") {
    ng_method = ng::op::CropAndResize::ResizeMethod::bilinear;
  } else if (method == "nearest") {
    ng_method = ng::op::CropAndResize::ResizeMethod::nearest;
  } else {
    return errors::Internal(
        "Expected crop and resize's interpolation mode to be bilinear or "
        "nearest, but got ",
        extrapolation_value, " in op ", op->name());
  }

  SaveNgOp(ng_op_map, op->name(),
           ConstructNgNode<ng::op::CropAndResize>(op->name(), image, boxes,
                                                  box_ind, crop_size, ng_method,
                                                  extrapolation_value));
  return Status::OK();
}

static Status TranslateCumsumOp(const Node* op,
                                const std::vector<const Tensor*>&,
                                Builder::OpMap& ng_op_map) {
  shared_ptr<ng::Node> ng_x, ng_axis;
  TF_RETURN_IF_ERROR(GetInputNodes(ng_op_map, op, &ng_x, &ng_axis));
  bool exclusive, reverse;
  TF_RETURN_IF_ERROR(GetNodeAttr(op->attrs(), "exclusive", &exclusive));
  TF_RETURN_IF_ERROR(GetNodeAttr(op->attrs(), "reverse", &reverse));

  SaveNgOp(ng_op_map, op->name(),
           ConstructNgNode<ng::op::CumSum>(op->name(), ng_x, ng_axis, exclusive,
                                           reverse));
  return Status::OK();
}

// Translate DepthToSpace op
static Status TranslateDepthToSpaceOp(const Node* op,
                                      const std::vector<const Tensor*>&,
                                      Builder::OpMap& ng_op_map) {
  shared_ptr<ng::Node> ng_input;
  TF_RETURN_IF_ERROR(GetInputNodes(ng_op_map, op, &ng_input));

  // Get the attributes
  int64 block_size;
  std::string tf_data_format;
  TF_RETURN_IF_ERROR(GetNodeAttr(op->attrs(), "block_size", &block_size));
  TF_RETURN_IF_ERROR(GetNodeAttr(op->attrs(), "data_format", &tf_data_format));

  ng::Shape input_shape = ng_input->get_shape();
  std::map<std::string, int> format_to_int_map = {
      {"NHWC", 0}, {"NCHW", 1}, {"NCHW_VECT_C", 1}};

  int channel_dimension;
  int num_spatial_dimensions = 2;  // H, W are spatial dimensions

  switch (format_to_int_map[tf_data_format]) {
    // NHWC
    case 0:
      channel_dimension = 3;
      break;
    // NCHW
    case 1:
      channel_dimension = 1;
      break;
    // NCHW_VEC_C
    case 2:
      return errors::InvalidArgument(
          "NCHW_VECT_C is not supported in DepthToSpace for now");
    default:
      return errors::InvalidArgument(
          "DepthToSpace supported data format is NCHW, NHWC, or NCHW_VECT_C");
  }

  // Error checking : depth must be divisible by square of the block_size
  if (input_shape[channel_dimension] % (block_size * block_size) != 0) {
    return errors::InvalidArgument(
        "Input tensor's channel dimension ,", input_shape[channel_dimension],
        " is not divisible by square of the block_size ", block_size);
  }

  ng::AxisVector ng_reshape_shape;
  ng::AxisVector ng_transpose_permutation;
  ng::AxisVector ng_output_shape;

  switch (format_to_int_map[tf_data_format]) {
    // NHWC
    case 0: {
      // ng_reshape_shape = [batch_size,
      //                     height,
      //                     width,
      //                     block_size,
      //                     block_size,
      //                     channel / (block_size * block_size)]
      ng_reshape_shape.push_back(input_shape[0]);
      for (int i = 0; i < num_spatial_dimensions; i++) {
        ng_reshape_shape.push_back(input_shape[i + 1]);
      }

      int64 num_blocks = 1;
      for (int i = 0; i < num_spatial_dimensions; i++) {
        ng_reshape_shape.push_back(block_size);
        num_blocks *= block_size;
      }
      ng_reshape_shape.push_back(input_shape[channel_dimension] / num_blocks);

      // ng_transpose_shape = [batch_size,
      //                       height,
      //                       block_size,
      //                       width,
      //                       block_size,
      //                       channel / (block_size * block_size)]
      ng_transpose_permutation.push_back(0);
      for (int i = 0; i < num_spatial_dimensions; i++) {
        ng_transpose_permutation.push_back(i + 1);
        ng_transpose_permutation.push_back(i + 1 + num_spatial_dimensions);
      }
      ng_transpose_permutation.push_back(channel_dimension +
                                         num_spatial_dimensions);

      // ng_output_shape = [batch_size,
      //                    height * block_size,
      //                    width * block_size,
      //                    channel / (block_size * block_size)]
      ng_output_shape.push_back(input_shape[0]);
      for (int i = 0; i < num_spatial_dimensions; i++) {
        ng_output_shape.push_back(input_shape[i + 1] * block_size);
      }
      ng_output_shape.push_back(input_shape[channel_dimension] / num_blocks);
      break;
    }  // end of case NHWC

    // NCHW
    case 1: {
      // ng_reshape_shape = [batch_size,
      //                     block_size,
      //                     block_size,
      //                     channel / (block_size * block_size),
      //                     height,
      //                     width]
      int64 num_blocks = 1;
      ng_reshape_shape.push_back(input_shape[0]);  // N dimension
      for (int i = 0; i < num_spatial_dimensions; i++) {
        ng_reshape_shape.push_back(block_size);
        num_blocks *= block_size;
      }
      ng_reshape_shape.push_back(input_shape[channel_dimension] / num_blocks);

      for (int i = 0; i < num_spatial_dimensions; i++) {
        ng_reshape_shape.push_back(input_shape[i + 2]);
      }

      // ng_transpose_shape = [batch_size,
      //                       channel / (block_size * block_size)
      //                       height,
      //                       block_size,
      //                       width,
      //                       block_size]
      ng_transpose_permutation.push_back(0);
      ng_transpose_permutation.push_back(1 + num_spatial_dimensions);
      for (int i = 0; i < num_spatial_dimensions; i++) {
        ng_transpose_permutation.push_back(i + 2 + num_spatial_dimensions);
        ng_transpose_permutation.push_back(i + 1);
      }

      // ng_output_shape = [batch_size,
      //                    channel / (block_size * block_size)
      //                    height * block_size,
      //                    width * block_size]
      ng_output_shape.push_back(input_shape[0]);
      ng_output_shape.push_back(input_shape[channel_dimension] / num_blocks);
      for (int i = 0; i < num_spatial_dimensions; i++) {
        ng_output_shape.push_back(input_shape[i + 2] * block_size);
      }
      break;
    }  // end of case NCHW
  }

  ng::AxisVector ng_axis_order(input_shape.size());
  std::iota(ng_axis_order.begin(), ng_axis_order.end(), 0);
  auto reshaped = ConstructNgNode<ng::op::Reshape>(
      op->name(), ng_input, ng_axis_order, ng_reshape_shape);

  auto transposed =
      ng::builder::numpy_transpose(reshaped, ng_transpose_permutation);
  Builder::SetTracingInfo(op->name(), transposed);

  ng::AxisVector ng_axis_order_second_reshape(transposed->get_shape().size());
  std::iota(ng_axis_order_second_reshape.begin(),
            ng_axis_order_second_reshape.end(), 0);
  auto final_reshape = ConstructNgNode<ng::op::Reshape>(
      op->name(), transposed, ng_axis_order_second_reshape, ng_output_shape);
  SaveNgOp(ng_op_map, op->name(), final_reshape);

  return Status::OK();
}

static Status TranslateDepthwiseConv2dNativeOp(
    const Node* op, const std::vector<const Tensor*>&,
    Builder::OpMap& ng_op_map) {
  shared_ptr<ng::Node> ng_input, ng_filter;
  TF_RETURN_IF_ERROR(GetInputNodes(ng_op_map, op, &ng_input, &ng_filter));

  std::vector<int32> tf_strides;
  std::vector<int32> tf_dilations;
  std::string tf_padding_type;
  std::string tf_data_format;
  TF_RETURN_IF_ERROR(GetNodeAttr(op->attrs(), "strides", &tf_strides));
  TF_RETURN_IF_ERROR(GetNodeAttr(op->attrs(), "dilations", &tf_dilations));
  TF_RETURN_IF_ERROR(GetNodeAttr(op->attrs(), "padding", &tf_padding_type));
  TF_RETURN_IF_ERROR(GetNodeAttr(op->attrs(), "data_format", &tf_data_format));

  if (tf_data_format != "NHWC" && tf_data_format != "NCHW") {
    return errors::InvalidArgument(
        "DepthwiseConv2D data format is neither NHWC nor NCHW");
  }

  bool is_nhwc = (tf_data_format == "NHWC");

  NGRAPH_VLOG(3) << ng::join(tf_strides);
  NGRAPH_VLOG(3) << ng::join(tf_dilations);
  NGRAPH_VLOG(3) << tf_padding_type;
  NGRAPH_VLOG(3) << tf_data_format;

  ng::Strides ng_strides(2);
  ng::Strides ng_dilations(2);
  ng::Shape ng_image_shape(2);
  ng::Shape ng_kernel_shape(2);

  BatchedOpParamToNGraph(is_nhwc, ng_input->get_shape(), ng_image_shape);
  BatchedOpParamToNGraph(is_nhwc, tf_strides, ng_strides);
  BatchedOpParamToNGraph(is_nhwc, tf_dilations, ng_dilations);
  BatchToNGraph(op->name(), is_nhwc, ng_input);

  NGRAPH_VLOG(3) << "ng_strides: " << ng::join(ng_strides);
  NGRAPH_VLOG(3) << "ng_dilations: " << ng::join(ng_dilations);
  NGRAPH_VLOG(3) << "ng_image_shape: " << ng::join(ng_image_shape);

  auto& ng_filter_shape = ng_filter->get_shape();
  ng_kernel_shape[0] = ng_filter_shape[0];
  ng_kernel_shape[1] = ng_filter_shape[1];
  Reshape<3, 2, 0, 1>(ng_filter);
  Builder::SetTracingInfo(op->name(), ng_filter);

  NGRAPH_VLOG(3) << "ng_kernel_shape: " << ng::join(ng_kernel_shape);

  ng::CoordinateDiff ng_padding_below{0, 0};
  ng::CoordinateDiff ng_padding_above{0, 0};

  Builder::MakePadding(tf_padding_type, ng_image_shape, ng_kernel_shape,
                       ng_strides, ng_dilations, ng_padding_below,
                       ng_padding_above);

  // ng input shape is NCHW
  auto& input_shape = ng_input->get_shape();
  // ng filter shape is OIHW
  auto& filter_shape = ng_filter->get_shape();
  ng::NodeVector ng_args;

  for (size_t i = 0; i < input_shape[1]; i++) {
    const std::vector<size_t> lower_bound{0, i, 0, 0};
    const std::vector<size_t> upper_bound{input_shape[0], i + 1, input_shape[2],
                                          input_shape[3]};
    auto ng_sliced_input = ConstructNgNode<ng::op::Slice>(
        op->name(), ng_input, lower_bound, upper_bound);

    const std::vector<size_t> f_lower_bound{0, i, 0, 0};
    const std::vector<size_t> f_upper_bound{filter_shape[0], i + 1,
                                            filter_shape[2], filter_shape[3]};
    auto ng_sliced_filter = ConstructNgNode<ng::op::Slice>(
        op->name(), ng_filter, f_lower_bound, f_upper_bound);

    NGRAPH_VLOG(3) << "depthwise conv 2d.";
    NGRAPH_VLOG(3) << "sliced shape " << ng::join(ng_sliced_input->get_shape());
    NGRAPH_VLOG(3) << "filter shape "
                   << ng::join(ng_sliced_filter->get_shape());

    auto ng_conv = ConstructNgNode<ng::op::Convolution>(
        op->name(), ng_sliced_input, ng_sliced_filter, ng_strides, ng_dilations,
        ng_padding_below, ng_padding_above);
    ng_args.push_back(ng_conv);
  }

  size_t ng_concatenation_axis = 1;  // channel axis
  std::shared_ptr<ng::Node> ng_concat = ConstructNgNode<ng::op::Concat>(
      op->name(), ng_args, ng_concatenation_axis);

  BatchToTensorflow(op->name(), is_nhwc, ng_concat);
  SaveNgOp(ng_op_map, op->name(), ng_concat);
  return Status::OK();
}

static Status TranslateExpandDimsOp(
    const Node* op, const std::vector<const Tensor*>& static_input_map,
    Builder::OpMap& ng_op_map) {
  shared_ptr<ng::Node> ng_input, ng_dim;
  TF_RETURN_IF_ERROR(GetInputNodes(ng_op_map, op, &ng_input, &ng_dim));

  std::vector<int64> dim_vec;
  TF_RETURN_IF_ERROR(GetStaticInputVector(op, 1, static_input_map, &dim_vec));

  if (dim_vec.size() != 1) {
    return errors::InvalidArgument(
        "The size of argument dim is not 1 for ExpandDims");
  }

  auto& shape = ng_input->get_shape();
  if (dim_vec[0] < 0) {
    // allow range [-rank(input) - 1, rank(input)]
    // where -1 append new axis at the end
    dim_vec[0] = shape.size() + dim_vec[0] + 1;
  }
  auto out_shape = shape;
  out_shape.insert(out_shape.begin() + size_t(dim_vec[0]), 1);

  auto ng_shape = ConstructNgNode<ng::opset3::Constant>(
      op->name(), ng::element::u64, ng::Shape{out_shape.size()}, out_shape);

  std::shared_ptr<ng::Node> ng_expand_dim =
      ConstructNgNode<ng::opset3::Reshape>(op->name(), ng_input, ng_shape,
                                           false);

  SaveNgOp(ng_op_map, op->name(), ng_expand_dim);
  return Status::OK();
}

static Status TranslateFillOp(
    const Node* op, const std::vector<const Tensor*>& static_input_map,
    Builder::OpMap& ng_op_map) {
  shared_ptr<ng::Node> ng_value;
  TF_RETURN_IF_ERROR(GetInputNodes(ng_op_map, op, nullptr, &ng_value));

  std::vector<int64> dims_vec;
  TF_RETURN_IF_ERROR(GetStaticInputVector(op, 0, static_input_map, &dims_vec));

  ng::Shape ng_output_shape(dims_vec.size());
  ng::AxisSet ng_axis_set;
  for (size_t i = 0; i < dims_vec.size(); ++i) {
    ng_output_shape[i] = dims_vec[i];
    ng_axis_set.insert(i);
  }
  SaveNgOp(ng_op_map, op->name(),
           ConstructNgNode<ng::op::Broadcast>(op->name(), ng_value,
                                              ng_output_shape, ng_axis_set));
  return Status::OK();
}

static Status TranslateFloorDivOp(
    const Node* op, const std::vector<const Tensor*>& static_input_map,
    Builder::OpMap& ng_op_map) {
  DataType dtype;
  TF_RETURN_IF_ERROR(GetNodeAttr(op->attrs(), "T", &dtype));
  auto int_types = NGraphIntDTypes();
  std::function<std::shared_ptr<ng::Node>(std::shared_ptr<ng::Node>,
                                          std::shared_ptr<ng::Node>)>
      ng_bin_fn;
  if (std::find(int_types.begin(), int_types.end(), dtype) != int_types.end()) {
    ng_bin_fn = [&op](std::shared_ptr<ng::Node> ng_input1,
                      std::shared_ptr<ng::Node> ng_input2) {
      return ConstructNgNode<ng::opset3::Divide>(op->name(), ng_input1,
                                                 ng_input2);
    };
  } else {
    ng_bin_fn = [&op](std::shared_ptr<ng::Node> ng_input1,
                      std::shared_ptr<ng::Node> ng_input2) {
      return ConstructNgNode<ng::opset3::Floor>(
          op->name(), ConstructNgNode<ng::opset3::Divide>(op->name(), ng_input1,
                                                          ng_input2));
    };
  }
  return TranslateBinaryOp(op, static_input_map, ng_op_map, ng_bin_fn);
}

// static Status TranslateFloorModOp(
//     const Node* op, const std::vector<const Tensor*>& static_input_map,
//     Builder::OpMap& ng_op_map) {
//   auto ng_floormod = [&op](std::shared_ptr<ng::Node> ng_input1,
//                            std::shared_ptr<ng::Node> ng_input2) {
//     auto floordiv = ConstructNgNode<ng::opset3::Floor>(
//         op->name(),
//         ConstructNgNode<ng::opset3::Divide>(op->name(), ng_input1,
//         ng_input2));
//     return ConstructNgNode<ng::opset3::Subtract>(
//         op->name(), ng_input1,
//         ConstructNgNode<ng::opset3::Multiply>(op->name(), floordiv,
//         ng_input2));
//   };
//   return TranslateBinaryOp(op, static_input_map, ng_op_map, ng_floormod);
// }

static Status TranslateFusedBatchNormOp(
    const Node* op, const std::vector<const Tensor*>& static_input_map,
    Builder::OpMap& ng_op_map) {
  bool tf_is_training;
  if (GetNodeAttr(op->attrs(), "is_training", &tf_is_training) !=
      Status::OK()) {
    NGRAPH_VLOG(3) << "is_training attribute not present, setting to true";
    tf_is_training = true;
  }

  NGRAPH_VLOG(3) << "is_training: " << tf_is_training;

  shared_ptr<ng::Node> ng_input, ng_scale, ng_offset, ng_mean, ng_variance;
  bool is_v3 = op->type_string() == "FusedBatchNormV3";
  if (tf_is_training) {
    TF_RETURN_IF_ERROR(GetInputNode(ng_op_map, op, 0, &ng_input));
    TF_RETURN_IF_ERROR(GetInputNode(ng_op_map, op, 1, &ng_scale));
    TF_RETURN_IF_ERROR(GetInputNode(ng_op_map, op, 2, &ng_offset));
  } else {
    TF_RETURN_IF_ERROR(GetInputNodes(ng_op_map, op, &ng_input, &ng_scale,
                                     &ng_offset, &ng_mean, &ng_variance));
  }

  std::string tf_data_format;
  TF_RETURN_IF_ERROR(GetNodeAttr(op->attrs(), "data_format", &tf_data_format));

  if (tf_data_format != "NHWC" && tf_data_format != "NCHW") {
    return errors::InvalidArgument(
        "Conv2D data format is neither NHWC nor NCHW");
  }

  bool is_nhwc = (tf_data_format == "NHWC");

  NGRAPH_VLOG(3) << "data_format: " << tf_data_format;

  float tf_epsilon;
  if (GetNodeAttr(op->attrs(), "epsilon", &tf_epsilon) != Status::OK()) {
    NGRAPH_VLOG(3) << "epsilon attribute not present, setting to 0.0001";
    // TensorFlow default
    tf_epsilon = 0.0001;
  }

  NGRAPH_VLOG(3) << "epsilon: " << tf_epsilon;

  BatchToNGraph(op->name(), is_nhwc, ng_input);

  std::shared_ptr<ng::Node> ng_batch_norm;

  if (tf_is_training) {
    ng_batch_norm = ConstructNgNode<ng::op::BatchNormTraining>(
        op->name(), tf_epsilon, ng_scale, ng_offset, ng_input);

    shared_ptr<ngraph::Node> ng_y, ng_mean, ng_variance;
    ng_y =
        ConstructNgNode<ng::op::GetOutputElement>(op->name(), ng_batch_norm, 0);
    ng_mean =
        ConstructNgNode<ng::op::GetOutputElement>(op->name(), ng_batch_norm, 1);
    ng_variance =
        ConstructNgNode<ng::op::GetOutputElement>(op->name(), ng_batch_norm, 2);
    // This is for Bessel's correction in ng_variance:
    int ng_input_size = ng::shape_size(ng_input->get_shape());
    int num_channels = ng::shape_size(ng_variance->get_shape());
    int sample_size = ng_input_size / num_channels;
    int sample_size_minus_one = sample_size > 1 ? (sample_size - 1) : 1;
    float factor = float(sample_size) / float(sample_size_minus_one);
    std::vector<float> Bessel_factor(num_channels, factor);
    auto Bessel_scale = ConstructNgNode<ng::op::Constant>(
        op->name(), ng_variance->get_element_type(), ng_variance->get_shape(),
        Bessel_factor);
    auto variance = ConstructNgNode<ng::opset3::Multiply>(
        op->name(), ng_variance, Bessel_scale);

    BatchToTensorflow(op->name(), is_nhwc, ng_y);

    SaveNgOp(ng_op_map, op->name(), ng_y);
    SaveNgOp(ng_op_map, op->name(), ng_mean);
    SaveNgOp(ng_op_map, op->name(), variance);
    // Output reserve_space_1: A 1D Tensor for the computed batch mean, to be
    // reused in the gradient computation.
    SaveNgOp(ng_op_map, op->name(), ng_mean);
    // Output reserve_space_2: A 1D Tensor for the computed batch variance
    //(inverted variance in the cuDNN case), to be reused in the gradient
    // computation.
    SaveNgOp(ng_op_map, op->name(), ng_variance);
    if (is_v3) {
      // FusedBatchNormV3 has 6 outputs (reserve_space_3)
      shared_ptr<ng::Node> ng_reserved_3 =
          ConstructNgNode<ngraph::op::Constant>(
              op->name(), ng_mean->get_element_type(), ng::Shape{},
              std::vector<std::string>{""});
      SaveNgOp(ng_op_map, op->name(), ng_reserved_3);
    }
  } else {
    ng_batch_norm = ConstructNgNode<ng::op::BatchNormInference>(
        op->name(), tf_epsilon, ng_scale, ng_offset, ng_input, ng_mean,
        ng_variance);
    BatchToTensorflow(op->name(), is_nhwc, ng_batch_norm);
    SaveNgOp(ng_op_map, op->name(), ng_batch_norm);
    if (is_v3) {
      SaveNgOp(ng_op_map, op->name(), ng_mean);
      SaveNgOp(ng_op_map, op->name(), ng_variance);
      SaveNgOp(ng_op_map, op->name(), ng_mean);
      SaveNgOp(ng_op_map, op->name(), ng_variance);
      // FusedBatchNormV3 has 6 outputs (reserve_space_3)
      shared_ptr<ng::Node> ng_reserved_3 =
          ConstructNgNode<ngraph::op::Constant>(
              op->name(), ng_mean->get_element_type(), ng::Shape{},
              std::vector<std::string>{""});
      SaveNgOp(ng_op_map, op->name(), ng_reserved_3);
    }
  }

  return Status::OK();
}

static Status TranslateFusedBatchNormGradOp(const Node* op,
                                            const std::vector<const Tensor*>&,
                                            Builder::OpMap& ng_op_map) {
  bool is_v3 = op->type_string() == "FusedBatchNormGradV3";
  TF_RETURN_IF_ERROR(ValidateInputCount(op, is_v3 ? 6 : 5));

  bool tf_is_training;
  // We only support is_training=true case. We marked rejection for the case
  // is_training=false.
  if (GetNodeAttr(op->attrs(), "is_training", &tf_is_training) !=
      Status::OK()) {
    NGRAPH_VLOG(3) << "is_training attribute not present, setting to true";
    tf_is_training = true;
  }

  NGRAPH_VLOG(3) << "is_training: " << tf_is_training;

  shared_ptr<ng::Node> ng_delta;
  shared_ptr<ng::Node> ng_input;
  shared_ptr<ng::Node> ng_scale;
  shared_ptr<ng::Node> ng_mean;
  shared_ptr<ng::Node> ng_variance;
  if (is_v3) {
    TF_RETURN_IF_ERROR(GetInputNodes(ng_op_map, op, &ng_delta, &ng_input,
                                     &ng_scale, &ng_mean, &ng_variance,
                                     nullptr));
  } else {
    TF_RETURN_IF_ERROR(GetInputNodes(ng_op_map, op, &ng_delta, &ng_input,
                                     &ng_scale, &ng_mean, &ng_variance));
  }

  std::string tf_data_format;
  TF_RETURN_IF_ERROR(GetNodeAttr(op->attrs(), "data_format", &tf_data_format));

  if (tf_data_format != "NHWC" && tf_data_format != "NCHW") {
    return errors::InvalidArgument(
        "FusedBatchnormGrad data format is neither NHWC nor NCHW");
  }

  bool is_nhwc = (tf_data_format == "NHWC");

  NGRAPH_VLOG(3) << "data_format: " << tf_data_format;

  float tf_epsilon;
  if (GetNodeAttr(op->attrs(), "epsilon", &tf_epsilon) != Status::OK()) {
    NGRAPH_VLOG(3) << "epsilon attribute not present, setting to 0.0001";
    tf_epsilon = 0.0001;
  }

  NGRAPH_VLOG(3) << "epsilon: " << tf_epsilon;

  // TODO: We are temporarily supplying a fake value for beta here
  // (all zero, same shape/et as scale/gamma), because Tensorflow does not give
  // beta to us. This should work because nGraph should not actually use beta.
  // The nGraph op may change to discard this parameter. Update this when nGraph
  // does.
  shared_ptr<ng::Node> ng_beta = ConstructNgNode<ngraph::op::Constant>(
      op->name(), ng_scale->get_element_type(), ng_scale->get_shape(),
      std::vector<std::string>{ng::shape_size(ng_scale->get_shape()), "0"});

  BatchToNGraph(op->name(), is_nhwc, ng_input);
  BatchToNGraph(op->name(), is_nhwc, ng_delta);

  std::shared_ptr<ng::Node> ng_batch_norm_backprop;

  ng_batch_norm_backprop = ConstructNgNode<ng::op::BatchNormTrainingBackprop>(
      op->name(), tf_epsilon, ng_scale, ng_beta, ng_input, ng_mean, ng_variance,
      ng_delta);

  shared_ptr<ngraph::Node> ng_input_delta_op =
      ConstructNgNode<ng::op::GetOutputElement>(op->name(),
                                                ng_batch_norm_backprop, 0);
  shared_ptr<ngraph::Node> ng_scale_delta_op =
      ConstructNgNode<ng::op::GetOutputElement>(op->name(),
                                                ng_batch_norm_backprop, 1);
  shared_ptr<ngraph::Node> ng_beta_delta_op =
      ConstructNgNode<ng::op::GetOutputElement>(op->name(),
                                                ng_batch_norm_backprop, 2);

  BatchToTensorflow(op->name(), is_nhwc, ng_input_delta_op);

  SaveNgOp(ng_op_map, op->name(), ng_input_delta_op);
  SaveNgOp(ng_op_map, op->name(), ng_scale_delta_op);
  SaveNgOp(ng_op_map, op->name(), ng_beta_delta_op);
  // Output reserve_space_3: Unused placeholder to match the mean input
  // in FusedBatchNorm.
  std::shared_ptr<ng::Node> output_mean = ConstructNgNode<ngraph::op::Constant>(
      op->name(), ng_mean->get_element_type(), ng::Shape{},
      std::vector<std::string>{""});
  SaveNgOp(ng_op_map, op->name(), output_mean);
  // Output reserve_space_4: Unused placeholder to match the variance input
  // in FusedBatchNorm.
  std::shared_ptr<ng::Node> output_variance =
      ConstructNgNode<ngraph::op::Constant>(
          op->name(), ng_variance->get_element_type(), ng::Shape{},
          std::vector<std::string>{""});
  SaveNgOp(ng_op_map, op->name(), output_variance);

  return Status::OK();
}

static Status TranslateGatherNdOp(const Node* op,
                                  const std::vector<const Tensor*>&,
                                  Builder::OpMap& ng_op_map) {
  shared_ptr<ng::Node> ng_params;
  shared_ptr<ng::Node> ng_indices;
  TF_RETURN_IF_ERROR(GetInputNodes(ng_op_map, op, &ng_params, &ng_indices));

  auto ng_params_shape = ng_params->get_shape();
  size_t ng_params_rank = ng_params_shape.size();
  auto ng_indices_shape = ng_indices->get_shape();
  size_t ng_indices_rank = ng_indices_shape.size();

  for (size_t i = 0; i < ng_params_rank; i++) {
    if (ng_params_shape[i] == 0) {
      return errors::InvalidArgument(
          "Requested more than 0 entries, but params is empty.  Params shape: "
          "[",
          ng::join(ng_params_shape, ","), "]");
    }
  }

  if ((ng_indices_shape[ng_indices_rank - 1]) > ng_params_rank) {
    return errors::InvalidArgument(
        "The last dimension of indices can be at most the rank of params");
  }

  SaveNgOp(ng_op_map, op->name(), ConstructNgNode<ng::op::GatherND>(
                                      op->name(), ng_params, ng_indices));

  return Status::OK();
}

static Status TranslateFusedMatMulOp(const Node* op,
                                     const std::vector<const Tensor*>&,
                                     Builder::OpMap& ng_op_map) {
  int num_args;
  TF_RETURN_IF_ERROR(GetNodeAttr(op->attrs(), "num_args", &num_args));

  std::vector<string> fused_ops;
  TF_RETURN_IF_ERROR(GetNodeAttr(op->attrs(), "fused_ops", &fused_ops));

  // Transpose arguments if requested.
  bool transpose_a = false;
  TF_RETURN_IF_ERROR(GetNodeAttr(op->attrs(), "transpose_a", &transpose_a));

  bool transpose_b = false;
  TF_RETURN_IF_ERROR(GetNodeAttr(op->attrs(), "transpose_b", &transpose_b));

  shared_ptr<ng::Node> ng_lhs, ng_rhs, ng_bias, ng_matmul;
  TF_RETURN_IF_ERROR(GetInputNodes(ng_op_map, op, &ng_lhs, &ng_rhs, &ng_bias));
  ng_matmul = ConstructNgNode<ngraph::op::MatMul>(op->name(), ng_lhs, ng_rhs,
                                                  transpose_a, transpose_b);

  auto ng_matmul_shape = ng_matmul->get_shape();
  auto ng_bias_shape = ng_bias->get_shape();

  if (ng_bias_shape.size() != 1) {
    return errors::InvalidArgument(
        "Bias argument to BiasAdd does not have one dimension");
  }

  ng::AxisSet ng_broadcast_axes;

  // TODO : _FusedMatMul doesn't have data_format attributes, insert broadcast
  // axes as if it's NHWC for now.
  for (size_t i = 0; i < ng_matmul_shape.size() - 1; i++) {
    ng_broadcast_axes.insert(i);
  }

  auto ng_bias_broadcasted = ConstructNgNode<ng::op::Broadcast>(
      op->name(), ng_bias, ng_matmul_shape, ng_broadcast_axes);

  auto ng_add = ConstructNgNode<ng::opset3::Add>(op->name(), ng_matmul,
                                                 ng_bias_broadcasted);
  if (fused_ops.size() == 1) {  // Only fusing BiasAdd
    SaveNgOp(ng_op_map, op->name(), ng_add);
  } else if (fused_ops.size() == 2) {  // Also has activation
    if (fused_ops[1] == "Relu") {
      SaveNgOp(ng_op_map, op->name(),
               ConstructNgNode<ng::op::Relu>(op->name(), ng_add));
    } else if (fused_ops[1] == "Relu6") {
      // TODO fill
      auto constant_6 = ConstructNgNode<ng::op::Constant>(
          op->name(), ng_add->get_element_type(), ng_add->get_shape(),
          std::vector<std::string>(ng::shape_size(ng_add->get_shape()), "6"));
      auto relu6_op = ConstructNgNode<ng::op::Minimum>(
          op->name(), ConstructNgNode<ng::op::Relu>(op->name(), ng_add),
          constant_6);
      SaveNgOp(ng_op_map, op->name(), relu6_op);
    } else {
      return errors::Internal(
          "Expected activation to be Relu or Relu6 but got ", fused_ops[1]);
    }
  } else {
    // Adding this here to catch future changes in _FusedMatMul
    return errors::Internal("Unsupported combination");
  }

  return Status::OK();
}

static Status TranslateGatherV2Op(
    const Node* op, const std::vector<const Tensor*>& static_input_map,
    Builder::OpMap& ng_op_map) {
  shared_ptr<ng::Node> ng_input, ng_input_coords;
  TF_RETURN_IF_ERROR(
      GetInputNodes(ng_op_map, op, &ng_input, &ng_input_coords, nullptr));

  std::vector<int64> tf_axis;
  TF_RETURN_IF_ERROR(GetStaticInputVector(op, 2, static_input_map, &tf_axis));

  if (tf_axis.size() > 1) {
    return errors::Internal("Found axis in GatherV2 op (", op->name(),
                            ") translation to be non scalar, of size ",
                            tf_axis.size());
  }

  std::string backend_name;
  TF_RETURN_IF_ERROR(ngraph_bridge::GetNodeBackend(op, &backend_name));

  // Negative axis is supported. Accounting for that
  auto ng_input_shape = ng_input->get_shape();
  size_t ng_input_rank = ng_input_shape.size();
  int axis;
  if (tf_axis[0] >= 0) {
    axis = tf_axis[0];
  } else {
    axis = tf_axis[0] + ng_input_rank;
  }
  if (axis < 0 || axis >= ng_input_rank) {
    return errors::InvalidArgument("Expected axis in the range [-",
                                   ng_input_rank, ", ", ng_input_rank,
                                   "), but got ", tf_axis[0]);
  }

  auto config_map = BackendManager::GetBackendAttributeValues(backend_name);
  if (config_map.at("ngraph_backend") != "NNPI") {
    auto gather_op = ConstructNgNode<ng::op::Gather>(
        op->name(), ng_input, ng_input_coords, tf_axis[0]);

    SaveNgOp(ng_op_map, op->name(), gather_op);
  } else {
    ng::runtime::Backend* backend = BackendManager::GetBackend(backend_name);

    shared_ptr<ng::Node> ng_gather =
        backend->get_backend_op("Gather", &ng_input, &ng_input_coords, &axis);
    if (ng_gather == nullptr) {
      return errors::Internal("In translating GatherV2 op ", op->name(),
                              " backend could not return valid ngraph node");
    }
    Builder::SetTracingInfo(op->name(), ng_gather);
    SaveNgOp(ng_op_map, op->name(), ng_gather);
  }

  return Status::OK();
}

static Status TranslateFusedConv2DOp(const Node* op,
                                     const std::vector<const Tensor*>&,
                                     Builder::OpMap& ng_op_map) {
  int num_args;
  TF_RETURN_IF_ERROR(GetNodeAttr(op->attrs(), "num_args", &num_args));

  std::vector<string> fused_ops;
  TF_RETURN_IF_ERROR(GetNodeAttr(op->attrs(), "fused_ops", &fused_ops));

  std::string tf_data_format;
  TF_RETURN_IF_ERROR(GetNodeAttr(op->attrs(), "data_format", &tf_data_format));
  bool is_nhwc = (tf_data_format == "NHWC");

  auto CreateNgConv = [&](shared_ptr<ng::Node>& ng_input,
                          shared_ptr<ng::Node>& ng_filter,
                          shared_ptr<ng::Node>& ng_conv) {
    std::vector<int32> tf_strides;
    std::vector<int32> tf_dilations;
    std::string tf_padding_type;
    TF_RETURN_IF_ERROR(GetNodeAttr(op->attrs(), "strides", &tf_strides));
    TF_RETURN_IF_ERROR(GetNodeAttr(op->attrs(), "dilations", &tf_dilations));
    TF_RETURN_IF_ERROR(GetNodeAttr(op->attrs(), "padding", &tf_padding_type));

    if (tf_data_format != "NHWC" && tf_data_format != "NCHW") {
      return errors::InvalidArgument(
          "Conv2D data format is neither NHWC nor NCHW");
    }

    // TF Kernel Test Checks
    // Strides in the batch and depth dimension is not supported
    if (tf_strides[0] != 1 || tf_strides[is_nhwc ? 3 : 1] != 1) {
      return errors::InvalidArgument(
          "Strides in batch and depth dimensions is not supported: ",
          op->type_string());
    }

    NGRAPH_VLOG(3) << ng::join(tf_strides);
    NGRAPH_VLOG(3) << ng::join(tf_dilations);
    NGRAPH_VLOG(3) << tf_padding_type;
    NGRAPH_VLOG(3) << tf_data_format;

    ng::Strides ng_strides(2);
    ng::Strides ng_dilations(2);
    ng::Shape ng_image_shape(2);
    ng::Shape ng_kernel_shape(2);

    BatchedOpParamToNGraph(is_nhwc, tf_strides, ng_strides);
    BatchedOpParamToNGraph(is_nhwc, ng_input->get_shape(), ng_image_shape);
    BatchedOpParamToNGraph(is_nhwc, tf_dilations, ng_dilations);
    BatchToNGraph(op->name(), is_nhwc, ng_input);

    NGRAPH_VLOG(3) << "ng_strides: " << ng::join(ng_strides);
    NGRAPH_VLOG(3) << "ng_dilations: " << ng::join(ng_dilations);
    NGRAPH_VLOG(3) << "ng_image_shape: " << ng::join(ng_image_shape);

    auto& ng_filter_shape = ng_filter->get_shape();
    ng_kernel_shape[0] = ng_filter_shape[0];
    ng_kernel_shape[1] = ng_filter_shape[1];
    Reshape<3, 2, 0, 1>(ng_filter);
    Builder::SetTracingInfo(op->name(), ng_filter);

    NGRAPH_VLOG(3) << "ng_kernel_shape: " << ng::join(ng_kernel_shape);

    ng::CoordinateDiff ng_padding_below{0, 0};
    ng::CoordinateDiff ng_padding_above{0, 0};

    Builder::MakePadding(tf_padding_type, ng_image_shape, ng_kernel_shape,
                         ng_strides, ng_dilations, ng_padding_below,
                         ng_padding_above);

    ng_conv = ConstructNgNode<ng::op::Convolution>(
        op->name() + "_FusedConv2D_Conv", ng_input, ng_filter, ng_strides,
        ng_dilations, ng_padding_below, ng_padding_above);

    return Status::OK();
  };

  auto create_relu6 = [](const string& op_name,
                         const shared_ptr<ng::Node>& ng_node) {
    auto constant_6 = ConstructNgNode<ng::op::Constant>(
        op_name, ng_node->get_element_type(), ng_node->get_shape(),
        std::vector<std::string>(ng::shape_size(ng_node->get_shape()), "6"));
    auto relu6_op = ConstructNgNode<ng::op::Minimum>(
        op_name,
        ConstructNgNode<ng::op::Relu>(op_name + "_FusedConv2D_Relu", ng_node),
        constant_6);
    return relu6_op;
  };

  if (VecStrCmp(fused_ops, {"BiasAdd"}) ||
      VecStrCmp(fused_ops, {"BiasAdd", "Relu"}) ||
      VecStrCmp(fused_ops, {"BiasAdd", "Relu6"})) {
    if (num_args != 1) {
      return errors::InvalidArgument(
          "FusedConv2DBiasAdd has incompatible num_args");
    }

    shared_ptr<ng::Node> ng_input, ng_filter, ng_bias, ng_conv;
    TF_RETURN_IF_ERROR(
        GetInputNodes(ng_op_map, op, &ng_input, &ng_filter, &ng_bias));

    TF_RETURN_IF_ERROR(CreateNgConv(ng_input, ng_filter, ng_conv));

    BatchToTensorflow(op->name(), is_nhwc, ng_conv);

    auto ng_conv_shape = ng_conv->get_shape();
    auto ng_bias_shape = ng_bias->get_shape();
    if (ng_bias_shape.size() != 1) {
      return errors::InvalidArgument(
          "Bias argument to BiasAdd does not have one dimension");
    }

    ng::AxisSet ng_broadcast_axes;

    if (is_nhwc) {
      for (size_t i = 0; i < ng_conv_shape.size() - 1; i++) {
        ng_broadcast_axes.insert(i);
      }
    } else {
      for (size_t i = 0; i < ng_conv_shape.size(); i++) {
        if (i != 1) {
          ng_broadcast_axes.insert(i);
        }
      }
    }

    auto ng_bias_broadcasted = ConstructNgNode<ng::op::Broadcast>(
        op->name() + "_FusedConv2D_BiasAdd", ng_bias, ng_conv_shape,
        ng_broadcast_axes);
    auto ng_add = ConstructNgNode<ng::opset3::Add>(
        op->name() + "_FusedConv2D_BiasAdd", ng_conv, ng_bias_broadcasted);

    if (VecStrCmp(fused_ops, {"BiasAdd", "Relu"})) {
      SaveNgOp(ng_op_map, op->name(),
               ConstructNgNode<ng::op::Relu>(op->name() + "_FusedConv2D_Relu",
                                             ng_add));
    } else if (VecStrCmp(fused_ops, {"BiasAdd", "Relu6"})) {
      SaveNgOp(ng_op_map, op->name(), create_relu6(op->name(), ng_add));
    } else {
      SaveNgOp(ng_op_map, op->name(), ng_add);
    }
  } else if (VecStrCmp(fused_ops, {"FusedBatchNorm"}) ||
             VecStrCmp(fused_ops, {"FusedBatchNorm", "Relu"}) ||
             VecStrCmp(fused_ops, {"FusedBatchNorm", "Relu6"})) {
    if (num_args != 4) {
      return errors::InvalidArgument(
          "FusedConv2D with FusedBatchNorm has incompatible num_args");
    }

    shared_ptr<ng::Node> ng_input, ng_filter, ng_conv, ng_scale, ng_offset,
        ng_mean, ng_variance;
    TF_RETURN_IF_ERROR(GetInputNodes(ng_op_map, op, &ng_input, &ng_filter,
                                     &ng_scale, &ng_offset, &ng_mean,
                                     &ng_variance));
    TF_RETURN_IF_ERROR(CreateNgConv(ng_input, ng_filter, ng_conv));

    float tf_epsilon;
    TF_RETURN_IF_ERROR(GetNodeAttr(op->attrs(), "epsilon", &tf_epsilon));

    std::shared_ptr<ng::Node> ng_batch_norm =
        ConstructNgNode<ng::op::BatchNormInference>(
            op->name() + "_FusedConv2D_BatchNorm", tf_epsilon, ng_scale,
            ng_offset, ng_conv, ng_mean, ng_variance);

    BatchToTensorflow(op->name(), is_nhwc, ng_batch_norm);

    if (VecStrCmp(fused_ops, {"FusedBatchNorm", "Relu"})) {
      SaveNgOp(ng_op_map, op->name(),
               ConstructNgNode<ng::op::Relu>(
                   op->name() + "_FusedConv2D_BatchNormRelu", ng_batch_norm));
    } else if (VecStrCmp(fused_ops, {"FusedBatchNorm", "Relu6"})) {
      SaveNgOp(ng_op_map, op->name(), create_relu6(op->name(), ng_batch_norm));
    } else {
      SaveNgOp(ng_op_map, op->name(), ng_batch_norm);
    }
  } else {
    return errors::Unimplemented("Unsupported _FusedConv2D " +
                                 absl::StrJoin(fused_ops, ","));
  }
  return Status::OK();
}

static Status TranslateIdentityOp(const Node* op,
                                  const std::vector<const Tensor*>&,
                                  Builder::OpMap& ng_op_map) {
  shared_ptr<ng::Node> ng_arg;
  TF_RETURN_IF_ERROR(GetInputNodes(ng_op_map, op, &ng_arg));
  SaveNgOp(ng_op_map, op->name(), ng_arg);
  return Status::OK();
}

static Status TranslateIsFiniteOp(
    const Node* op, const std::vector<const Tensor*>& static_input_map,
    Builder::OpMap& ng_op_map) {
  // Implemented tf.is_finite by checking:
  // (in != inf) && (in != -inf) && (in == in)
  //                                 ^^^^^^^^ checks for NaN's
  shared_ptr<ng::Node> ng_input;
  TF_RETURN_IF_ERROR(GetInputNodes(ng_op_map, op, &ng_input));

  auto const_inf = ConstructNgNode<ng::op::Constant>(
      op->name(), ng_input->get_element_type(), ng::Shape{},
      std::vector<float>{std::numeric_limits<float>::infinity()});

  auto const_neg_inf = ConstructNgNode<ng::op::Constant>(
      op->name(), ng_input->get_element_type(), ng::Shape{},
      std::vector<float>{-std::numeric_limits<float>::infinity()});

  auto neq_inf = ConstructNgNode<ng::op::NotEqual>(
      op->name(), ng_input, const_inf,
      ng::op::AutoBroadcastSpec(ng::op::AutoBroadcastType::NUMPY));
  auto neq_neg_inf = ConstructNgNode<ng::op::NotEqual>(
      op->name(), ng_input, const_neg_inf,
      ng::op::AutoBroadcastSpec(ng::op::AutoBroadcastType::NUMPY));
  auto eq_nan = ConstructNgNode<ng::op::Equal>(op->name(), ng_input, ng_input);

  auto neq_inf_and_neq_neg_inf =
      ConstructNgNode<ng::op::And>(op->name(), neq_inf, neq_neg_inf);
  auto is_finite =
      ConstructNgNode<ng::op::And>(op->name(), neq_inf_and_neq_neg_inf, eq_nan);

  SaveNgOp(ng_op_map, op->name(), is_finite);
  return Status::OK();
}

static Status TranslateL2LossOp(const Node* op,
                                const std::vector<const Tensor*>&,
                                Builder::OpMap& ng_op_map) {
  shared_ptr<ng::Node> ng_input;
  TF_RETURN_IF_ERROR(GetInputNodes(ng_op_map, op, &ng_input));

  auto const_2 = ConstructNgNode<ng::op::Constant>(
      op->name(), ng_input->get_element_type(), ng::Shape{},
      std::vector<std::string>{"2"});

  std::shared_ptr<ng::Node> ng_pow =
      ConstructNgNode<ng::opset3::Multiply>(op->name(), ng_input, ng_input);

  size_t input_rank = ng_input->get_shape().size();
  ng::AxisSet axes;
  for (size_t i = 0; i < input_rank; ++i) {
    axes.insert(i);
  }

  std::shared_ptr<ng::Node> ng_sum =
      ConstructNgNode<ng::op::Sum>(op->name(), ng_pow, axes);
  std::shared_ptr<ng::Node> ng_l2loss =
      ConstructNgNode<ng::opset3::Divide>(op->name(), ng_sum, const_2);
  SaveNgOp(ng_op_map, op->name(), ng_l2loss);
  return Status::OK();
}

static Status TranslateLog1pOp(
    const Node* op, const std::vector<const Tensor*>& static_input_map,
    Builder::OpMap& ng_op_map) {
  return TranslateUnaryOp(
      op, static_input_map, ng_op_map, [&op](std::shared_ptr<ng::Node> n) {
        auto et = n->get_element_type();
        auto shape = n->get_shape();
        std::vector<std::string> val_1(ng::shape_size(shape), "1");
        auto ng_const1 =
            ConstructNgNode<ng::op::Constant>(op->name(), et, shape, val_1);
        auto ng_add =
            ConstructNgNode<ng::opset3::Add>(op->name(), ng_const1, n);
        return ConstructNgNode<ng::op::Log>(op->name(), ng_add);
      });
}

static Status TranslateLogSoftmaxOp(const Node* op,
                                    const std::vector<const Tensor*>&,
                                    Builder::OpMap& ng_op_map) {
  shared_ptr<ng::Node> ng_inp;
  TF_RETURN_IF_ERROR(GetInputNodes(ng_op_map, op, &ng_inp));
  auto inp_shape = ng_inp->get_shape();
  size_t rank = inp_shape.size();
  auto ng_axis = ng::AxisSet{rank - 1};
  // Batch i, class j
  // logsoftmax[i, j] = logits[i, j] - log(sum(exp(logits[i])))
  // Actually implementing: logsoftmax[i, j] = logits[i, j] - max(logits[i]) -
  // log(sum(exp(logits[i] - max(logits[i]))))
  auto ng_max = ConstructNgNode<ng::op::Broadcast>(
      op->name(), ConstructNgNode<ng::op::Max>(op->name(), ng_inp, ng_axis),
      inp_shape, ng_axis);
  auto ng_inp_minus_max =
      ConstructNgNode<ng::opset3::Subtract>(op->name(), ng_inp, ng_max);
  auto ng_exp = ConstructNgNode<ng::op::Exp>(op->name(), ng_inp_minus_max);
  auto ng_log_sum = ConstructNgNode<ng::op::Log>(
      op->name(), ConstructNgNode<ng::op::Sum>(op->name(), ng_exp, ng_axis));
  auto ng_broadcast = ConstructNgNode<ng::op::Broadcast>(
      op->name(), ng_log_sum, ng_inp->get_shape(), ng_axis);
  auto ng_output = ConstructNgNode<ng::opset3::Subtract>(
      op->name(), ng_inp_minus_max, ng_broadcast);
  SaveNgOp(ng_op_map, op->name(), ng_output);
  return Status::OK();
}

static Status TranslateSoftplusOp(const Node* op,
                                  const std::vector<const Tensor*>&,
                                  Builder::OpMap& ng_op_map) {
  shared_ptr<ng::Node> ng_inp;
  TF_RETURN_IF_ERROR(GetInputNodes(ng_op_map, op, &ng_inp));
  auto ng_exp = ConstructNgNode<ng::op::Exp>(op->name(), ng_inp);
  auto constant_1 = ConstructNgNode<ng::op::Constant>(
      op->name(), ng_inp->get_element_type(), ng_inp->get_shape(),
      std::vector<std::string>(ng::shape_size(ng_inp->get_shape()), "1"));
  auto ng_output = ConstructNgNode<ng::op::Log>(
      op->name(),
      ConstructNgNode<ng::opset3::Add>(op->name(), ng_exp, constant_1));
  SaveNgOp(ng_op_map, op->name(), ng_output);
  return Status::OK();
}

static Status TranslateMatMulOp(const Node* op,
                                const std::vector<const Tensor*>&,
                                Builder::OpMap& ng_op_map) {
  shared_ptr<ng::Node> ng_lhs, ng_rhs;
  TF_RETURN_IF_ERROR(GetInputNodes(ng_op_map, op, &ng_lhs, &ng_rhs));

  // Transpose arguments if requested.
  bool transpose_a = false;
  TF_RETURN_IF_ERROR(GetNodeAttr(op->attrs(), "transpose_a", &transpose_a));

  bool transpose_b = false;
  TF_RETURN_IF_ERROR(GetNodeAttr(op->attrs(), "transpose_b", &transpose_b));

  SaveNgOp(ng_op_map, op->name(),
           ConstructNgNode<ngraph::op::MatMul>(op->name(), ng_lhs, ng_rhs,
                                               transpose_a, transpose_b));
  return Status::OK();
}

static Status TranslateMaxPoolOp(const Node* op,
                                 const std::vector<const Tensor*>&,
                                 Builder::OpMap& ng_op_map) {
  shared_ptr<ng::Node> ng_input;
  TF_RETURN_IF_ERROR(GetInputNodes(ng_op_map, op, &ng_input));

  std::vector<int32> tf_strides;
  std::vector<int32> tf_ksize;
  std::string tf_padding_type;
  std::string tf_data_format;
  TF_RETURN_IF_ERROR(GetNodeAttr(op->attrs(), "strides", &tf_strides));
  TF_RETURN_IF_ERROR(GetNodeAttr(op->attrs(), "ksize", &tf_ksize));
  TF_RETURN_IF_ERROR(GetNodeAttr(op->attrs(), "padding", &tf_padding_type));
  TF_RETURN_IF_ERROR(GetNodeAttr(op->attrs(), "data_format", &tf_data_format));

  if (tf_data_format != "NHWC" && tf_data_format != "NCHW") {
    return errors::InvalidArgument(
        "MaxPool data format is neither NHWC nor NCHW");
  }

  bool is_nhwc = (tf_data_format == "NHWC");

  NGRAPH_VLOG(3) << ng::join(tf_strides);
  NGRAPH_VLOG(3) << ng::join(tf_ksize);
  NGRAPH_VLOG(3) << tf_padding_type;
  NGRAPH_VLOG(3) << tf_data_format;

  ng::Strides ng_strides(2);
  ng::Shape ng_image_shape(2);
  ng::Shape ng_kernel_shape(2);

  BatchedOpParamToNGraph(is_nhwc, tf_strides, ng_strides);
  BatchedOpParamToNGraph(is_nhwc, ng_input->get_shape(), ng_image_shape);
  BatchedOpParamToNGraph(is_nhwc, tf_ksize, ng_kernel_shape);
  BatchToNGraph(op->name(), is_nhwc, ng_input);
  NGRAPH_VLOG(3) << "ng_strides: " << ng::join(ng_strides);
  NGRAPH_VLOG(3) << "ng_image_shape: " << ng::join(ng_image_shape);
  NGRAPH_VLOG(3) << "ng_kernel_shape: " << ng::join(ng_kernel_shape);

  // TODO: change this once nGraph supports negative padding
  // (CoordinateDiff) for MaxPool
  // ng::CoordinateDiff ng_padding_below{0,0};
  // ng::CoordinateDiff ng_padding_above{0,0};
  ng::Shape ng_padding_below{0, 0};
  ng::Shape ng_padding_above{0, 0};

  Builder::MakePadding(tf_padding_type, ng_image_shape, ng_kernel_shape,
                       ng_strides, ng_padding_below, ng_padding_above);

  std::shared_ptr<ng::Node> ng_maxpool = ConstructNgNode<ng::op::MaxPool>(
      op->name(), ng_input, ng_kernel_shape, ng_strides, ng_padding_below,
      ng_padding_above);

  BatchToTensorflow(op->name(), is_nhwc, ng_maxpool);

  NGRAPH_VLOG(3) << "maxpool outshape: {" << ng::join(ng_maxpool->get_shape())
                 << "}";

  SaveNgOp(ng_op_map, op->name(), ng_maxpool);
  return Status::OK();
}

static Status TranslateMaxPool3DOp(const Node* op,
                                   const std::vector<const Tensor*>&,
                                   Builder::OpMap& ng_op_map) {
  shared_ptr<ng::Node> ng_input;
  TF_RETURN_IF_ERROR(GetInputNodes(ng_op_map, op, &ng_input));

  std::vector<int32> tf_strides;
  std::vector<int32> tf_ksize;
  std::string tf_padding_type;
  std::string tf_data_format;
  TF_RETURN_IF_ERROR(GetNodeAttr(op->attrs(), "strides", &tf_strides));
  TF_RETURN_IF_ERROR(GetNodeAttr(op->attrs(), "ksize", &tf_ksize));
  TF_RETURN_IF_ERROR(GetNodeAttr(op->attrs(), "padding", &tf_padding_type));
  TF_RETURN_IF_ERROR(GetNodeAttr(op->attrs(), "data_format", &tf_data_format));

  if (tf_data_format != "NDHWC" && tf_data_format != "NCDHW") {
    return errors::InvalidArgument(
        "MaxPool3D data format is neither NDHWC nor NCDHW");
  }

  bool is_ndhwc = (tf_data_format == "NDHWC");

  NGRAPH_VLOG(3) << ng::join(tf_strides);
  NGRAPH_VLOG(3) << ng::join(tf_ksize);
  NGRAPH_VLOG(3) << tf_padding_type;
  NGRAPH_VLOG(3) << tf_data_format;

  ng::Strides ng_strides(3);
  ng::Shape ng_image_shape(3);
  ng::Shape ng_kernel_shape(3);

  BatchedOpParam3DToNGraph(is_ndhwc, tf_strides, ng_strides);
  BatchedOpParam3DToNGraph(is_ndhwc, ng_input->get_shape(), ng_image_shape);
  BatchedOpParam3DToNGraph(is_ndhwc, tf_ksize, ng_kernel_shape);
  BatchToNGraph3D(op->name(), is_ndhwc, ng_input);
  NGRAPH_VLOG(3) << "ng_strides: " << ng::join(ng_strides);
  NGRAPH_VLOG(3) << "ng_image_shape: " << ng::join(ng_image_shape);
  NGRAPH_VLOG(3) << "ng_kernel_shape: " << ng::join(ng_kernel_shape);

  // TODO: change this once nGraph supports negative padding
  // (CoordinateDiff) for MaxPool
  // ng::CoordinateDiff ng_padding_below{0,0};
  // ng::CoordinateDiff ng_padding_above{0,0};
  ng::Shape ng_padding_below{0, 0, 0};
  ng::Shape ng_padding_above{0, 0, 0};

  Builder::MakePadding3D(tf_padding_type, ng_image_shape, ng_kernel_shape,
                         ng_strides, ng_padding_below, ng_padding_above);

  std::shared_ptr<ng::Node> ng_maxpool = ConstructNgNode<ng::op::MaxPool>(
      op->name(), ng_input, ng_kernel_shape, ng_strides, ng_padding_below,
      ng_padding_above);

  BatchToTensorflow3D(op->name(), is_ndhwc, ng_maxpool);

  NGRAPH_VLOG(3) << "maxpool outshape: {" << ng::join(ng_maxpool->get_shape())
                 << "}";

  SaveNgOp(ng_op_map, op->name(), ng_maxpool);
  return Status::OK();
}

static Status TranslateMaxPoolGradOp(const Node* op,
                                     const std::vector<const Tensor*>&,
                                     Builder::OpMap& ng_op_map) {
  shared_ptr<ng::Node> ng_input, ng_grad, ng_fwd;
  TF_RETURN_IF_ERROR(
      GetInputNodes(ng_op_map, op, &ng_input, &ng_fwd, &ng_grad));

  std::vector<int32> tf_strides;
  std::vector<int32> tf_ksize;
  std::string tf_padding_type;
  std::string tf_data_format;
  TF_RETURN_IF_ERROR(GetNodeAttr(op->attrs(), "strides", &tf_strides));
  TF_RETURN_IF_ERROR(GetNodeAttr(op->attrs(), "ksize", &tf_ksize));
  TF_RETURN_IF_ERROR(GetNodeAttr(op->attrs(), "padding", &tf_padding_type));
  TF_RETURN_IF_ERROR(GetNodeAttr(op->attrs(), "data_format", &tf_data_format));
  if (tf_data_format != "NHWC" && tf_data_format != "NCHW") {
    return errors::InvalidArgument(
        "MaxPoolGrad data format is neither NHWC nor NCHW");
  }

  bool is_nhwc = (tf_data_format == "NHWC");
  NGRAPH_VLOG(3) << ng::join(tf_strides);
  NGRAPH_VLOG(3) << ng::join(tf_ksize);
  NGRAPH_VLOG(3) << tf_padding_type;
  NGRAPH_VLOG(3) << tf_data_format;

  ng::Strides ng_strides(2);
  ng::Shape ng_image_shape(2);
  ng::Shape ng_kernel_shape(2);

  BatchedOpParamToNGraph(is_nhwc, ng_input->get_shape(), ng_image_shape);
  BatchedOpParamToNGraph(is_nhwc, tf_strides, ng_strides);
  BatchedOpParamToNGraph(is_nhwc, tf_ksize, ng_kernel_shape);
  BatchToNGraph(op->name(), is_nhwc, ng_input);
  BatchToNGraph(op->name(), is_nhwc, ng_grad);
  BatchToNGraph(op->name(), is_nhwc, ng_fwd);

  NGRAPH_VLOG(3) << "ng_strides: " << ng::join(ng_strides);
  NGRAPH_VLOG(3) << "ng_image_shape: " << ng::join(ng_image_shape);
  NGRAPH_VLOG(3) << "ng_kernel_shape: " << ng::join(ng_kernel_shape);

  ng::Shape ng_padding_below{0, 0};
  ng::Shape ng_padding_above{0, 0};

  Builder::MakePadding(tf_padding_type, ng_image_shape, ng_kernel_shape,
                       ng_strides, ng_padding_below, ng_padding_above);

  std::shared_ptr<ng::Node> ng_maxpool_backprop =
      ConstructNgNode<ng::op::MaxPoolBackprop>(
          op->name(), ng_input, ng_grad, ng_fwd, ng_kernel_shape, ng_strides,
          ng_padding_below, ng_padding_above);
  BatchToTensorflow(op->name(), is_nhwc, ng_maxpool_backprop);
  NGRAPH_VLOG(3) << "maxpoolbackprop outshape: {"
                 << ng::join(ng_maxpool_backprop->get_shape()) << "}";
  SaveNgOp(ng_op_map, op->name(), ng_maxpool_backprop);
  return Status::OK();
}

static Status TranslateNonMaxSuppressionV4Op(
    const Node* op, const std::vector<const Tensor*>& static_input_map,
    Builder::OpMap& ng_op_map) {
  shared_ptr<ng::Node> ng_boxes, ng_scores;
  TF_RETURN_IF_ERROR(GetInputNodes(ng_op_map, op, &ng_boxes, &ng_scores,
                                   nullptr, nullptr, nullptr));

  std::vector<int> max_output_size;
  TF_RETURN_IF_ERROR(
      GetStaticInputVector(op, 2, static_input_map, &max_output_size));
  std::vector<float> iou_threshold;
  TF_RETURN_IF_ERROR(
      GetStaticInputVector(op, 3, static_input_map, &iou_threshold));

  std::vector<float> score_threshold;
  TF_RETURN_IF_ERROR(
      GetStaticInputVector(op, 4, static_input_map, &score_threshold));

  bool pad_to_max_output_size;
  if (GetNodeAttr(op->attrs(), "pad_to_max_output_size",
                  &pad_to_max_output_size) != Status::OK()) {
    pad_to_max_output_size = false;
  }
  // max_output_size must be scalar
  if (max_output_size.size() != 1) {
    return errors::InvalidArgument(
        "NonMaxSuppressionV4 Op: max_output_size of nms must be scalar ",
        max_output_size.size());
  }
  // iou_threshold must be scalar
  if (iou_threshold.size() != 1) {
    return errors::InvalidArgument(
        "NonMaxSuppressionV4 Op: iou_threshold of nms must be scalar ",
        iou_threshold.size());
  }

  // score_threshold must be scalar
  if (score_threshold.size() != 1) {
    return errors::InvalidArgument(
        "NonMaxSuppressionV4 Op: score_threshold of nms must be scalar ",
        score_threshold.size());
  }

  std::string backend_name;
  TF_RETURN_IF_ERROR(ngraph_bridge::GetNodeBackend(op, &backend_name));

  auto config_map = BackendManager::GetBackendAttributeValues(backend_name);
  if (config_map.at("ngraph_backend") != "NNPI") {
    return errors::Internal("In translating NonMaxSuppressionV4 op ",
                            op->name(), " found requested backend ",
                            backend_name, " which is unsupported");
  }

  ng::runtime::Backend* backend = BackendManager::GetBackend(backend_name);

  shared_ptr<ng::Node> ng_nmsv4 = backend->get_backend_op(
      "NonMaxSuppressionV4", &ng_boxes, &ng_scores,
      (size_t)(max_output_size[0]), (float)(iou_threshold[0]),
      (float)score_threshold[0], (bool)pad_to_max_output_size);
  if (ng_nmsv4 == nullptr) {
    return errors::Internal("In translating NonMaxSuppressionV4 op ",
                            op->name(),
                            " backend could not return valid ngraph node");
  }
  Builder::SetTracingInfo(op->name(), ng_nmsv4);
  shared_ptr<ngraph::Node> ng_selected_indices =
      ConstructNgNode<ngraph::op::GetOutputElement>(op->name(), ng_nmsv4, 0);
  shared_ptr<ngraph::Node> ng_valid_output =
      ConstructNgNode<ngraph::op::GetOutputElement>(op->name(), ng_nmsv4, 1);

  SaveNgOp(ng_op_map, op->name(), ng_selected_indices);
  SaveNgOp(ng_op_map, op->name(), ng_valid_output);

  return Status::OK();
}

static Status TranslateReduceOp(
    const Node* op, const std::vector<const Tensor*>& static_input_map,
    Builder::OpMap& ng_op_map,
    std::function<std::shared_ptr<ng::Node>(
        std::shared_ptr<ng::Node>, std::shared_ptr<ng::Node>, const bool)>
        create_ng_node) {
  shared_ptr<ng::Node> ng_input;
  TF_RETURN_IF_ERROR(GetInputNode(ng_op_map, op, 0, &ng_input));
  bool tf_keep_dims;
  if (GetNodeAttr(op->attrs(), "keep_dims", &tf_keep_dims) != Status::OK()) {
    tf_keep_dims = false;
  }

  std::vector<int64> axes;
  TF_RETURN_IF_ERROR(GetStaticInputVector(op, 1, static_input_map, &axes));

  ng::Shape input_shape = ng_input->get_shape();
  size_t input_rank = input_shape.size();

  TF_RETURN_IF_ERROR(CheckAxisDimInRange(axes, input_rank));

  std::vector<size_t> ng_reduction_axes_vect(axes.size());
  std::transform(
      axes.begin(), axes.end(), ng_reduction_axes_vect.begin(),
      [input_rank](int idx) { return idx + (idx < 0 ? (int)input_rank : 0); });
  auto ng_reduction_axes = ConstructNgNode<ng::opset3::Constant>(
      op->name(), ng::element::i64, ng::Shape{ng_reduction_axes_vect.size()},
      ng_reduction_axes_vect);

  std::shared_ptr<ng::Node> ng_node =
      create_ng_node(ng_input, ng_reduction_axes, tf_keep_dims);
  Builder::SetTracingInfo(op->name(), ng_node);

  SaveNgOp(ng_op_map, op->name(), ng_node);
  return Status::OK();
}

template <typename T>
static Status TranslateDirectReduceOp(
    const Node* op, const std::vector<const Tensor*>& static_input_map,
    Builder::OpMap& ng_op_map) {
  // ensure its either an arithmetic or a logical reduction
  if (!(std::is_base_of<ngraph::op::util::ArithmeticReduction, T>::value ||
        std::is_base_of<ngraph::op::util::LogicalReduction, T>::value)) {
    return errors::InvalidArgument(
        "Expected node to be either a valid logical or arithmetic reduction "
        "type");
  }
  return TranslateReduceOp(
      op, static_input_map, ng_op_map,
      [&op](std::shared_ptr<ng::Node> ng_input,
            std::shared_ptr<ng::Node> ng_reduction_axes, const bool keep_dims) {
        return ConstructNgNode<T>(op->name(), ng_input, ng_reduction_axes,
                                  keep_dims);
      });
}

static Status TranslateOneHotOp(
    const Node* op, const std::vector<const Tensor*>& static_input_map,
    Builder::OpMap& ng_op_map) {
  shared_ptr<ng::Node> ng_features, ng_on, ng_off, ng_depth;
  TF_RETURN_IF_ERROR(
      GetInputNodes(ng_op_map, op, &ng_features, nullptr, &ng_on, &ng_off));

  auto ng_features_shape = ng_features->get_shape();
  auto ng_features_rank = ng_features_shape.size();
  std::vector<int> depth;
  TF_RETURN_IF_ERROR(GetStaticInputVector(op, 1, static_input_map, &depth));

  // Depth must be scalar
  if (depth.size() != 1) {
    return errors::InvalidArgument(
        "OneHot Op: depth of one hot dimension must be scalar ", depth.size());
  }

  auto const_depth = ConstructNgNode<ng::op::Constant>(
      op->name(), ng::element::i64, ng::Shape{}, depth);

  int one_hot_axis;
  TF_RETURN_IF_ERROR(GetNodeAttr(op->attrs(), "axis", &one_hot_axis));

  shared_ptr<ng::Node> ng_onehot = ConstructNgNode<ng::opset3::OneHot>(
      op->name(), ng_features, const_depth, ng_on, ng_off, one_hot_axis);
  SaveNgOp(ng_op_map, op->name(), ng_onehot);
  return Status::OK();
}

static Status TranslatePackOp(const Node* op, const std::vector<const Tensor*>&,
                              Builder::OpMap& ng_op_map) {
  TF_RETURN_IF_ERROR(ValidateInputCountMin(op, 1));

  ng::NodeVector ng_concat_inputs;

  for (tensorflow::int32 i = 0; i < op->num_inputs(); ++i) {
    shared_ptr<ng::Node> ng_input;
    TF_RETURN_IF_ERROR(GetInputNode(ng_op_map, op, i, &ng_input));
    ng_concat_inputs.push_back(ng_input);
  }

  int32 tf_axis;
  TF_RETURN_IF_ERROR(GetNodeAttr(op->attrs(), "axis", &tf_axis));
  size_t input_rank = ng_concat_inputs[0]->get_shape().size();

  auto concat_axis = tf_axis;
  if (concat_axis == -1) {
    concat_axis = input_rank;
  }

  ng::Shape input_shape = ng_concat_inputs[0]->get_shape();
  ng::Shape output_shape(input_rank + 1);

  // if inputs shape is (2, 3, 4), and axis is 1, then we want
  // to create output_shape (2, num_inputs, 3, 4)
  for (size_t i = 0; i < input_rank; ++i) {
    output_shape[((int)i < concat_axis) ? i : i + 1] = input_shape[i];
  }
  output_shape[concat_axis] = op->num_inputs();

  ng::AxisVector ng_axis_order(input_rank);
  std::iota(ng_axis_order.begin(), ng_axis_order.end(), 0);

  if ((size_t)concat_axis == input_rank) {
    // need to add extra dimension before we concatenate
    // along it
    ng::Shape extended_shape = input_shape;
    extended_shape.push_back(1);
    for (size_t i = 0; i < ng_concat_inputs.size(); ++i) {
      ng_concat_inputs[i] = ConstructNgNode<ng::op::Reshape>(
          op->name(), ng_concat_inputs[i], ng_axis_order, extended_shape);
    }
    ng_axis_order.push_back(input_rank);
  }

  auto concat = ConstructNgNode<ng::op::Concat>(op->name(), ng_concat_inputs,
                                                concat_axis);
  SaveNgOp(ng_op_map, op->name(),
           ConstructNgNode<ng::op::Reshape>(op->name(), concat, ng_axis_order,
                                            output_shape));
  return Status::OK();
}

static Status TranslatePadOp(const Node* op,
                             const std::vector<const Tensor*>& static_input_map,
                             Builder::OpMap& ng_op_map) {
  shared_ptr<ng::Node> ng_input, ng_paddings_op;
  TF_RETURN_IF_ERROR(GetInputNodes(ng_op_map, op, &ng_input, &ng_paddings_op));

  std::vector<int64> paddings;
  TF_RETURN_IF_ERROR(GetStaticInputVector(op, 1, static_input_map, &paddings));

  NGRAPH_VLOG(3) << "{" << ng::join(paddings) << "}";

  if (paddings.size() % 2 != 0) {
    return errors::InvalidArgument(
        "Constant node for paddings does not have an even number of "
        "elements");
  }

  ng::CoordinateDiff padding_below(paddings.size() / 2);
  ng::CoordinateDiff padding_above(paddings.size() / 2);
  ng::Shape padding_interior(paddings.size() / 2);
  auto pad_mode = ng::op::PadMode::CONSTANT;

  for (size_t i = 0; i < paddings.size() / 2; i++) {
    padding_below[i] = paddings[2 * i];
    padding_above[i] = paddings[2 * i + 1];
    padding_interior[i] = 0;
  }

  NGRAPH_VLOG(3) << "{" << ng::join(padding_below) << "}";
  NGRAPH_VLOG(3) << "{" << ng::join(padding_above) << "}";

  // For PadV1 it seems the value is always zero.
  auto pad_val_op = ConstructNgNode<ng::op::Constant>(
      op->name(), ng_input->get_element_type(), ng::Shape{},
      std::vector<std::string>{"0"});
  auto pad_op = ConstructNgNode<ng::op::Pad>(
      op->name(), ng_input, pad_val_op, padding_below, padding_above, pad_mode);

  SaveNgOp(ng_op_map, op->name(), pad_op);
  return Status::OK();
}

static Status TranslateRankOp(const Node* op, const std::vector<const Tensor*>&,
                              Builder::OpMap& ng_op_map) {
  shared_ptr<ng::Node> ng_input;

  TF_RETURN_IF_ERROR(GetInputNodes(ng_op_map, op, &ng_input));

  ng::Shape input_shape = ng_input->get_shape();
  auto input_rank = static_cast<int>(input_shape.size());

  auto ng_rank = ConstructNgNode<ng::op::Constant>(
      op->name(), ng::element::i32, ng::Shape(),
      std::vector<int>({input_rank}));

  SaveNgOp(ng_op_map, op->name(), ng_rank);
  return Status::OK();
}

static Status TranslateRandomUniformOp(
    const Node* op, const std::vector<const Tensor*>& static_input_map,
    Builder::OpMap& ng_op_map) {
  shared_ptr<ng::Node> ng_input;
  TF_RETURN_IF_ERROR(GetInputNodes(ng_op_map, op, &ng_input));

  auto const_min = ConstructNgNode<ng::op::Constant>(
      op->name(), ng::element::f32, ng::Shape{}, std::vector<float>{0});

  auto const_max = ConstructNgNode<ng::op::Constant>(
      op->name(), ng::element::f32, ng::Shape{}, std::vector<float>{1});

  std::vector<int64> shape;
  TF_RETURN_IF_ERROR(GetStaticInputVector(op, 0, static_input_map, &shape));

  auto const_shape = ConstructNgNode<ng::op::Constant>(
      op->name(), ng::element::i64, ng::Shape{shape.size()}, shape);

  auto const_use_fixed_seed = ConstructNgNode<ng::op::Constant>(
      op->name(), ng::element::boolean, ng::Shape{}, std::vector<bool>{true});

  tensorflow::int64 seed{};
  TF_RETURN_IF_ERROR(GetNodeAttr(op->attrs(), "seed", &seed));

  auto random_uniform = ConstructNgNode<ng::op::RandomUniform>(
      op->name(), const_min, const_max, const_shape, const_use_fixed_seed,
      seed);

  SaveNgOp(ng_op_map, op->name(), random_uniform);
  return Status::OK();
}

static Status TranslateReciprocalOp(
    const Node* op, const std::vector<const Tensor*>& static_input_map,
    Builder::OpMap& ng_op_map) {
  return TranslateUnaryOp(
      op, static_input_map, ng_op_map, [&op](std::shared_ptr<ng::Node> n) {
        // Create a constant tensor populated with the value -1.
        // (1/x = x^(-1))
        auto et = n->get_element_type();
        auto shape = n->get_shape();
        std::vector<std::string> constant_values(ng::shape_size(shape), "-1");
        auto ng_exponent = ConstructNgNode<ng::op::Constant>(
            op->name(), et, shape, constant_values);

        // Raise each element of the input to the power -1.
        return ConstructNgNode<ng::op::Power>(op->name(), n, ng_exponent);
      });
}

template <typename T>
Status QuantizeAndDequantizeV2Helper(
    const Node* op, const std::vector<const Tensor*>& static_input_map,
    const bool& range_given, const bool& signed_input, const int& num_bits,
    float* scale_out) {
  // TODO: currently handling only float, generalize later?
  T min_range = 0, max_range = 0;
  if (range_given) {
    std::vector<T> input_min, input_max;
    TF_RETURN_IF_ERROR(
        GetStaticInputVector(op, 1, static_input_map, &input_min));
    TF_RETURN_IF_ERROR(
        GetStaticInputVector(op, 2, static_input_map, &input_max));
    if (input_min.size() != 1) {
      return errors::InvalidArgument(
          "QuantizeAndDequantizeV2 Op: input_min must be scalar. Got a "
          "vector "
          "of size, ",
          input_min.size());
    }
    if (input_max.size() != 1) {
      return errors::InvalidArgument(
          "QuantizeAndDequantizeV2 Op: input_max must be scalar. Got a "
          "vector "
          "of size, ",
          input_max.size());
    }
    min_range = input_min[0];
    max_range = input_max[0];
    if (min_range > max_range) {
      return errors::InvalidArgument(
          "Expected QuantizeAndDequantizeV2's input_min <= input_max but "
          "got, "
          "input_min = ",
          min_range, " and input_max = ", max_range);
    }
    // m = max(abs(input_min), abs(input_max));
  } else {
    // m = max(abs(min_elem(input)), abs(max_elem(input)));
    // TODO implement this.
    // Note to implement this we need:
    // min = ng_min(inp_tensor); max = mg_max(inp_tensor).
    // which means, unless we support pattern matching that accepts the ng min
    // and max nodes, we have to declare inp_data tensor to be static
  }
  const int64 min_quantized = signed_input ? -(1ULL << (num_bits - 1)) : 0;
  const int64 max_quantized = min_quantized + ((1ULL << num_bits) - 1);
  const T scale_from_min_side = (min_quantized * min_range > 0)
                                    ? min_quantized / min_range
                                    : std::numeric_limits<T>::max();
  const T scale_from_max_side = (max_quantized * max_range > 0)
                                    ? max_quantized / max_range
                                    : std::numeric_limits<T>::max();
  T inverse_scale;
  if (scale_from_min_side < scale_from_max_side && min_quantized != 0) {
    // min_quantized != 0 is not really necessary but klocwork complains
    // T scale = scale_from_min_side;
    inverse_scale = min_range / min_quantized;
    // max_range = max_quantized * inverse_scale;
  } else {
    // T scale = scale_from_max_side;
    inverse_scale = max_range / max_quantized;
    // min_range = min_quantized * inverse_scale;
  }
  *scale_out = inverse_scale;

  return Status::OK();
}

static Status TranslateQuantizeAndDequantizeV2Op(
    const Node* op, const std::vector<const Tensor*>& static_input_map,
    Builder::OpMap& ng_op_map) {
  shared_ptr<ng::Node> ng_input;
  TF_RETURN_IF_ERROR(GetInputNodes(ng_op_map, op, &ng_input, nullptr, nullptr));
  bool range_given;
  TF_RETURN_IF_ERROR(GetNodeAttr(op->attrs(), "range_given", &range_given));

  bool signed_input;
  TF_RETURN_IF_ERROR(GetNodeAttr(op->attrs(), "signed_input", &signed_input));

  int num_bits;
  TF_RETURN_IF_ERROR(GetNodeAttr(op->attrs(), "num_bits", &num_bits));

  DataType dtype;
  TF_RETURN_IF_ERROR(GetNodeAttr(op->attrs(), "T", &dtype));
  // T: float, double....not supported: bfloat16, half
  float scale;
  ng::element::Type ng_r_et;
  switch (dtype) {
    case DT_FLOAT:
      TF_RETURN_IF_ERROR(QuantizeAndDequantizeV2Helper<float>(
          op, static_input_map, range_given, signed_input, num_bits, &scale));
      ng_r_et = ng::element::f32;
      break;
    case DT_DOUBLE:
      TF_RETURN_IF_ERROR(QuantizeAndDequantizeV2Helper<double>(
          op, static_input_map, range_given, signed_input, num_bits, &scale));
      ng_r_et = ng::element::f64;
      break;
    default:
      return errors::InvalidArgument(
          "Expected QuantizeAndDequantizeV2's datatype to be of DT_FLOAT or "
          "DT_DOUBLE but got ",
          DataTypeString(dtype));
  }
  // The quantized data type
  ng::element::Type ng_q_et;
  switch (num_bits) {
    case 8:
      ng_q_et = signed_input ? ng::element::i8 : ng::element::u8;
      break;
    default:
      return errors::InvalidArgument(
          "Expected QuantizeAndDequantizeV2's num_bits to be 8, but got ",
          num_bits);
  }
  auto ng_scale = ConstructNgNode<ng::op::Constant>(
      op->name(), ng_r_et, ng::Shape(), std::vector<float>({scale}));
  auto ng_offset = ConstructNgNode<ng::op::Constant>(
      op->name(), ng_q_et, ng::Shape(), std::vector<int>({0}));
  ng::op::Quantize::RoundMode ng_round_mode;
  string round_mode_string;
  TF_RETURN_IF_ERROR(
      GetNodeAttr(op->attrs(), "round_mode", &round_mode_string));
  if (round_mode_string == "HALF_UP") {
    ng_round_mode = ng::op::Quantize::RoundMode::ROUND_NEAREST_UPWARD;
  } else if (round_mode_string == "HALF_TO_EVEN") {
    ng_round_mode = ng::op::Quantize::RoundMode::ROUND_NEAREST_TOWARD_EVEN;
  } else {
    return errors::Internal("Tensorflow Rounding Mode not supported by Ngraph");
  }
  auto ng_quant = ConstructNgNode<ng::op::Quantize>(
      op->name(), ng_input, ng_scale, ng_offset, ng_q_et, ng::AxisSet(),
      ng_round_mode);
  SaveNgOp(ng_op_map, op->name(), ConstructNgNode<ng::op::Dequantize>(
                                      op->name(), ng_quant, ng_scale, ng_offset,
                                      ng_r_et, ng::AxisSet()));

  // TODO: what of clamping?
  return Status::OK();
}

static Status TranslateQuantizedAvgPoolOp(
    const Node* op, const std::vector<const Tensor*>& static_input_map,
    Builder::OpMap& ng_op_map) {
  return TranslateQuantizedPoolOp(op, static_input_map, ng_op_map,
                                  "QuantizedAvgPool");
}

// Helper function to translate QuantizedConcat and QuantizedConcatV2
static Status TranslateQuantizedConcatOpHelper(
    const Node* op, const std::vector<const Tensor*>& static_input_map,
    Builder::OpMap& ng_op_map, std::string op_name) {
  int axis_index;         // index for concat_axis input
  int value_start_index;  // start index for N tensor inputs
  auto num_of_tensors_to_concat = (op->num_inputs() - 1) / 3;

  if (op_name == "QuantizedConcat") {
    axis_index = 0;
    value_start_index = 1;
  } else if (op_name == "QuantizedConcatV2") {
    axis_index = num_of_tensors_to_concat;
    value_start_index = 0;
  } else {
    return errors::InvalidArgument(
        "This helper function is only used for QuantizedConcat and "
        "QuantizedConcatV2 ops");
  }

  auto collect_nodes = [&op, &ng_op_map](int start, int end,
                                         ng::NodeVector* p_ng_args) {
    for (int i = start; i < end; i++) {
      shared_ptr<ng::Node> ng_arg;
      TF_RETURN_IF_ERROR(GetInputNode(ng_op_map, op, i, &ng_arg));
      (*p_ng_args).push_back(ng_arg);
    }
    return Status::OK();
  };

  // Collect the N input tensors to concat with
  ng::NodeVector ng_args;
  if (op_name == "QuantizedConcat") {
    TF_RETURN_IF_ERROR(collect_nodes(value_start_index,
                                     num_of_tensors_to_concat + 1, &ng_args));
  } else if (op_name == "QuantizedConcatV2") {
    TF_RETURN_IF_ERROR(
        collect_nodes(value_start_index, num_of_tensors_to_concat, &ng_args));
  }

  // Get the input concat_axis
  std::vector<int64> tf_concat_axis_vec;
  TF_RETURN_IF_ERROR(GetStaticInputVector(op, axis_index, static_input_map,
                                          &tf_concat_axis_vec));

  // QuantizedConcat doesn't have negative concat_axis
  int64 concat_axis = tf_concat_axis_vec[0];

  // Get input_mins and input_maxs
  std::vector<float> all_mins(num_of_tensors_to_concat),
      all_maxs(num_of_tensors_to_concat);

  // Construct input parameters to ScaledQuantizedConcat op
  ng::NodeVector ng_all_mins, ng_all_maxs;
  std::vector<float> min_tmp, max_tmp;

  // Collect the N input mins and input maxes
  for (int idx = 0; idx < num_of_tensors_to_concat; idx++) {
    TF_RETURN_IF_ERROR(GetStaticInputVector(
        op, num_of_tensors_to_concat + 1 + idx, static_input_map, &min_tmp));
    TF_RETURN_IF_ERROR(
        GetStaticInputVector(op, 2 * num_of_tensors_to_concat + 1 + idx,
                             static_input_map, &max_tmp));

    all_mins[idx] = min_tmp[0];
    all_maxs[idx] = max_tmp[0];

    auto min_node = ConstructNgNode<ng::op::Constant>(
        op->name(), ng::element::f32, ng::Shape{}, min_tmp);
    auto max_node = ConstructNgNode<ng::op::Constant>(
        op->name(), ng::element::f32, ng::Shape{}, max_tmp);

    ng_all_mins.push_back(ConstructNgNode<ngraph::op::Reshape>(
        op->name(), min_node, ngraph::AxisVector{}, ngraph::Shape{1}));
    ng_all_maxs.push_back(ConstructNgNode<ngraph::op::Reshape>(
        op->name(), max_node, ngraph::AxisVector{}, ngraph::Shape{1}));
  }

  // return the min among the input_mins, and the max among the input_maxs
  // TODO: TF has a different way of determine the output_min and output_max
  // TF reference:
  // https://github.com/tensorflow/tensorflow/blob/86950c2c440be956a9fcb3a25868a1df15444467/tensorflow/core/kernels/quantized_concat_op.cc#L78
  std::vector<float> min_of_mins(
      1, *std::min_element(all_mins.begin(), all_mins.end()));
  std::vector<float> max_of_maxs(
      1, *std::max_element(all_maxs.begin(), all_maxs.end()));

  // construct output_min and output_max
  shared_ptr<ng::Node> ng_min_of_mins = ConstructNgNode<ng::op::Constant>(
      op->name(), ng::element::f32, ng::Shape{}, min_of_mins);
  shared_ptr<ng::Node> ng_max_of_maxs = ConstructNgNode<ng::op::Constant>(
      op->name(), ng::element::f32, ng::Shape{}, max_of_maxs);

  auto ng_qconcat = ng::builder::QuantizedConcatBuilder(
      ng_args, size_t(concat_axis), ng_all_mins, ng_all_maxs);
  Builder::SetTracingInfo(op->name(), ng_qconcat);

  SaveNgOp(ng_op_map, op->name(), ng_qconcat);
  SaveNgOp(ng_op_map, op->name(), ng_min_of_mins);
  SaveNgOp(ng_op_map, op->name(), ng_max_of_maxs);
  return Status::OK();
}

static Status TranslateQuantizedConcatOp(
    const Node* op, const std::vector<const Tensor*>& static_input_map,
    Builder::OpMap& ng_op_map) {
  return TranslateQuantizedConcatOpHelper(op, static_input_map, ng_op_map,
                                          "QuantizedConcat");
}

static Status TranslateQuantizedConcatV2Op(
    const Node* op, const std::vector<const Tensor*>& static_input_map,
    Builder::OpMap& ng_op_map) {
  return TranslateQuantizedConcatOpHelper(op, static_input_map, ng_op_map,
                                          "QuantizedConcatV2");
}

static Status TranslateQuantizedConv(
    const Node* op, Builder::OpMap& ng_op_map,
    std::function<std::shared_ptr<ng::Node>(
        std::vector<std::shared_ptr<ng::Node>>, ng::Strides, ng::Strides,
        ng::CoordinateDiff, ng::CoordinateDiff, ng::Strides)>
        create_quantized_conv_node) {
  size_t num_tf_op_inputs = op->num_inputs();
  size_t num_node_inputs = num_tf_op_inputs;
  std::vector<std::shared_ptr<ng::Node>> node_inps(num_node_inputs);
  for (size_t inp_idx = 0; inp_idx < num_tf_op_inputs; inp_idx++) {
    TF_RETURN_IF_ERROR(
        GetInputNode(ng_op_map, op, inp_idx, &(node_inps[inp_idx])));
  }

  std::vector<int32> tf_strides;
  std::vector<int32> tf_dilations;
  std::string tf_padding_type;
  TF_RETURN_IF_ERROR(GetNodeAttr(op->attrs(), "strides", &tf_strides));
  TF_RETURN_IF_ERROR(GetNodeAttr(op->attrs(), "dilations", &tf_dilations));
  TF_RETURN_IF_ERROR(GetNodeAttr(op->attrs(), "padding", &tf_padding_type));
  bool is_nhwc = true;  // TODO: Assuming this data format for now
  ng::Strides ng_strides(2);
  ng::Strides ng_dilations(2);
  ng::Strides ng_data_dilations({1, 1});
  ng::Shape ng_image_shape(2);
  ng::Shape ng_kernel_shape(2);
  BatchedOpParamToNGraph(is_nhwc, tf_strides, ng_strides);
  BatchedOpParamToNGraph(is_nhwc, node_inps[0]->get_shape(), ng_image_shape);
  BatchedOpParamToNGraph(is_nhwc, tf_dilations, ng_dilations);
  // Generally, the mapping is: 0->input, 1->filter, 2->bias, 3->sum input
  BatchToNGraph(op->name(), is_nhwc, node_inps[0]);
  // QconvBiasAdd variants
  if (num_node_inputs == 12) {
    BatchToNGraph(op->name(), is_nhwc, node_inps[9]);
  }
  auto& ng_filter_shape = node_inps[1]->get_shape();
  ng_kernel_shape[0] = ng_filter_shape[0];
  ng_kernel_shape[1] = ng_filter_shape[1];
  Reshape<3, 2, 0, 1>(node_inps[1]);
  Builder::SetTracingInfo(op->name(), node_inps[1]);
  ng::CoordinateDiff ng_padding_below{0, 0};
  ng::CoordinateDiff ng_padding_above{0, 0};
  Builder::MakePadding(tf_padding_type, ng_image_shape, ng_kernel_shape,
                       ng_strides, ng_dilations, ng_padding_below,
                       ng_padding_above);

  // It is expected by QuantizedConvolutionBiasBuilder (and other builder
  // functions) that the min max inputs be constant nodes
  // Hence declaring them static, reading their values and converting to
  // constant nodes
  std::shared_ptr<ng::Node> ng_quant_conv_bias = create_quantized_conv_node(
      node_inps, ng_strides, ng_dilations, ng_padding_below, ng_padding_above,
      ng_data_dilations);
  Builder::SetTracingInfo(op->name(), ng_quant_conv_bias);

  BatchToTensorflow(op->name(), is_nhwc, ng_quant_conv_bias);
  SaveNgOp(ng_op_map, op->name(), ng_quant_conv_bias);
  // QconvBiasAdd variants have summand and its min/max as the last input
  // nodes
  auto adjust_idx = num_node_inputs == 12 ? 3 : 0;
  // Forward the min_freezed_output input to output min
  SaveNgOp(ng_op_map, op->name(), node_inps[num_node_inputs - 2 - adjust_idx]);
  // Forward the max_freezed_output input to output max
  SaveNgOp(ng_op_map, op->name(), node_inps[num_node_inputs - 1 - adjust_idx]);
  return Status::OK();
}

template <bool IsRelu>
static Status TranslateQuantizedConv2DWithBiasMaybeReluAndRequantizeOp(
    const Node* op, const std::vector<const Tensor*>&,
    Builder::OpMap& ng_op_map) {
  string op_name = op->name();
  auto create_quantized_conv_node = [&op_name](
      std::vector<std::shared_ptr<ng::Node>> node_inps, ng::Strides ng_strides,
      ng::Strides ng_dilations, ng::CoordinateDiff ng_padding_below,
      ng::CoordinateDiff ng_padding_above, ng::Strides ng_data_dilations) {
    auto ng_node = ng::builder::QuantizedConvolutionBiasBuilder(
        node_inps[0], node_inps[1], node_inps[2], ng_strides, ng_dilations,
        ng_padding_below, ng_padding_above, ng_data_dilations, node_inps[3],
        node_inps[4], node_inps[5], node_inps[6], node_inps[7], node_inps[8],
        IsRelu);
    Builder::SetTracingInfo(op_name, ng_node);
    return ng_node;
  };
  return TranslateQuantizedConv(op, ng_op_map, create_quantized_conv_node);
}

static Status TranslateQuantizedConv2DWithBiasSumAndReluAndRequantizeOp(
    const Node* op, const std::vector<const Tensor*>&,
    Builder::OpMap& ng_op_map) {
  string op_name = op->name();
  auto create_quantized_conv_node = [&op_name](
      std::vector<std::shared_ptr<ng::Node>> node_inps, ng::Strides ng_strides,
      ng::Strides ng_dilations, ng::CoordinateDiff ng_padding_below,
      ng::CoordinateDiff ng_padding_above, ng::Strides ng_data_dilations) {
    auto ng_node = ng::builder::QuantizedConvolutionBiasAddBuilder(
        node_inps[0], node_inps[1], node_inps[2], node_inps[9], ng_strides,
        ng_dilations, ng_padding_below, ng_padding_above, ng_data_dilations,
        node_inps[3], node_inps[4], node_inps[5], node_inps[6], node_inps[7],
        node_inps[8], node_inps[10], node_inps[11], true);
    Builder::SetTracingInfo(op_name, ng_node);
    return ng_node;
  };
  return TranslateQuantizedConv(op, ng_op_map, create_quantized_conv_node);
}

static Status TranslateQuantizedConv2DWithBiasSignedSumAndReluAndRequantizeOp(
    const Node* op, const std::vector<const Tensor*>&,
    Builder::OpMap& ng_op_map) {
  string op_name = op->name();
  auto create_quantized_conv_node = [&op_name](
      std::vector<std::shared_ptr<ng::Node>> node_inps, ng::Strides ng_strides,
      ng::Strides ng_dilations, ng::CoordinateDiff ng_padding_below,
      ng::CoordinateDiff ng_padding_above, ng::Strides ng_data_dilations) {
    auto ng_node = ng::builder::QuantizedConvolutionBiasSignedAddBuilder(
        node_inps[0], node_inps[1], node_inps[2], node_inps[9], ng_strides,
        ng_dilations, ng_padding_below, ng_padding_above, ng_data_dilations,
        node_inps[3], node_inps[4], node_inps[5], node_inps[6], node_inps[7],
        node_inps[8], node_inps[10], node_inps[11], true);
    Builder::SetTracingInfo(op_name, ng_node);
    return ng_node;
  };
  return TranslateQuantizedConv(op, ng_op_map, create_quantized_conv_node);
}

static Status TranslateQuantizedMaxPoolOp(
    const Node* op, const std::vector<const Tensor*>& static_input_map,
    Builder::OpMap& ng_op_map) {
  return TranslateQuantizedPoolOp(op, static_input_map, ng_op_map,
                                  "QuantizedMaxPool");
}

static Status TranslateQuantizeV2Op(const Node* op,
                                    const std::vector<const Tensor*>&,
                                    Builder::OpMap& ng_op_map) {
  shared_ptr<ng::Node> ng_input, ng_min, ng_max;
  TF_RETURN_IF_ERROR(GetInputNodes(ng_op_map, op, &ng_input, &ng_min, &ng_max));

  DataType dtype;
  TF_RETURN_IF_ERROR(GetNodeAttr(op->attrs(), "T", &dtype));

  ng::element::Type ng_et;
  TF_RETURN_IF_ERROR(TFDataTypeToNGraphElementType(dtype, &ng_et));

  ng::op::Quantize::RoundMode ng_round_mode;
  string round_mode_string;
  TF_RETURN_IF_ERROR(
      GetNodeAttr(op->attrs(), "round_mode", &round_mode_string));
  if (round_mode_string == "HALF_UP") {
    ng_round_mode = ng::op::Quantize::RoundMode::ROUND_NEAREST_UPWARD;
  } else if (round_mode_string == "HALF_TO_EVEN") {
    ng_round_mode = ng::op::Quantize::RoundMode::ROUND_NEAREST_TOWARD_EVEN;
  } else {
    return errors::Internal("Tensorflow Rounding Mode not supported by Ngraph");
  }

  auto ng_node = ng::builder::QuantizeBuilder(ng_input, ng_min, ng_max, ng_et,
                                              ng::AxisSet(), ng_round_mode);
  Builder::SetTracingInfo(op->name(), ng_node);
  SaveNgOp(ng_op_map, op->name(), ng_node);
  SaveNgOp(ng_op_map, op->name(), ng_min);
  SaveNgOp(ng_op_map, op->name(), ng_max);

  return Status::OK();
}

static Status TranslateDequantizeOp(const Node* op,
                                    const std::vector<const Tensor*>&,
                                    Builder::OpMap& ng_op_map) {
  shared_ptr<ng::Node> ng_input, ng_min, ng_max;
  TF_RETURN_IF_ERROR(GetInputNodes(ng_op_map, op, &ng_input, &ng_min, &ng_max));

  // TF only dequantizes to fp32
  auto ng_node = ng::builder::DequantizeBuilder(
      ng_input, ng_min, ng_max, ng::element::f32, ng::AxisSet());
  Builder::SetTracingInfo(op->name(), ng_node);
  SaveNgOp(ng_op_map, op->name(), ng_node);
  return Status::OK();
}

static Status TranslateRelu6Op(const Node* op,
                               const std::vector<const Tensor*>&,
                               Builder::OpMap& ng_op_map) {
  shared_ptr<ng::Node> ng_input;
  TF_RETURN_IF_ERROR(GetInputNodes(ng_op_map, op, &ng_input));

  auto constant_6 = ConstructNgNode<ng::op::Constant>(
      op->name(), ng_input->get_element_type(), ng_input->get_shape(),
      std::vector<std::string>(ng::shape_size(ng_input->get_shape()), "6"));
  auto relu6_op = ConstructNgNode<ng::op::Minimum>(
      op->name(), ConstructNgNode<ng::op::Relu>(op->name(), ng_input),
      constant_6);

  SaveNgOp(ng_op_map, op->name(), relu6_op);
  return Status::OK();
}

static Status TranslateReluGradOp(const Node* op,
                                  const std::vector<const Tensor*>&,
                                  Builder::OpMap& ng_op_map) {
  shared_ptr<ng::Node> ng_arg, ng_delta;
  TF_RETURN_IF_ERROR(GetInputNodes(ng_op_map, op, &ng_delta, &ng_arg));

  auto ng_relu_grad =
      ConstructNgNode<ng::op::ReluBackprop>(op->name(), ng_arg, ng_delta);
  SaveNgOp(ng_op_map, op->name(), ng_relu_grad);
  return Status::OK();
}

static Status TranslateReshapeOp(
    const Node* op, const std::vector<const Tensor*>& static_input_map,
    Builder::OpMap& ng_op_map) {
  shared_ptr<ng::Node> ng_input, ng_shape_op;
  TF_RETURN_IF_ERROR(GetInputNodes(ng_op_map, op, &ng_input, &ng_shape_op));

  NGRAPH_VLOG(3) << "Input shape: " << ng::join(ng_input->get_shape());

  std::vector<int64> shape;
  TF_RETURN_IF_ERROR(GetStaticInputVector(op, 1, static_input_map, &shape));

  NGRAPH_VLOG(3) << "Requested result shape: " << ng::join(shape);

  auto ng_shape = ConstructNgNode<ng::opset3::Constant>(
      op->name(), ng::element::u64, ng::Shape{shape.size()}, shape);

  SaveNgOp(ng_op_map, op->name(), ConstructNgNode<ng::opset3::Reshape>(
                                      op->name(), ng_input, ng_shape, false));
  return Status::OK();
}

static Status TranslateResizeBilinearOp(
    const Node* op, const std::vector<const Tensor*>& static_input_map,
    Builder::OpMap& ng_op_map) {
  shared_ptr<ng::Node> images;
  TF_RETURN_IF_ERROR(GetInputNodes(ng_op_map, op, &images, nullptr));

  std::vector<int32> size_vector;
  TF_RETURN_IF_ERROR(
      GetStaticInputVector(op, 1, static_input_map, &size_vector));

  auto size_int64 = ConstructNgNode<ng::op::Constant>(
      op->name(), ngraph::element::i64, ng::Shape{2}, size_vector);

  bool align_corners;
  TF_RETURN_IF_ERROR(GetNodeAttr(op->attrs(), "align_corners", &align_corners));

  ngraph::op::InterpolateAttrs attrs;
  attrs.align_corners = align_corners;
  attrs.mode = "linear";
  attrs.antialias = false;
  // The TF "images" is has dimensions [batch, height, width, channels].
  // So 1 and 2 are the spatial axes
  // TODO check this parameter
  attrs.axes = {1, 2};
  // TODO: pads_begin and pads_end are not populated. Check correctness

  SaveNgOp(ng_op_map, op->name(), ConstructNgNode<ng::op::Interpolate>(
                                      op->name(), images, size_int64, attrs));

  return Status::OK();
}

static Status TranslateRsqrtOp(
    const Node* op, const std::vector<const Tensor*>& static_input_map,
    Builder::OpMap& ng_op_map) {
  return TranslateUnaryOp(
      op, static_input_map, ng_op_map, [&op](std::shared_ptr<ng::Node> n) {
        // Create a constant tensor populated with the value -1/2.
        // (1/sqrt(x) = x^(-1/2))
        auto et = n->get_element_type();
        auto shape = n->get_shape();
        std::vector<std::string> constant_values(ng::shape_size(shape), "-0.5");
        auto ng_exponent = ConstructNgNode<ng::op::Constant>(
            op->name(), et, shape, constant_values);

        // Raise each element of the input to the power -0.5.
        return ConstructNgNode<ng::op::Power>(op->name(), n, ng_exponent);
      });
}

static Status TranslateScatterNdOp(
    const Node* op, const std::vector<const Tensor*>& static_input_map,
    Builder::OpMap& ng_op_map) {
  shared_ptr<ng::Node> ng_indices;
  shared_ptr<ng::Node> ng_updates;
  TF_RETURN_IF_ERROR(
      GetInputNodes(ng_op_map, op, &ng_indices, &ng_updates, nullptr));

  std::vector<int> ng_shape;
  TF_RETURN_IF_ERROR(GetStaticInputVector(op, 2, static_input_map, &ng_shape));
  // Copy the int vector to a size_t vector, because that is what ng::Shape
  // accepts
  std::vector<size_t> ng_shape_size_t(ng_shape.begin(), ng_shape.end());

  // Create a tensor and populate the tensor with "0" to Add to ScatterNd
  auto et = ng_updates->get_element_type();
  std::vector<std::string> constant_values(ng::shape_size(ng_shape_size_t),
                                           "0");
  auto ng_inputs = ConstructNgNode<ng::op::Constant>(
      op->name(), et, ng::Shape(ng_shape_size_t), constant_values);

  SaveNgOp(ng_op_map, op->name(),
           ConstructNgNode<ng::op::ScatterNDAdd>(op->name(), ng_inputs,
                                                 ng_indices, ng_updates));

  return Status::OK();
}

static Status TranslateRsqrtGradOp(const Node* op,
                                   const std::vector<const Tensor*>&,
                                   Builder::OpMap& ng_op_map) {
  shared_ptr<ng::Node> ng_input;
  shared_ptr<ng::Node> ng_delta;
  TF_RETURN_IF_ERROR(GetInputNodes(ng_op_map, op, &ng_input, &ng_delta));

  //`grad = dy * -0.5 * y^3`, where `y = rsqrt(x)`, and `dy`
  // Create a constant tensor populated with the value 3.
  auto et = ng_input->get_element_type();
  auto shape = ng_input->get_shape();
  std::vector<std::string> constant_values(ng::shape_size(shape), "3");
  auto ng_exponent =
      ConstructNgNode<ng::op::Constant>(op->name(), et, shape, constant_values);

  // Raise each element of the input to the power 3.
  auto ng_pow =
      ConstructNgNode<ng::op::Power>(op->name(), ng_input, ng_exponent);

  // Create a constant tensor populated with the value -1/2.
  std::vector<std::string> constant_diff(ng::shape_size(shape), "-0.5");
  auto ng_diff =
      ConstructNgNode<ng::op::Constant>(op->name(), et, shape, constant_diff);
  auto ng_result = ConstructNgNode<ng::opset3::Multiply>(
      op->name(),
      (ConstructNgNode<ng::opset3::Multiply>(op->name(), ng_pow, ng_delta)),
      ng_diff);
  SaveNgOp(ng_op_map, op->name(), ng_result);
  return Status::OK();
}

static Status TranslateShapeOp(const Node* op,
                               const std::vector<const Tensor*>&,
                               Builder::OpMap& ng_op_map) {
  shared_ptr<ng::Node> ng_input;
  TF_RETURN_IF_ERROR(GetInputNodes(ng_op_map, op, &ng_input));

  // the shape of the input tensor which will be the value to the Constant Op
  auto input_shape = ng_input->get_shape();

  // the rank of the input tensor which will be the shape to the Constant Op
  size_t rank = input_shape.size();

  DataType dtype;
  TF_RETURN_IF_ERROR(GetNodeAttr(op->attrs(), "out_type", &dtype));

  // the inputs to the Constant Op
  ng::element::Type type;
  TF_RETURN_IF_ERROR(TFDataTypeToNGraphElementType(dtype, &type));

  auto shape = ng::Shape(1, rank);

  std::vector<int> values(rank);
  for (size_t i = 0; i < rank; i++) {
    values[i] = input_shape[i];
  }
  SaveNgOp(ng_op_map, op->name(),
           ConstructNgNode<ng::op::Constant>(op->name(), type, shape, values));
  return Status::OK();
}

static Status TranslateSigmoidGradOp(const Node* op,
                                     const std::vector<const Tensor*>&,
                                     Builder::OpMap& ng_op_map) {
  shared_ptr<ng::Node> ng_input;
  shared_ptr<ng::Node> ng_delta;
  TF_RETURN_IF_ERROR(GetInputNodes(ng_op_map, op, &ng_input, &ng_delta));

  auto ng_mul =
      ConstructNgNode<ng::opset3::Multiply>(op->name(), ng_input, ng_delta);
  auto ng_subtract = ConstructNgNode<ng::opset3::Subtract>(
      op->name(), ConstructNgNode<ng::op::Constant>(
                      op->name(), ng_input->get_element_type(),
                      ng_input->get_shape(), std::vector<int>({1})),
      ng_input);
  auto ng_result =
      ConstructNgNode<ng::opset3::Multiply>(op->name(), ng_mul, ng_subtract);

  SaveNgOp(ng_op_map, op->name(), ng_result);
  return Status::OK();
}

static Status TranslateSigmoidOp(const Node* op,
                                 const std::vector<const Tensor*>&,
                                 Builder::OpMap& ng_op_map) {
  shared_ptr<ng::Node> ng_input;
  TF_RETURN_IF_ERROR(GetInputNodes(ng_op_map, op, &ng_input));

  auto exp_op = ConstructNgNode<ng::op::Exp>(
      op->name(), ConstructNgNode<ng::op::Negative>(op->name(), ng_input));
  auto constant_1 = ConstructNgNode<ng::op::Constant>(
      op->name(), ng_input->get_element_type(), ng_input->get_shape(),
      std::vector<std::string>(ng::shape_size(ng_input->get_shape()), "1"));

  auto denominator_op =
      ConstructNgNode<ng::opset3::Add>(op->name(), constant_1, exp_op);

  SaveNgOp(ng_op_map, op->name(), ConstructNgNode<ng::opset3::Divide>(
                                      op->name(), constant_1, denominator_op));
  return Status::OK();
}

static Status TranslateSizeOp(const Node* op, const std::vector<const Tensor*>&,
                              Builder::OpMap& ng_op_map) {
  shared_ptr<ng::Node> ng_input;
  TF_RETURN_IF_ERROR(GetInputNodes(ng_op_map, op, &ng_input));

  DataType dtype;
  TF_RETURN_IF_ERROR(GetNodeAttr(op->attrs(), "out_type", &dtype));

  // Size has an attribute to specify output, int32 or int64
  ng::element::Type type;
  TF_RETURN_IF_ERROR(TFDataTypeToNGraphElementType(dtype, &type));

  auto ng_input_shape = ng_input->get_shape();

  int64 result = 1;
  for (auto dim : ng_input_shape) {
    result *= dim;
  }

  // make a scalar with value equals to result
  auto ng_result = ConstructNgNode<ng::op::Constant>(
      op->name(), type, ng::Shape(0), std::vector<int64>({result}));

  SaveNgOp(ng_op_map, op->name(), ng_result);
  return Status::OK();
}

static Status TranslateSliceOp(
    const Node* op, const std::vector<const Tensor*>& static_input_map,
    Builder::OpMap& ng_op_map) {
  shared_ptr<ng::Node> ng_input, ng_begin, ng_size;
  TF_RETURN_IF_ERROR(
      GetInputNodes(ng_op_map, op, &ng_input, &ng_begin, &ng_size));

  std::vector<int64> lower_vec;
  std::vector<int64> size_vec;
  TF_RETURN_IF_ERROR(GetStaticInputVector(op, 1, static_input_map, &lower_vec));
  TF_RETURN_IF_ERROR(GetStaticInputVector(op, 2, static_input_map, &size_vec));

  if (lower_vec.size() != size_vec.size())
    return errors::InvalidArgument(
        "Cannot translate sliceop: Size of lower = ", lower_vec.size(),
        ", size of size_vec = ", size_vec.size(), ". Expected them to match.");

  NGRAPH_VLOG(3) << "Begin input for Slice: " << ng::join(lower_vec);
  NGRAPH_VLOG(3) << "Size input for Slice: " << ng::join(size_vec);

  std::vector<int> upper_vec(lower_vec.size());
  const auto ng_input_shape = ng_input->get_shape();
  stringstream err_stream;
  string err_msg;
  for (size_t i = 0; i < size_vec.size(); i++) {
    if (size_vec[i] != -1) {
      upper_vec[i] = lower_vec[i] + size_vec[i];
    } else {
      // support -1 for size_vec, to the end of the tensor
      upper_vec[i] = ng_input_shape[i];
    }

    // check for this condition: 0 <= begin[i] <= begin[i] + size[i] <= Di
    if (0 > lower_vec[i])
      err_stream << "lower < 0: " << lower_vec[i]
                 << ". It should have been positive.\n";
    if (lower_vec[i] > upper_vec[i])
      err_stream << "upper < lower: upper = " << upper_vec[i]
                 << ", lower = " << lower_vec[i] << "\n";
    if (upper_vec[i] > ng_input_shape[i])
      err_stream << "dim < upper: dim = " << ng_input_shape[i]
                 << ", upper = " << upper_vec[i] << "\n";

    err_msg = err_stream.str();
    if (!err_msg.empty())
      return errors::InvalidArgument("Cannot translate sliceop at position ", i,
                                     " of ", size_vec.size(),
                                     ". The reasons are:\n", err_msg);
  }

  std::vector<size_t> l(lower_vec.begin(), lower_vec.end());
  std::vector<size_t> u(upper_vec.begin(), upper_vec.end());
  auto ng_slice = ConstructNgNode<ng::op::Slice>(op->name(), ng_input, l, u);
  SaveNgOp(ng_op_map, op->name(), ng_slice);
  return Status::OK();
}

// See TF C++ API
// https://www.tensorflow.org/versions/r1.15/api_docs/cc/class/tensorflow/ops/softmax-cross-entropy-with-logits.html
// Computes softmax cross entropy cost and gradients to backpropagate. Inputs
// are the logits, not probabilities.
// Note: Labels used in softmax_cross_entropy_with_logits are equivalent to the
// one hot version of labels used in sparse_softmax_cross_entropy_with_logits
static Status TranslateSoftmaxCrossEntropyWithLogitsOp(
    const Node* op, const std::vector<const Tensor*>&,
    Builder::OpMap& ng_op_map) {
  // TF op Inputs:
  //  1. Logits/Features:
  //    Shape : [BatchSize B, NumOfClasses NC]
  //     Type : float (-inf, +inf)
  //  2. Labels
  //    Shape : [BatchSize B, NumOfClasses NC]
  //    Range : valid distribution of probabilities across classes (for a given
  //    sample)
  //     Type : float [0, 1], and sum-total across NumOfClasses = 1
  shared_ptr<ng::Node> ng_features, ng_labels;
  TF_RETURN_IF_ERROR(GetInputNodes(ng_op_map, op, &ng_features, &ng_labels));

  ng::Shape ng_features_shape = ng_features->get_shape();
  ng::Shape ng_labels_shape = ng_labels->get_shape();
  NGRAPH_VLOG(3) << " number of classes " << ng_features_shape[1];
  NGRAPH_VLOG(3) << " Batch " << ng_features_shape[0];

  // See .../tensorflow/tensorflow/core/kernels/xent_op.cc for TF implementation
  auto ng_features_dim = ng_features_shape.size();
  auto ng_features_dim1 = ng_features_shape[0];
  auto ng_features_dim2 = ng_features_shape[1];
  auto ng_labels_dim = ng_labels_shape.size();
  auto ng_labels_dim1 = ng_labels_shape[0];
  auto ng_labels_dim2 = ng_labels_shape[1];

  // Logits/Features must be 2-d shape
  if (ng_features_dim != 2) {
    return errors::InvalidArgument(
        " Logits/Features must be shape 2-D, but got shape ",
        ng::join(ng_features_shape), " while building op ", op->type_string());
  }

  // Labels must be 2-d shape
  if (ng_labels_dim != 2) {
    return errors::InvalidArgument(" Labels must be shape 2-D, but got shape ",
                                   ng::join(ng_labels_shape),
                                   " while building op ", op->type_string());
  }

  // Logits/Features second dimension must be >0, i.e. NumOfClasses>0
  if (ng_features_dim2 <= 0) {
    return errors::InvalidArgument(
        " Logits/Features must have atleast one class but got shape ",
        ng::join(ng_features_shape), " while building op ", op->type_string());
  }

  // Labels second dimension must be >0, i.e. NumOfClasses>0
  if (ng_labels_dim2 <= 0) {
    return errors::InvalidArgument(
        " Labels must have atleast one class but got shape ",
        ng::join(ng_labels_shape), " while building op ", op->type_string());
  }

  // Logits/Features and Labels must have the same second dimension (i.e.
  // NumOfClasses)
  if (ng_labels_dim2 != ng_features_dim2) {
    return errors::InvalidArgument(
        " Logits/Features and Labels must have the same second dimension, got "
        "Logits shape ",
        ng::join(ng_features_shape), " and Labels shape ",
        ng::join(ng_labels_shape), " while building op ", op->type_string());
  }

  // ng_labels_dim1 and ng_features_dim1 should be SAME or
  // either should be 1, which would be broadcastable to the other xxx_dim1
  if (ng_labels_dim1 == ng_features_dim1) {
    // no shape-broadcasting needed
  } else if (ng_labels_dim1 == 1) {
    // So we want labels's dim1 to be broadcast to feature's dim1
    std::tie(ng_labels, ng_features) =
        Builder::PerformNgBroadcast(op->name(), ng_labels, ng_features);
    ng_labels_shape = ng_labels->get_shape();
  } else if (ng_features_dim1 == 1) {
    // So we want feature's dim1 to be broadcast to label's dim1
    std::tie(ng_features, ng_labels) =
        Builder::PerformNgBroadcast(op->name(), ng_features, ng_labels);
    ng_features_shape = ng_features->get_shape();
  } else {
    // bad ng_labels_dim1
    return errors::InvalidArgument(
        " Logits/Features and Labels must be broadcastable, but got Logits "
        "shape ",
        ng::join(ng_features_shape), " and Labels shape ",
        ng::join(ng_labels_shape), " while building op ", op->type_string());
  }

  // To implement a numericaly stable and precise implementation, for this op,
  // the implementation is inspired from the tf kernel of this op found in
  // /tensorflow/core/kernels/xent_op.h
  // /tensorflow/core/kernels/xent_op.cc

  // axis for operation is 1
  ng::AxisSet ng_axes_class;
  ng_axes_class.insert(1);

  // compute max(logits) and broadcast to shape [B, NC]
  auto max_logits = ConstructNgNode<ng::op::Broadcast>(
      op->name(),
      ConstructNgNode<ng::op::Max>(op->name(), ng_features, ng_axes_class),
      ng_features_shape, ng_axes_class);

  // logits_normalized : (logits - max_logits)
  auto logits_normalized = ConstructNgNode<ng::opset3::Subtract>(
      op->name(), ng_features, max_logits);

  // y_pred = exp(logits_normalized) / sum(exp(logits_normalized))
  auto exp_logits = ConstructNgNode<ng::op::Exp>(op->name(), logits_normalized);
  auto sum_exp_logits = ConstructNgNode<ng::op::Broadcast>(
      op->name(),
      ConstructNgNode<ng::op::Sum>(op->name(), exp_logits, ng_axes_class),
      ng_features_shape, ng_axes_class);
  auto predicted_prob = ConstructNgNode<ng::opset3::Divide>(
      op->name(), exp_logits, sum_exp_logits);

  // Output 1
  // Note: both labels (y_true OR actual_prob) and predicted_prob (y_pred) have
  // dimesions [B,NC]; the result will be [B,1]==[B]
  // loss = - sum[labels * log(predicted_prob)] ==> OR ==>
  // loss = sum[labels * { log(sum(exp(logits_normalized))) - logits_normalized
  // }]
  auto ng_loss = ConstructNgNode<ng::op::Sum>(
      op->name(),
      ConstructNgNode<ng::opset3::Multiply>(
          op->name(), ConstructNgNode<ng::opset3::Subtract>(
                          op->name(), ConstructNgNode<ng::op::Log>(
                                          op->name(), sum_exp_logits),
                          logits_normalized),
          ng_labels),
      ng_axes_class);

  // Output 2
  // backprop = y_pred - y_true
  auto ng_backprop = ConstructNgNode<ng::opset3::Subtract>(
      op->name(), predicted_prob, ng_labels);

  SaveNgOp(ng_op_map, op->name(), ng_loss);
  SaveNgOp(ng_op_map, op->name(), ng_backprop);
  return Status::OK();
}

static Status TranslateSoftmaxOp(const Node* op,
                                 const std::vector<const Tensor*>&,
                                 Builder::OpMap& ng_op_map) {
  shared_ptr<ng::Node> ng_input;
  TF_RETURN_IF_ERROR(GetInputNodes(ng_op_map, op, &ng_input));

  auto ng_input_shape = ng_input->get_shape();
  ng::AxisSet ng_axes_softmax;
  auto shape_size = ng_input_shape.size();
  if (shape_size < 1) {
    return errors::InvalidArgument("TF Softmax logits must be >=1 dimension");
  }
  auto rank = ng_input->get_shape().size();
  ng_axes_softmax.insert(rank - 1);
  SaveNgOp(ng_op_map, op->name(), ConstructNgNode<ng::op::Softmax>(
                                      op->name(), ng_input, ng_axes_softmax));
  return Status::OK();
}

// Translate SpaceToDepthOp
static Status TranslateSpaceToDepthOp(const Node* op,
                                      const std::vector<const Tensor*>&,
                                      Builder::OpMap& ng_op_map) {
  shared_ptr<ng::Node> ng_input;
  TF_RETURN_IF_ERROR(GetInputNodes(ng_op_map, op, &ng_input));

  // Get the attributes
  int64 block_size;
  std::string tf_data_format;
  TF_RETURN_IF_ERROR(GetNodeAttr(op->attrs(), "block_size", &block_size));
  TF_RETURN_IF_ERROR(GetNodeAttr(op->attrs(), "data_format", &tf_data_format));

  ng::Shape input_shape = ng_input->get_shape();
  std::map<std::string, int> format_to_int_map = {
      {"NHWC", 0}, {"NCHW", 1}, {"NCHW_VECT_C", 1}};

  int height_index;
  int width_index;
  int channel_index;

  switch (format_to_int_map[tf_data_format]) {
    // NHWC
    case 0:
      height_index = 1;
      width_index = 2;
      channel_index = 3;
      break;
    // NCHW
    case 1:
      height_index = 2;
      width_index = 3;
      channel_index = 1;
      break;
    // NCHW_VEC_C
    case 2:
      return errors::InvalidArgument(
          "NCHW_VECT_C is not supported in SpaceToDepth for now");
    default:
      return errors::InvalidArgument(
          "SpaceToDepth supported data format is NCHW, NHWC, or NCHW_VECT_C");
  }

  // Error checking: width and height must be divisible by block_size
  if (input_shape[height_index] % block_size != 0) {
    return errors::InvalidArgument(
        "Input tensor's height ,", input_shape[height_index],
        " is not divisible by block_size ", block_size);
  }

  if (input_shape[width_index] % block_size != 0) {
    return errors::InvalidArgument(
        "Input tensor's width ,", input_shape[width_index],
        " is not divisible by block_size ", block_size);
  }

  // Upper indexes will be the same for all strided slices
  std::vector<size_t> upper = {input_shape[0], input_shape[1], input_shape[2],
                               input_shape[3]};
  // Store the strided_slice result for concat
  std::vector<std::shared_ptr<ng::Node>> strided_slice_result;

  for (int counter_height = 0; counter_height < block_size; counter_height++) {
    for (int counter_width = 0; counter_width < block_size; counter_width++) {
      std::vector<size_t> begin = {0, 0, 0, 0};
      begin[width_index] = counter_width;
      begin[height_index] = counter_height;
      std::vector<size_t> strides = {1, 1, 1, 1};
      strides[width_index] = size_t(block_size);
      strides[height_index] = size_t(block_size);
      strided_slice_result.push_back(ConstructNgNode<ng::op::Slice>(
          op->name(), ng_input, begin, upper, strides));
    }
  }

  SaveNgOp(ng_op_map, op->name(),
           ConstructNgNode<ngraph::op::Concat>(op->name(), strided_slice_result,
                                               channel_index));
  return Status::OK();
}

static Status TranslateSparseSoftmaxCrossEntropyWithLogitsOp(
    const Node* op, const std::vector<const Tensor*>&,
    Builder::OpMap& ng_op_map) {
  // TF op Inputs:
  //  1. Logits/Features:
  //    Shape : [BatchSize, NumOfClasses]
  //     Type : float
  //  2. Label
  //    Shape : [BatchSize]
  //    Range : [0, NumOfClasses)
  //     Type : int
  shared_ptr<ng::Node> ng_features, ng_labels;
  TF_RETURN_IF_ERROR(GetInputNodes(ng_op_map, op, &ng_features, &ng_labels));

  ng::Shape ng_features_shape = ng_features->get_shape();
  ng::Shape ng_labels_shape = ng_labels->get_shape();
  NGRAPH_VLOG(3) << " number of classes " << ng_features_shape[1];
  NGRAPH_VLOG(3) << " Batch " << ng_features_shape[0];

  // Logits/Features must be 2-d shape
  if (ng_features_shape.size() != 2) {
    return errors::InvalidArgument(
        " Logits/Features must be shape 2-D, but got shape ",
        ng::join(ng_features_shape), " while building op ", op->type_string());
  }

  // Labels must be 1-d shape
  if (ng_labels_shape.size() != 1) {
    return errors::InvalidArgument(" Labels must be shape 1-D, but got shape ",
                                   ng::join(ng_labels_shape),
                                   " while building op ", op->type_string());
  }

  // Logits/Features and Labels must have the same first dimension
  if (ng_labels_shape[0] != ng_features_shape[0]) {
    return errors::InvalidArgument(
        " Logits/Features and Labels must have the same first dimension, got "
        "Logits shape ",
        ng::join(ng_features_shape), " and Labels shape ",
        ng::join(ng_labels_shape), " while building op ", op->type_string());
  }

  // Logits dimension 1 must be >0, i.e. NumOfClasses>0
  if (ng_features_shape[1] <= 0) {
    return errors::InvalidArgument(
        " Logits/Features must have atleast one class but got shape ",
        ng::join(ng_features_shape), " while building op ", op->type_string());
  }

  // ** Check invalid label index **
  // Labels should be in range [0, NumOfClasses): Cannot do this check here
  // If the labels are out of range, we would get nGraph Exception while
  // computing y_true using ng::op::OneHot

  // To implement a numericaly stable and precise implementation,
  // for this op, the implementation is inspired from the tf kernel
  // of this op found in
  // /tensorflow/core/kernels/sparse_xent_op.h
  // /tensorflow/core/kernels/sparse_xent_op.cc

  // axis for operation is 1
  ng::AxisSet ng_axes_class;
  ng_axes_class.insert(1);

  // compute max(logits) and broadcast to shape [B, NC]
  auto max_logits = ConstructNgNode<ng::op::Broadcast>(
      op->name(),
      ConstructNgNode<ng::op::Max>(op->name(), ng_features, ng_axes_class),
      ng_features_shape, ng_axes_class);

  // logits_normalized : (logits - max_logits)
  auto logits_normalized = ConstructNgNode<ng::opset3::Subtract>(
      op->name(), ng_features, max_logits);

  // y_pred = exp(logits_normalized) / sum(exp(logits_normalized))
  auto exp_logits = ConstructNgNode<ng::op::Exp>(op->name(), logits_normalized);
  auto sum_exp_logits = ConstructNgNode<ng::op::Broadcast>(
      op->name(),
      ConstructNgNode<ng::op::Sum>(op->name(), exp_logits, ng_axes_class),
      ng_features_shape, ng_axes_class);
  auto predicted_prob = ConstructNgNode<ng::opset3::Divide>(
      op->name(), exp_logits, sum_exp_logits);

  // y_true : one_hot_float_labels
  auto ng_onehot_labels = ConstructNgNode<ng::op::OneHot>(op->name(), ng_labels,
                                                          ng_features_shape, 1);

  auto ng_onehot_labels_float = ConstructNgNode<ng::op::Convert>(
      op->name(), ng_onehot_labels, ng_features->get_element_type());

  // Output 1
  // loss = sum[labels * {sum(log(exp(logits_normalized)))
  // - logits_normalized }]
  auto ng_loss = ConstructNgNode<ng::op::Sum>(
      op->name(),
      ConstructNgNode<ng::opset3::Multiply>(
          op->name(), ConstructNgNode<ng::opset3::Subtract>(
                          op->name(), ConstructNgNode<ng::op::Log>(
                                          op->name(), sum_exp_logits),
                          logits_normalized),
          ng_onehot_labels_float),
      ng_axes_class);

  // Output 2
  // backprop = y_pred - y_true
  auto ng_backprop = ConstructNgNode<ng::opset3::Subtract>(
      op->name(), predicted_prob, ng_onehot_labels_float);

  SaveNgOp(ng_op_map, op->name(), ng_loss);
  SaveNgOp(ng_op_map, op->name(), ng_backprop);
  return Status::OK();
}

static Status TranslateSplitOp(
    const Node* op, const std::vector<const Tensor*>& static_input_map,
    Builder::OpMap& ng_op_map) {
  shared_ptr<ng::Node> ng_input;
  TF_RETURN_IF_ERROR(GetInputNodes(ng_op_map, op, nullptr, &ng_input));
  // num_split : The number of ways to split. Must evenly divide
  // value.shape[split_dim]
  int32 num_split;
  TF_RETURN_IF_ERROR(GetNodeAttr(op->attrs(), "num_split", &num_split));

  ng::Shape shape = ng_input->get_shape();
  int rank = shape.size();
  std::vector<size_t> lower;
  std::vector<size_t> upper;
  for (int i = 0; i < rank; ++i) {
    lower.push_back(0);
    upper.push_back(shape[i]);
  }
  std::vector<int> split_dim_vec;
  TF_RETURN_IF_ERROR(
      GetStaticInputVector(op, 0, static_input_map, &split_dim_vec));
  int split_dim = split_dim_vec[0] + (split_dim_vec[0] < 0 ? (int64)rank : 0);

  int size = shape[split_dim] / num_split;
  int cursor = 0;

  for (int i = 0; i < num_split; ++i) {
    lower[split_dim] = cursor;
    cursor += size;
    upper[split_dim] = cursor;

    std::string output_name = op->name();
    SaveNgOp(ng_op_map, op->name(), ConstructNgNode<ng::op::Slice>(
                                        op->name(), ng_input, lower, upper));
  }
  return Status::OK();
}

static Status TranslateSplitVOp(
    const Node* op, const std::vector<const Tensor*>& static_input_map,
    Builder::OpMap& ng_op_map) {
  shared_ptr<ng::Node> ng_input, ng_length, ng_split_dim;

  TF_RETURN_IF_ERROR(GetInputNode(ng_op_map, op, 0, &ng_input));

  std::vector<int> lengths;
  TF_RETURN_IF_ERROR(GetStaticInputVector(op, 1, static_input_map, &lengths));

  ng::Shape shape = ng_input->get_shape();
  int rank = shape.size();
  std::vector<size_t> lower(rank, 0);
  std::vector<size_t> upper(shape);

  std::vector<int64> split_dim_vec;

  TF_RETURN_IF_ERROR(
      GetStaticInputVector(op, 2, static_input_map, &split_dim_vec));

  // there should be at least one element specified as axis and not more than
  // one
  // as axis is 0-D
  if (split_dim_vec.size() != 1) {
    return errors::InvalidArgument(
        "split_dim_tensor must have "
        "exactly one element.");
  }

  TF_RETURN_IF_ERROR(CheckAxisDimInRange(split_dim_vec, rank));

  int split_dim = split_dim_vec[0] + (split_dim_vec[0] < 0 ? (int64)rank : 0);

  // length: Length of size_splits
  int length = 0;
  int idx = -1;

  // Find out the total length of the splits and locate -1 's index, if any
  bool has_one_neg = false;
  for (size_t i = 0; i < lengths.size(); ++i) {
    if (lengths[i] != -1) {
      length += lengths[i];
    } else {
      if (has_one_neg) {
        return errors::InvalidArgument("size_splits can only have one -1");
      } else {
        idx = i;
        has_one_neg = true;
      }
    }
  }

  // Size splits must sum to the dimension of value along split_dim
  if (idx > 0) {
    lengths[idx] = shape[split_dim] - length;
  }

  if ((!has_one_neg && length != shape[split_dim]) ||
      (has_one_neg && lengths[idx] < 0)) {
    return errors::InvalidArgument(
        "The length of size_splits must sum to the value of the dimension "
        "along split_dim");
  }

  int cursor = 0;

  if (lengths.size() != 1) {
    for (size_t i = 0; i < lengths.size(); ++i) {
      lower[split_dim] = cursor;
      cursor += lengths[i];
      upper[split_dim] = cursor;
      SaveNgOp(ng_op_map, op->name(), ConstructNgNode<ng::op::Slice>(
                                          op->name(), ng_input, lower, upper));
    }
  } else {
    SaveNgOp(ng_op_map, op->name(), ng_input);
  }

  return Status::OK();
}

static Status TranslateSquareOp(
    const Node* op, const std::vector<const Tensor*>& static_input_map,
    Builder::OpMap& ng_op_map) {
  return TranslateUnaryOp(
      op, static_input_map, ng_op_map, [&op](std::shared_ptr<ng::Node> n) {
        return ConstructNgNode<ng::opset3::Multiply>(op->name(), n, n);
      });
}

static Status TranslateSquaredDifferenceOp(
    const Node* op, const std::vector<const Tensor*>& static_input_map,
    Builder::OpMap& ng_op_map) {
<<<<<<< HEAD
  shared_ptr<ng::Node> input1;
  shared_ptr<ng::Node> input2;
  TF_RETURN_IF_ERROR(GetInputNodes(ng_op_map, op, &input1, &input2));
  SaveNgOp(ng_op_map, op->name(), ConstructNgNode<ng::op::SquaredDifference>(
                                      op->name(), input1, input2));
  return Status::OK();
=======
  return TranslateBinaryOp(
      op, static_input_map, ng_op_map, [&op](std::shared_ptr<ng::Node> input1,
                                             std::shared_ptr<ng::Node> input2) {
        auto ng_diff =
            ConstructNgNode<ng::opset3::Subtract>(op->name(), input1, input2);
        return ConstructNgNode<ng::opset3::Multiply>(op->name(), ng_diff,
                                                     ng_diff);
      });
>>>>>>> 787b9e82
}

static Status TranslateSqueezeOp(const Node* op,
                                 const std::vector<const Tensor*>&,
                                 Builder::OpMap& ng_op_map) {
  shared_ptr<ng::Node> ng_input;
  TF_RETURN_IF_ERROR(GetInputNodes(ng_op_map, op, &ng_input));
  size_t input_dims = ng_input->get_shape().size();

  std::vector<int32> tf_axis;
  TF_RETURN_IF_ERROR(GetNodeAttr(op->attrs(), "squeeze_dims", &tf_axis));

  // If input dimension is negative, make it positive
  for (size_t i = 0; i < tf_axis.size(); i++) {
    tf_axis[i] = tf_axis[i] < 0 ? (int32)(input_dims) + tf_axis[i] : tf_axis[i];
  }

  std::set<int> axis_set(tf_axis.begin(), tf_axis.end());
  ng::Shape input_shape = ng_input->get_shape();
  std::vector<int> dims;

  if (axis_set.size() == 0) {
    for (size_t i = 0; i < input_dims; i++) {
      if (input_shape[i] > 1) {
        dims.push_back(input_shape[i]);
      }
    }
  } else {
    for (size_t i = 0; i < input_dims; i++) {
      bool skip = false;
      if (axis_set.find(i) != axis_set.end()) {
        if (input_shape[i] == 1) {
          skip = true;
        } else {
          throw errors::InvalidArgument(
              "Tried to explicitly squeeze "
              "dimension ",
              i, " but dimension was not 1: ", input_shape[i]);
        }
      }
      if (!skip) {
        dims.push_back(input_shape[i]);
      }
    }
  }

  ng::Shape output_shape(dims.size());
  for (size_t i = 0; i < dims.size(); ++i) {
    output_shape[i] = dims[i];
  }

  ng::AxisVector ng_axis_order(ng_input->get_shape().size());
  std::iota(ng_axis_order.begin(), ng_axis_order.end(), 0);

  SaveNgOp(ng_op_map, op->name(),
           ConstructNgNode<ng::op::Reshape>(op->name(), ng_input, ng_axis_order,
                                            output_shape));
  return Status::OK();
}

static Status TranslateStridedSliceOp(
    const Node* op, const std::vector<const Tensor*>& static_input_map,
    Builder::OpMap& ng_op_map) {
  shared_ptr<ng::Node> ng_input;
  TF_RETURN_IF_ERROR(GetInputNode(ng_op_map, op, 0, &ng_input));

  strided_slice_mask_attrs mask_attrs;
  TF_RETURN_IF_ERROR(GetStridedSliceAttrs(op, mask_attrs));

  std::vector<int64> begin_vec;
  TF_RETURN_IF_ERROR(GetStaticInputVector(op, 1, static_input_map, &begin_vec));

  std::vector<int64> end_vec;
  TF_RETURN_IF_ERROR(GetStaticInputVector(op, 2, static_input_map, &end_vec));

  std::vector<int64> stride_vec;
  TF_RETURN_IF_ERROR(
      GetStaticInputVector(op, 3, static_input_map, &stride_vec));

  // Desired implementation ==>
  // SaveNgOp(ng_op_map, op->name(),
  //          ConstructNgNode<ng::op::StridedSlice>(op->name(), begin_vec,
  //          end_vec, stride_vec,
  //                             tf_begin_mask, tf_end_mask,
  //                             tf_new_axis_mask, tf_shrink_axis_mask,
  //                             tf_ellipsis_mask));

  // Temporarily we are borrowing this implementation from nGraph-core until
  // ng::op::StridedSlice is released for use in ngraph-bridge

  ng::Shape input_shape = ng_input->get_shape();

  std::vector<int64_t> begin_vec_longint(begin_vec.begin(), begin_vec.end());
  std::vector<int64_t> end_vec_longint(end_vec.begin(), end_vec.end());
  std::vector<int64_t> stride_vec_longint(stride_vec.begin(), stride_vec.end());

  NGRAPH_VLOG(5) << "Arguments to make_slice_plan: Input shape: " << input_shape
                 << ", begin vector: " << ng::join(begin_vec_longint)
                 << ", end vector: " << ng::join(end_vec_longint)
                 << ", stride vector: " << ng::join(stride_vec_longint);

  auto in_rank = ng_input->get_shape().size();
  if (mask_attrs.new_axis == 0) {
    if (begin_vec_longint.size() > in_rank) {
      return errors::InvalidArgument("Index out of range using input dim ",
                                     begin_vec_longint.size(),
                                     "; input has only ", in_rank, " dims");
    }
  }

  ng::SlicePlan sp =
      GetSlicePlan(input_shape, begin_vec_longint, end_vec_longint,
                   stride_vec_longint, mask_attrs);

  // Need to convert int64_t to size_t
  std::vector<size_t> sp_begins(sp.begins.begin(), sp.begins.end());
  std::vector<size_t> sp_ends(sp.ends.begin(), sp.ends.end());
  std::vector<size_t> sp_strides(sp.strides.begin(), sp.strides.end());

  shared_ptr<ng::Node> ng_result = ConstructNgNode<ng::op::Slice>(
      op->name(), ng_input, sp_begins, sp_ends, sp_strides);

  if (sp.reshape_in_shape != sp.reshape_out_shape) {
    ng::Shape ng_out_shape(sp.reshape_out_shape);
    ng::AxisVector ng_axis_order(sp.reshape_in_shape.size());
    // std::iota Fills the range [first, last) with sequentially increasing
    // values,
    // starting with value and repetitively evaluating ++value
    std::iota(ng_axis_order.begin(), ng_axis_order.end(), 0);

    NGRAPH_VLOG(3) << " Output  shape " << ng::join(ng_out_shape);
    NGRAPH_VLOG(3) << " NG  axis order " << ng::join(ng_axis_order);

    ng_result = ConstructNgNode<ng::op::Reshape>(op->name(), ng_result,
                                                 ng_axis_order, ng_out_shape);
  }

  if (!sp.reverse_axes.empty()) {
    ng_result = ConstructNgNode<ng::op::Reverse>(op->name(), ng_result,
                                                 sp.reverse_axes);
  }

  SaveNgOp(ng_op_map, op->name(), ng_result);
  return Status::OK();
}

// For StridedSliceGradOp, see
// .../tensorflow/core/kernels/strided_slice_op.cc
// and .../tensorflow/core/api_def/base_api/api_def_StridedSliceGrad.pbtxt
static Status TranslateStridedSliceGradOp(
    const Node* op, const std::vector<const Tensor*>& static_input_map,
    Builder::OpMap& ng_op_map) {
  strided_slice_mask_attrs mask_attrs;
  TF_RETURN_IF_ERROR(GetStridedSliceAttrs(op, mask_attrs));

  // get original shape
  std::vector<int64> original_shape;
  TF_RETURN_IF_ERROR(
      GetStaticInputVector(op, 0, static_input_map, &original_shape));
  ng::Shape ng_original_shape(
      std::vector<size_t>(original_shape.begin(), original_shape.end()));
  NGRAPH_VLOG(5) << "Original shape rank " << ng_original_shape.size();
  NGRAPH_VLOG(5) << "Original shape: " << ng::join(ng_original_shape);

  shared_ptr<ng::Node> ng_delta;
  TF_RETURN_IF_ERROR(GetInputNode(ng_op_map, op, 4, &ng_delta));
  ng::Shape ng_delta_shape = ng_delta->get_shape();
  NGRAPH_VLOG(5) << "delta shape rank " << ng_delta_shape.size();
  if (ng_original_shape.size() != 0 && ng_delta_shape.size() == 0) {
    NGRAPH_VLOG(5) << "Need to broadcast the scalar.";
    ng::AxisSet ng_axis_set = {0};
    ng::Shape output_shape = {1};
    ng_delta = ConstructNgNode<ng::op::Broadcast>(op->name(), ng_delta,
                                                  output_shape, ng_axis_set);
  }
  NGRAPH_VLOG(5) << "Delta shape: " << ng::join(ng_delta->get_shape());

  // get begin, end, and stride
  std::vector<int64> begin_vec;
  TF_RETURN_IF_ERROR(GetStaticInputVector(op, 1, static_input_map, &begin_vec));
  std::vector<int64_t> begin_vec_longint(begin_vec.begin(), begin_vec.end());

  std::vector<int64> end_vec;
  TF_RETURN_IF_ERROR(GetStaticInputVector(op, 2, static_input_map, &end_vec));
  std::vector<int64_t> end_vec_longint(end_vec.begin(), end_vec.end());

  std::vector<int64> stride_vec;
  TF_RETURN_IF_ERROR(
      GetStaticInputVector(op, 3, static_input_map, &stride_vec));
  std::vector<int64_t> stride_vec_longint(stride_vec.begin(), stride_vec.end());

  ng::SlicePlan sp =
      GetSlicePlan(ng_original_shape, begin_vec_longint, end_vec_longint,
                   stride_vec_longint, mask_attrs);

  // Need to convert int64_t to size_t
  std::vector<size_t> sp_begins(sp.begins.begin(), sp.begins.end());
  std::vector<size_t> sp_ends(sp.ends.begin(), sp.ends.end());
  std::vector<size_t> sp_strides(sp.strides.begin(), sp.strides.end());

  auto zeros = ConstructNgNode<ng::op::Constant>(
      op->name(), ng_delta->get_element_type(), ng_original_shape,
      std::vector<float>{0});

  auto ng_result = ConstructNgNode<ng::op::ReplaceSlice>(
      op->name(), zeros, ng_delta, sp_begins, sp_ends, sp_strides);
  SaveNgOp(ng_op_map, op->name(), ng_result);
  return Status::OK();
}

// Computes the gradient for tanh of 'x' w.r.t its input
// grad = dy * (1 - y * y)
// where y = tanh(x) and dy is the corresponding input gradient
static Status TranslateTanhGradOp(const Node* op,
                                  const std::vector<const Tensor*>&,
                                  Builder::OpMap& ng_op_map) {
  shared_ptr<ng::Node> ng_input, ng_delta;
  TF_RETURN_IF_ERROR(GetInputNodes(ng_op_map, op, &ng_input, &ng_delta));

  auto ng_sq =
      ConstructNgNode<ng::opset3::Multiply>(op->name(), ng_input, ng_input);
  ng::Shape input_shape = ng_input->get_shape();
  std::vector<std::string> const_values(ng::shape_size(input_shape), "1");
  auto ng_const = ConstructNgNode<ng::op::Constant>(
      op->name(), ng_input->get_element_type(), input_shape, const_values);
  auto ng_sub =
      ConstructNgNode<ng::opset3::Subtract>(op->name(), ng_const, ng_sq);
  auto ng_result =
      ConstructNgNode<ng::opset3::Multiply>(op->name(), ng_delta, ng_sub);

  SaveNgOp(ng_op_map, op->name(), ng_result);
  return Status::OK();
}

static Status TranslateTileOp(
    const Node* op, const std::vector<const Tensor*>& static_input_map,
    Builder::OpMap& ng_op_map) {
  shared_ptr<ng::Node> ng_input, ng_multiples;
  TF_RETURN_IF_ERROR(GetInputNodes(ng_op_map, op, &ng_input, &ng_multiples));

  std::vector<int64> multiples;
  TF_RETURN_IF_ERROR(GetStaticInputVector(op, 1, static_input_map, &multiples));

  auto ng_input_shape = ng_input->get_shape();
  if (ng_input_shape.size() != multiples.size()) {
    return errors::InvalidArgument(
        "dimension of input does not match length of multiples");
  }
  std::shared_ptr<ng::Node> ng_output = ng_input;
  ng::Shape output_shape = ng_input_shape;
  bool is_empty = false;
  for (size_t i = 0; i < ng_input_shape.size(); i++) {
    if (multiples[i] == 0) {
      is_empty = true;
    }
    output_shape[i] = ng_input_shape[i] * multiples[i];
  }
  if (is_empty) {
    SaveNgOp(ng_op_map, op->name(),
             ConstructNgNode<ngraph::op::Constant>(
                 op->name(), ng_input->get_element_type(), output_shape,
                 std::vector<std::string>(ng::shape_size(output_shape), "0")));
  } else {
    for (size_t i = 0; i < ng_input_shape.size(); i++) {
      if (multiples[i] < 0) {
        return errors::InvalidArgument("Expected multiples[", i,
                                       "] >= 0, but got ", multiples[i]);
      }
      vector<shared_ptr<ng::Node>> tmp_tensors;
      for (int k = 0; k < multiples[i]; k++) {
        tmp_tensors.push_back(ng_output);
      }
      auto ng_concat =
          ConstructNgNode<ngraph::op::Concat>(op->name(), tmp_tensors, i);
      ng_output = ng_concat;
    }
    SaveNgOp(ng_op_map, op->name(), ng_output);
  }
  return Status::OK();
}

// Translate TopKV2 Op using ngraph core op TopK
static Status TranslateTopKV2Op(
    const Node* op, const std::vector<const Tensor*>& static_input_map,
    Builder::OpMap& ng_op_map) {
  shared_ptr<ngraph::Node> ng_input;
  TF_RETURN_IF_ERROR(ValidateInputCount(op, 2));
  TF_RETURN_IF_ERROR(GetInputNode(ng_op_map, op, 0, &ng_input));

  size_t k_axis = ng_input->get_shape().size() - 1;

  std::vector<int32> ng_k;
  size_t k;
  bool sorted = true;

  TF_RETURN_IF_ERROR(GetStaticInputVector(op, 1, static_input_map, &ng_k));
  k = ng_k[0];

  // sorted = false is not supported right now, it falls back to TF if set to
  // false.
  TF_RETURN_IF_ERROR(GetNodeAttr(op->attrs(), "sorted", &sorted));

  // index element type - currently only int32 or int64 are supported by
  // ngraph

  shared_ptr<ngraph::Node> ng_result = ConstructNgNode<ngraph::op::TopK>(
      op->name(), ng_input, k_axis, ng::element::i32, k, sorted);

  shared_ptr<ngraph::Node> ng_values =
      ConstructNgNode<ngraph::op::GetOutputElement>(op->name(), ng_result, 1);
  shared_ptr<ngraph::Node> ng_indices =
      ConstructNgNode<ngraph::op::GetOutputElement>(op->name(), ng_result, 0);

  SaveNgOp(ng_op_map, op->name(), ng_values);
  SaveNgOp(ng_op_map, op->name(), ng_indices);

  return Status::OK();
}

static Status TranslateTransposeOp(
    const Node* op, const std::vector<const Tensor*>& static_input_map,
    Builder::OpMap& ng_op_map) {
  shared_ptr<ng::Node> ng_input, ng_permutation_op;
  TF_RETURN_IF_ERROR(
      GetInputNodes(ng_op_map, op, &ng_input, &ng_permutation_op));

  std::vector<int64> permutation;
  TF_RETURN_IF_ERROR(
      GetStaticInputVector(op, 1, static_input_map, &permutation));

  // Check to make sure that the permutation requested for transpose
  // is valid for example:
  // - it should not have duplicates,
  // - it should have all the dimensions.

  int ng_input_rank = ng_input->get_shape().size();
  vector<bool> count(ng_input_rank, false);
  for (auto p : permutation) {
    if (0 <= p && p < ng_input_rank) {
      count[p] = true;
    }
  }
  for (int i = 0; i < ng_input_rank; i++) {
    if (!count[i]) {
      return errors::InvalidArgument(i, " is missing from {",
                                     ng::join(permutation), "}.");
    }
  }

  ng::AxisVector ng_axis_order;
  ng_axis_order.reserve(permutation.size());

  NGRAPH_VLOG(3) << ng::join(permutation);

  for (auto i : permutation) {
    ng_axis_order.push_back(i);
  }

  NGRAPH_VLOG(3) << ng::join(ng_axis_order);

  auto ng_node = ng::builder::numpy_transpose(ng_input, ng_axis_order);
  Builder::SetTracingInfo(op->name(), ng_node);
  SaveNgOp(ng_op_map, op->name(), ng_node);
  return Status::OK();
}

static Status TranslateUnpackOp(const Node* op,
                                const std::vector<const Tensor*>&,
                                Builder::OpMap& ng_op_map) {
  TF_RETURN_IF_ERROR(ValidateInputCount(op, 1));

  shared_ptr<ng::Node> ng_input;
  TF_RETURN_IF_ERROR(GetInputNode(ng_op_map, op, 0, &ng_input));

  ng::Shape input_shape = ng_input->get_shape();
  size_t input_rank = input_shape.size();

  int32 tf_axis;
  TF_RETURN_IF_ERROR(GetNodeAttr(op->attrs(), "axis", &tf_axis));
  auto unpack_axis = tf_axis;
  if (unpack_axis == -1) {
    unpack_axis = input_rank - 1;
  }

  int32 tf_num;
  TF_RETURN_IF_ERROR(GetNodeAttr(op->attrs(), "num", &tf_num));
  int num_outputs = tf_num;

  ng::Shape output_shape;
  for (size_t i = 0; i < input_rank; ++i) {
    if ((int)i != unpack_axis) {
      output_shape.push_back(input_shape[i]);
    }
  }

  ng::AxisVector ng_axis_order;
  for (size_t i = 0; i < input_rank; i++) {
    ng_axis_order.push_back(i);
  }

  std::vector<size_t> lower_bound(input_rank, 0);
  std::vector<size_t> upper_bound(input_rank);

  for (size_t i = 0; i < input_rank; i++) {
    upper_bound[i] = input_shape[i];
  }

  for (int i = 0; i < num_outputs; ++i) {
    lower_bound[unpack_axis] = i;
    upper_bound[unpack_axis] = i + 1;
    auto slice = ConstructNgNode<ngraph::op::Slice>(op->name(), ng_input,
                                                    lower_bound, upper_bound);
    auto reshaped = ConstructNgNode<ng::op::Reshape>(
        op->name(), slice, ng_axis_order, output_shape);
    SaveNgOp(ng_op_map, op->name(), reshaped);
  }
  return Status::OK();
}

static Status TranslateUnsortedSegmentSumOp(
    const Node* op, const std::vector<const Tensor*>& static_input_map,
    Builder::OpMap& ng_op_map) {
  shared_ptr<ng::Node> ng_input, ng_segment_ids;
  TF_RETURN_IF_ERROR(
      GetInputNodes(ng_op_map, op, &ng_input, &ng_segment_ids, nullptr));

  int num_segments;
  std::vector<int64> tmp_num_segments;
  TF_RETURN_IF_ERROR(
      GetStaticInputVector(op, 2, static_input_map, &tmp_num_segments));

  if (tmp_num_segments.size() != 1) {
    return errors::InvalidArgument(
        "num_segments should be scalar, not tensor with ",
        tmp_num_segments.size(), " dimensions");
  }

  num_segments = tmp_num_segments[0];

  auto& input_shape = ng_input->get_shape();
  auto& segment_shape = ng_segment_ids->get_shape();

  ng::Shape output_shape;
  output_shape.push_back(num_segments);
  output_shape.insert(output_shape.end(),
                      input_shape.begin() + segment_shape.size(),
                      input_shape.end());

  auto result = ConstructNgNode<ng::op::Constant>(
      op->name(), ng_input->get_element_type(), output_shape,
      std::vector<std::string>(ng::shape_size(output_shape), "0"));

  auto unsorted_segment_sum = ConstructNgNode<ng::op::ScatterAdd>(
      op->name(), result, ng_segment_ids, ng_input);

  SaveNgOp(ng_op_map, op->name(), unsorted_segment_sum);
  return Status::OK();
}

static Status TranslateSelectOp(const Node* op,
                                const std::vector<const Tensor*>&,
                                Builder::OpMap& ng_op_map) {
  shared_ptr<ng::Node> ng_input1, ng_input2, ng_input3;
  TF_RETURN_IF_ERROR(
      GetInputNodes(ng_op_map, op, &ng_input1, &ng_input2, &ng_input3));
  shared_ptr<ng::Node> ng_select;
  ng_select = ConstructNgNode<ng::opset3::Select>(op->name(), ng_input1,
                                                  ng_input2, ng_input3);
  SaveNgOp(ng_op_map, op->name(), ng_select);
  return Status::OK();
}

static Status TranslateZerosLikeOp(const Node* op,
                                   const std::vector<const Tensor*>&,
                                   Builder::OpMap& ng_op_map) {
  shared_ptr<ng::Node> ng_input;
  TF_RETURN_IF_ERROR(GetInputNodes(ng_op_map, op, &ng_input));

  ng::Shape input_shape = ng_input->get_shape();
  std::vector<std::string> const_values(ng::shape_size(input_shape), "0");
  auto ng_result = ConstructNgNode<ng::op::Constant>(
      op->name(), ng_input->get_element_type(), input_shape, const_values);

  SaveNgOp(ng_op_map, op->name(), ng_result);
  return Status::OK();
}

const static std::map<
    const string,
    const function<Status(const Node*, const std::vector<const Tensor*>&,
                          Builder::OpMap&)>>
    TRANSLATE_OP_MAP {
  {"Abs", TranslateUnaryOp<ngraph::op::Abs>},
      {"Add", TranslateBinaryOp<ngraph::opset3::Add>},
      {"AddN", TranslateAddNOp},
      {"AddV2", TranslateBinaryOp<ngraph::opset3::Add>},
      {"Any", TranslateDirectReduceOp<ng::opset3::ReduceLogicalOr>},
      {"All", TranslateDirectReduceOp<ng::opset3::ReduceLogicalAnd>},
      {"ArgMax", TranslateArgMinMaxOp<ng::op::ArgMax>},
      {"ArgMin", TranslateArgMinMaxOp<ng::op::ArgMin>},
      {"Atan2", TranslateBinaryOp<ngraph::op::Atan2>},
      {"AvgPool", TranslateAvgPoolOp}, {"AvgPoolGrad", TranslateAvgPoolGradOp},
      {"BatchMatMul", TranslateBatchMatMulOp},
      {"BatchMatMulV2", TranslateBatchMatMulV2Op},
      {"BiasAdd", TranslateBiasAddOp}, {"BiasAddGrad", TranslateBiasAddGradOp},
      {"Cast", TranslateCastOp},
      {"CombinedNonMaxSuppression", TranslateCombinedNonMaxSuppressionOp},
      {"ConcatV2", TranslateConcatV2Op}, {"Const", TranslateConstOp},
      {"Conv2D", TranslateConv2DOp},
      {"Conv2DBackpropFilter", TranslateConv2DBackpropFilterOp},
      {"Conv2DBackpropInput", TranslateConv2DBackpropInputOp},
      {"Conv3D", TranslateConv3DOp}, {"Cos", TranslateUnaryOp<ngraph::op::Cos>},
      {"CropAndResize", TranslateCropAndResizeOp},
      {"Cumsum", TranslateCumsumOp}, {"DepthToSpace", TranslateDepthToSpaceOp},
      {"DepthwiseConv2dNative", TranslateDepthwiseConv2dNativeOp},
      {"Dequantize", TranslateDequantizeOp},
      {"Equal", TranslateBinaryOp<ngraph::opset3::Equal>},
      {"Exp", TranslateUnaryOp<ngraph::op::Exp>},
      {"ExpandDims", TranslateExpandDimsOp}, {"Fill", TranslateFillOp},
      {"Floor", TranslateUnaryOp<ngraph::opset3::Floor>},
      {"FloorDiv", TranslateFloorDivOp},
      {"FloorMod", TranslateBinaryOp<ngraph::opset3::FloorMod>},
      {"FusedBatchNorm", TranslateFusedBatchNormOp},
      {"FusedBatchNormV2", TranslateFusedBatchNormOp},
      {"FusedBatchNormV3", TranslateFusedBatchNormOp},
      {"FusedBatchNormGrad", TranslateFusedBatchNormGradOp},
      {"GatherNd", TranslateGatherNdOp},
      {"FusedBatchNormGradV3", TranslateFusedBatchNormGradOp},
      {"GatherV2", TranslateGatherV2Op},
      {"_FusedConv2D", TranslateFusedConv2DOp},
      {"_FusedMatMul", TranslateFusedMatMulOp},
      {"Greater", TranslateBinaryOp<ngraph::opset3::Greater>},
      {"GreaterEqual", TranslateBinaryOp<ngraph::opset3::GreaterEqual>},
#if defined(NGRAPH_DISTRIBUTED)
      {"HorovodAllreduce", TranslateUnaryOp<ngraph::op::AllReduce>},
      {"HorovodBroadcast", TranslateUnaryOp<ngraph::op::BroadcastDistributed>},
#endif
      {"Identity", TranslateIdentityOp}, {"IsFinite", TranslateIsFiniteOp},
      {"L2Loss", TranslateL2LossOp}, {"LogSoftmax", TranslateLogSoftmaxOp},
      {"Less", TranslateBinaryOp<ngraph::opset3::Less>},
      {"LessEqual", TranslateBinaryOp<ngraph::opset3::LessEqual>},
      {"Log", TranslateUnaryOp<ngraph::op::Log>}, {"Log1p", TranslateLog1pOp},
      {"LogicalAnd", TranslateBinaryOp<ngraph::opset3::LogicalAnd>},
      {"LogicalNot", TranslateUnaryOp<ngraph::op::Not>},
      {"LogicalOr", TranslateBinaryOp<ngraph::opset3::LogicalOr>},
      {"MatMul", TranslateMatMulOp},
      {"Max", TranslateDirectReduceOp<ng::opset3::ReduceMax>},
      {"Maximum", TranslateBinaryOp<ngraph::opset3::Maximum>},
      {"MaxPool", TranslateMaxPoolOp}, {"MaxPool3D", TranslateMaxPool3DOp},
      {"MaxPoolGrad", TranslateMaxPoolGradOp},
      {"NonMaxSuppressionV4", TranslateNonMaxSuppressionV4Op},
      {"Mean", TranslateDirectReduceOp<ng::opset3::ReduceMean>},
      {"Min", TranslateDirectReduceOp<ng::opset3::ReduceMin>},
      {"Minimum", TranslateBinaryOp<ngraph::opset3::Minimum>},
      {"Mul", TranslateBinaryOp<ngraph::opset3::Multiply>},
      {"Neg", TranslateUnaryOp<ngraph::op::Negative>},
      // Do nothing! NoOps sometimes get placed on nGraph for bureaucratic
      // reasons, but they have no data flow inputs or outputs.
      {"NoOp", [](const Node*, const std::vector<const Tensor*>&,
                  Builder::OpMap&) { return Status::OK(); }},
      {"OneHot", TranslateOneHotOp}, {"Pack", TranslatePackOp},
      {"Pad", TranslatePadOp},
      {"Pow", TranslateBinaryOp<ngraph::opset3::Power>},
      // PreventGradient is just Identity in data-flow terms, so reuse that.
      {"PreventGradient", TranslateIdentityOp},
      {"Prod", TranslateDirectReduceOp<ng::opset3::ReduceProd>},
      {"QuantizeAndDequantizeV2", TranslateQuantizeAndDequantizeV2Op},
      {"QuantizedAvgPool", TranslateQuantizedAvgPoolOp},
      {"QuantizedConcat", TranslateQuantizedConcatOp},
      {"QuantizedConcatV2", TranslateQuantizedConcatV2Op},
      {"QuantizedConv2DWithBiasAndReluAndRequantize",
       TranslateQuantizedConv2DWithBiasMaybeReluAndRequantizeOp<true>},
      {"QuantizedConv2DWithBiasAndRequantize",
       TranslateQuantizedConv2DWithBiasMaybeReluAndRequantizeOp<false>},
      {"QuantizedConv2DWithBiasSignedSumAndReluAndRequantize",
       TranslateQuantizedConv2DWithBiasSignedSumAndReluAndRequantizeOp},
      {"QuantizedConv2DWithBiasSumAndReluAndRequantize",
       TranslateQuantizedConv2DWithBiasSumAndReluAndRequantizeOp},
      {"QuantizedMaxPool", TranslateQuantizedMaxPoolOp},
      {"QuantizeV2", TranslateQuantizeV2Op}, {"Rank", TranslateRankOp},
      {"RandomUniform", TranslateRandomUniformOp},
      {"RealDiv", TranslateBinaryOp<ngraph::opset3::Divide>},
      {"Reciprocal", TranslateReciprocalOp},
      {"Relu", TranslateUnaryOp<ngraph::op::Relu>}, {"Relu6", TranslateRelu6Op},
      {"ReluGrad", TranslateReluGradOp}, {"Reshape", TranslateReshapeOp},
      {"ResizeBilinear", TranslateResizeBilinearOp},
      {"Rsqrt", TranslateRsqrtOp}, {"RsqrtGrad", TranslateRsqrtGradOp},
      {"ScatterNd", TranslateScatterNdOp}, {"Select", TranslateSelectOp},
      {"Shape", TranslateShapeOp}, {"Sigmoid", TranslateSigmoidOp},
      {"SigmoidGrad", TranslateSigmoidGradOp},
      {"Sin", TranslateUnaryOp<ngraph::op::Sin>}, {"Size", TranslateSizeOp},
      {"Sign", TranslateUnaryOp<ngraph::op::Sign>}, {"Slice", TranslateSliceOp},
      {"Snapshot", TranslateIdentityOp}, {"Softmax", TranslateSoftmaxOp},
      {"SoftmaxCrossEntropyWithLogits",
       TranslateSoftmaxCrossEntropyWithLogitsOp},
      {"Softplus", TranslateSoftplusOp},
      {"SpaceToDepth", TranslateSpaceToDepthOp},
      {"SparseSoftmaxCrossEntropyWithLogits",
       TranslateSparseSoftmaxCrossEntropyWithLogitsOp},
      {"Split", TranslateSplitOp}, {"SplitV", TranslateSplitVOp},
      {"Sqrt", TranslateUnaryOp<ngraph::op::Sqrt>},
      {"Square", TranslateSquareOp},
      {"SquaredDifference", TranslateSquaredDifferenceOp},
      {"Squeeze", TranslateSqueezeOp},
      {"StridedSlice", TranslateStridedSliceOp},
      {"StridedSliceGrad", TranslateStridedSliceGradOp},
      {"Sub", TranslateBinaryOp<ngraph::opset3::Subtract>},
      {"Sum", TranslateDirectReduceOp<ng::opset3::ReduceSum>},
      {"Tanh", TranslateUnaryOp<ngraph::op::Tanh>},
      {"TanhGrad", TranslateTanhGradOp}, {"Tile", TranslateTileOp},
      {"TopKV2", TranslateTopKV2Op}, {"Transpose", TranslateTransposeOp},
      {"UnsortedSegmentSum", TranslateUnsortedSegmentSumOp},
      {"Unpack", TranslateUnpackOp}, {
    "ZerosLike", TranslateZerosLikeOp
  }
};

Status Builder::TranslateGraph(
    const std::vector<TensorShape>& inputs,
    const std::vector<const Tensor*>& static_input_map,
    const Graph* input_graph, shared_ptr<ng::Function>& ng_function) {
  //
  // We will visit ops in topological order.
  //
  // ought to be `const Node*`, but GetReversePostOrder doesn't use `const`

  vector<Node*> ordered;
  GetReversePostOrder(*input_graph, &ordered, NodeComparatorName());

  //
  // Split ops into params, retvals, and all others.
  //
  vector<const Node*> tf_params;
  vector<const Node*> tf_ret_vals;
  vector<const Node*> tf_ops;

  for (const auto n : ordered) {
    if (n->IsSink() || n->IsSource()) {
      continue;
    }

    if (n->IsControlFlow()) {
      return errors::Unimplemented(
          "Encountered a control flow op in the nGraph bridge: ",
          n->DebugString());
    }

    if (n->IsArg()) {
      tf_params.push_back(n);
    } else if (n->IsRetval()) {
      tf_ret_vals.push_back(n);
    } else {
      tf_ops.push_back(n);
#if defined(NGRAPH_DISTRIBUTED)
      if (n->type_string().find("Horovod") == 0) {
        int rank_id;
        rank_id = ng::get_distributed_interface()->get_rank();
        NGRAPH_VLOG(1) << "[NGRAPH_TF RANK: " << rank_id << "]: " << n->name();
      }
#endif
    }
  }

  //
  // The op map holds a mapping from TensorFlow op names (strings) to
  // vector of generated nGraph nodes.
  //
  Builder::OpMap ng_op_map;

  //
  // Populate the parameter list, and also put parameters into the op map.
  //
  vector<shared_ptr<ng::op::Parameter>> ng_parameter_list(tf_params.size());

  for (auto parm : tf_params) {
    DataType dtype;
    if (GetNodeAttr(parm->attrs(), "T", &dtype) != Status::OK()) {
      return errors::InvalidArgument("No data type defined for _Arg");
    }
    int index;
    if (GetNodeAttr(parm->attrs(), "index", &index) != Status::OK()) {
      return errors::InvalidArgument("No index defined for _Arg");
    }

    ng::element::Type ng_et;
    TF_RETURN_IF_ERROR(TFDataTypeToNGraphElementType(dtype, &ng_et));

    ng::Shape ng_shape;
    TF_RETURN_IF_ERROR(TFTensorShapeToNGraphShape(inputs[index], &ng_shape));

    string prov_tag;
    GetNodeAttr(parm->attrs(), "_prov_tag", &prov_tag);
    auto ng_param =
        ConstructNgNode<ng::op::Parameter>(prov_tag, ng_et, ng_shape);
    SaveNgOp(ng_op_map, parm->name(), ng_param);
    ng_parameter_list[index] = ng_param;
  }

  //
  // Now create the nGraph ops from TensorFlow ops.
  //
  for (auto op : tf_ops) {
    NGRAPH_VLOG(2) << "Constructing op " << op->name() << " which is "
                   << op->type_string();

    const function<Status(const Node*, const std::vector<const Tensor*>&,
                          Builder::OpMap&)>* op_fun;

    try {
      op_fun = &(TRANSLATE_OP_MAP.at(op->type_string()));
    } catch (const std::out_of_range&) {
      // -----------------------------
      // Catch-all for unsupported ops
      // -----------------------------
      NGRAPH_VLOG(3) << "No translation handler registered for op: "
                     << op->name() << " (" << op->type_string() << ")";
      NGRAPH_VLOG(3) << op->def().DebugString();
      return errors::InvalidArgument(
          "No translation handler registered for op: ", op->name(), " (",
          op->type_string(), ")\n", op->def().DebugString());
    }

    try {
      TF_RETURN_IF_ERROR((*op_fun)(op, static_input_map, ng_op_map));
    } catch (const std::exception& e) {
      return errors::Internal("Unhandled exception in op handler: ", op->name(),
                              " (", op->type_string(), ")\n",
                              op->def().DebugString(), "\n", "what(): ",
                              e.what());
    }
  }

  //
  // Populate the result list.
  //
  vector<shared_ptr<ng::Node>> ng_result_list(tf_ret_vals.size());

  for (auto n : tf_ret_vals) {
    // Make sure that this _Retval only has one input node.
    if (n->num_inputs() != 1) {
      return errors::InvalidArgument("_Retval has ", n->num_inputs(),
                                     " inputs, should have 1");
    }

    int index;
    if (GetNodeAttr(n->attrs(), "index", &index) != Status::OK()) {
      return errors::InvalidArgument("No index defined for _Retval");
    }

    shared_ptr<ng::Node> result;
    TF_RETURN_IF_ERROR(GetInputNode(ng_op_map, n, 0, &result));

    ng_result_list[index] = result;
  }

  //
  // Create the nGraph function.
  //
  ng_function = make_shared<ng::Function>(ng_result_list, ng_parameter_list);

#if defined NGRAPH_DISTRIBUTED
  OpControlOrder(ng_function, "AllReduce");
  OpControlOrder(ng_function, "BroadcastDistributed");
#endif

  //
  // Request row-major layout on results.
  //
  for (auto result : ng_function->get_results()) {
    result->set_needs_default_layout(true);
  }

  auto check_if_result = [](shared_ptr<ng::Node> n) {
    // Pointer will cast to nullptr if this node is not a Result
    auto ng_node = dynamic_pointer_cast<ng::op::Result>(n);
    bool is_result = (ng_node != nullptr);
    return is_result;
  };

  size_t num_tags = 0;
  for (auto n : ng_function->get_ordered_ops()) {
    // Results are not expected to have provenance tags
    if (!check_if_result(n)) {
      num_tags = n->get_provenance_tags().size();
      // if (num_tags != 1) {
      //   // In case of an error (num_tags != 1), we dump the ngraph json
      //   // However by default the json will not contain the provenance
      //   // information. So enable NGRAPH_PROVENANCE_ENABLE, and then reset it
      //   // back in the end after NgraphSerialize is done
      //   char* original_provenance_flag_value =
      //       getenv("NGRAPH_PROVENANCE_ENABLE");
      //   // No need to free original_provenance_flag_value according to the
      //   // standard

      //   char enable_provenance[] = "NGRAPH_PROVENANCE_ENABLE=1";
      //   putenv(enable_provenance);
      //   NgraphSerialize(
      //       "tf_function_error_" + ng_function->get_name() + ".json",
      //       ng_function);
      //   if (original_provenance_flag_value == NULL) {
      //     unsetenv("NGRAPH_PROVENANCE_ENABLE");
      //   } else {
      //     string
      //     provenance_flag_original_val{original_provenance_flag_value};
      //     char* reset = new char[26 + provenance_flag_original_val.size()];
      //     strcpy(reset,
      //            ("NGRAPH_PROVENANCE_ENABLE=" + provenance_flag_original_val)
      //                .c_str());
      //     putenv(reset);
      //     delete[] reset;
      //   }

      //   return errors::Internal(
      //       "Found ngraph node ", n->get_name(),
      //       " which has provenance tag set of size ", num_tags,
      //       ". Expected all ngraph nodes created in TranslateGraph to have "
      //       "exactly one provenance tag");
      // }
    }
  }

  return Status::OK();
}

}  // namespace ngraph_bridge

}  // namespace tensorflow<|MERGE_RESOLUTION|>--- conflicted
+++ resolved
@@ -4481,23 +4481,12 @@
 static Status TranslateSquaredDifferenceOp(
     const Node* op, const std::vector<const Tensor*>& static_input_map,
     Builder::OpMap& ng_op_map) {
-<<<<<<< HEAD
   shared_ptr<ng::Node> input1;
   shared_ptr<ng::Node> input2;
   TF_RETURN_IF_ERROR(GetInputNodes(ng_op_map, op, &input1, &input2));
   SaveNgOp(ng_op_map, op->name(), ConstructNgNode<ng::op::SquaredDifference>(
                                       op->name(), input1, input2));
   return Status::OK();
-=======
-  return TranslateBinaryOp(
-      op, static_input_map, ng_op_map, [&op](std::shared_ptr<ng::Node> input1,
-                                             std::shared_ptr<ng::Node> input2) {
-        auto ng_diff =
-            ConstructNgNode<ng::opset3::Subtract>(op->name(), input1, input2);
-        return ConstructNgNode<ng::opset3::Multiply>(op->name(), ng_diff,
-                                                     ng_diff);
-      });
->>>>>>> 787b9e82
 }
 
 static Status TranslateSqueezeOp(const Node* op,
