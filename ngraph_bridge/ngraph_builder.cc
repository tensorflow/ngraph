--- conflicted
+++ resolved
@@ -3356,17 +3356,10 @@
   // Apply additional passes on the nGraph function here.
   //
   ngraph::pass::Manager passes;
-<<<<<<< HEAD
-  if(PassEnabled(NGraphPassType::ConstFold))
-    passes.register_pass<ngraph::pass::ConstantFolding>();
-  passes.register_pass<pass::TransposeFolding>();
-  passes.register_pass<pass::TransposeSinking>();
-=======
   if (PassEnabled("ConstantFolding"))
     passes.register_pass<ngraph::pass::ConstantFolding>();
   if (PassEnabled("TransposeSinking"))
     passes.register_pass<pass::TransposeSinking>();
->>>>>>> ba0d0e3a
   passes.run_passes(ng_function);
 
   //
