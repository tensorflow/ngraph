/*******************************************************************************
 * Copyright 2017-2019 Intel Corporation
 *
 * Licensed under the Apache License, Version 2.0 (the "License");
 * you may not use this file except in compliance with the License.
 * You may obtain a copy of the License at
 *
 *     http://www.apache.org/licenses/LICENSE-2.0
 *
 * Unless required by applicable law or agreed to in writing, software
 * distributed under the License is distributed on an "AS IS" BASIS,
 * WITHOUT WARRANTIES OR CONDITIONS OF ANY KIND, either express or implied.
 * See the License for the specific language governing permissions and
 * limitations under the License.
 *******************************************************************************/

#include "tensorflow/core/framework/tensor.pb.h"
#include "tensorflow/core/framework/tensor_shape.pb.h"
#include "tensorflow/core/framework/tensor_shape.pb_text.h"
#include "tensorflow/core/graph/algorithm.h"
#include "tensorflow/core/graph/edgeset.h"
#include "tensorflow/core/lib/core/errors.h"

#include "ngraph/builder/autobroadcast.hpp"
#include "ngraph/builder/numpy_transpose.hpp"
#include "ngraph/builder/quantization.hpp"
#include "ngraph/op/argmax.hpp"
#include "ngraph/op/argmin.hpp"
#include "ngraph/op/util/logical_reduction.hpp"

#include "logging/ngraph_log.h"
#include "ngraph_bridge/ngraph_api.h"
#include "ngraph_bridge/ngraph_backend_manager.h"
#include "ngraph_bridge/ngraph_builder.h"
#include "ngraph_bridge/ngraph_conversions.h"
#include "ngraph_bridge/ngraph_mark_for_clustering.h"
#include "ngraph_bridge/ngraph_utils.h"

#if defined(NGRAPH_DISTRIBUTED)
#include "ngraph/distributed.hpp"
#endif

using tensorflow::int32;
using namespace std;
namespace ng = ngraph;

namespace tensorflow {

namespace ngraph_bridge {

static bool VecStrCmp(const std::vector<string>& a,
                      const std::vector<string>& b) {
  return a == b;
}

static Status ValidateInputCount(const Node* op, tensorflow::int32 count) {
  if (op->num_inputs() != count) {
    return errors::InvalidArgument("\"", op->name(), "\" requires ", count,
                                   " input(s), got ", op->num_inputs(),
                                   " instead");
  }
  return Status::OK();
}

static Status ValidateInputCountMin(const Node* op, tensorflow::int32 count) {
  if (op->num_inputs() < count) {
    return errors::InvalidArgument("\"", op->name(), "\" requires at least ",
                                   count, " input(s), got ", op->num_inputs(),
                                   " instead");
  }
  return Status::OK();
}
//
// Helper for storing ops in ng_op_map.
// For most of the cases, op would have one output so
// vector ng_op_map[op_name] would contain one element.
//
// If storing more than one output_nodes, make sure it's in
// the same order as tensorflow would do that.
//
// Parameters:
//    Builder::OpMap& ng_op_map        - The TF-to-nGraph op map.
//    std::string op_name              - Name of the op.
//
//    shared_ptr<ng::Node> output_node - ng::Node to store
//

static void SaveNgOp(Builder::OpMap& ng_op_map, const std::string& op_name,
                     const shared_ptr<ng::Node>& output_node) {
  // no need to try-catch, map[key] will create vector object
  // if not exists
  ng_op_map[op_name].push_back(output_node);
}

void Builder::SetTracingInfo(const std::string& op_name,
                             const shared_ptr<ng::Node> ng_node) {
  ng_node->set_friendly_name(op_name);
  ng_node->add_provenance_tag(op_name);
  if (config::IsLoggingPlacement()) {
    cout << "TF_to_NG: " << op_name << " --> " << ng_node->get_name() << "\n";
  }
}

template <class TOpType, class... TArg>
std::shared_ptr<TOpType> ConstructNgNode(const std::string& op_name,
                                         TArg&&... Args) {
  auto ng_node = std::make_shared<TOpType>(std::forward<TArg>(Args)...);
  Builder::SetTracingInfo(op_name, ng_node);
  return ng_node;
}

// Helper for fetching correct input node from ng_op_map.
// Handles edge checking to make sure correct input node is
// fetched.
//
// Reduces some boilerplate code (incorrect from now) like this:
//
//      Node* tf_input;
//      TF_RETURN_IF_ERROR(op->input_node(0, &tf_input));
//
//      shared_ptr<ng::Node> ng_input;
//      try {
//        ng_input = ng_op_map.at(tf_input->name());
//      } catch (const std::out_of_range&) {
//        return errors::NotFound(tf_input->name(),
//                                    " is not found in the ng_op_map");
//      }
//
// Into 2 lines:
//
//      shared_ptr<ng::node> ng_input;
//      TF_RETURN_IF_ERROR(GetInputNode(ng_op_map, op, 0, &ng_input))
//
//
//
// Parameters:
//    Builder::OpMap& ng_op_map     - The TF-to-nGraph op map.
//    Node* op                  - TF op being translated.
//    input_idx                     - index of input
//
//    shared_ptr<ng::Node> *result  - ng::Node pointer where result
//                                    will be written
//
//

static Status GetInputNode(const Builder::OpMap& ng_op_map, const Node* op,
                           size_t input_idx, shared_ptr<ng::Node>* result) {
  // input op may have resulted in more than one ng::Node (eg. Split)
  // we need to look at Edge to check index of the input op
  std::vector<const Edge*> edges;
  TF_RETURN_IF_ERROR(op->input_edges(&edges));
  size_t src_output_idx;
  try {
    src_output_idx = edges.at(input_idx)->src_output();
  } catch (const out_of_range&) {
    return Status(error::NOT_FOUND, "Edge not found");
  }

  Node* tf_input;
  TF_RETURN_IF_ERROR(op->input_node(input_idx, &tf_input));
  const std::vector<shared_ptr<ng::Node>>* ng_op = nullptr;
  try {
    ng_op = &ng_op_map.at(tf_input->name());
  } catch (const out_of_range&) {
    return Status(error::NOT_FOUND,
                  string("Ngraph op not found for ") + tf_input->name());
  }
  try {
    *result = ng_op->at(src_output_idx);
  } catch (const out_of_range&) {
    return Status(error::NOT_FOUND, string("Input node not found at index ") +
                                        to_string(src_output_idx));
  }
  return Status::OK();
}

namespace detail {
static Status GetInputNodes(const Builder::OpMap&, const Node*, size_t) {
  return Status::OK();
}

template <typename... Arguments>
static Status GetInputNodes(const Builder::OpMap& ng_op_map, const Node* op,
                            size_t index, shared_ptr<ng::Node>* result,
                            Arguments&&... remaining) {
  if (result != nullptr) {
    TF_RETURN_IF_ERROR(GetInputNode(ng_op_map, op, index, result));
  }
  return GetInputNodes(ng_op_map, op, index + 1, remaining...);
}
}  // namespace detail

template <typename... Arguments>
static Status GetInputNodes(const Builder::OpMap& ng_op_map, const Node* op,
                            Arguments&&... remaining) {
  constexpr size_t args_len = sizeof...(Arguments);
  TF_RETURN_IF_ERROR(ValidateInputCount(op, args_len));
  return detail::GetInputNodes(ng_op_map, op, 0, remaining...);
}

static Status GetStaticNodeTensor(
    const Node* node, const std::vector<const Tensor*>& static_input_map,
    Tensor* result) {
  if (node->type_string() == "_Arg") {
    int arg_index;
    TF_RETURN_IF_ERROR(GetNodeAttr(node->attrs(), "index", &arg_index));
    const Tensor* source_tensor = static_input_map[arg_index];
    if (source_tensor == nullptr) {
      return errors::Internal(
          "GetStaticNodeTensor called on _Arg but input tensor is missing from "
          "static input map");
    }
    *result = *source_tensor;
    return Status::OK();
  } else if (node->type_string() == "Const") {
    if (!result->FromProto(node->def().attr().at("value").tensor())) {
      return errors::Internal(
          "GetStaticNodeTensor: Const tensor proto parsing failed");
    }
    return Status::OK();
  } else {
    return errors::Internal("GetStaticNodeTensor called on node with type ",
                            node->type_string(), "; _Arg or Const expected");
  }
}

template <typename Ttensor, typename Tvector>
static void ConvertTensorDataToVector(const Tensor& tensor,
                                      std::vector<Tvector>* vector) {
  const Ttensor* data = tensor.flat<Ttensor>().data();
  vector->resize(tensor.NumElements());
  for (int64 i = 0; i < tensor.NumElements(); i++) {
    (*vector)[i] = Tvector(data[i]);
  }
}

template <typename T>
static Status TensorDataToVector(const Tensor& tensor, std::vector<T>* vector) {
  DataType dt = tensor.dtype();

  // If dt and T match, we can just copy.
  if (dt == DataTypeToEnum<T>::value) {
    *vector = std::vector<T>(tensor.flat<T>().data(),
                             tensor.flat<T>().data() + tensor.NumElements());
  }
  // Else we have to convert.
  else {
    switch (dt) {
      case DT_FLOAT:
        ConvertTensorDataToVector<float, T>(tensor, vector);
        break;
      case DT_DOUBLE:
        ConvertTensorDataToVector<double, T>(tensor, vector);
        break;
      case DT_INT8:
        ConvertTensorDataToVector<int8, T>(tensor, vector);
        break;
      case DT_INT16:
        ConvertTensorDataToVector<int16, T>(tensor, vector);
        break;
      case DT_INT32:
        ConvertTensorDataToVector<int32, T>(tensor, vector);
        break;
      case DT_INT64:
        ConvertTensorDataToVector<int64, T>(tensor, vector);
        break;
      case DT_UINT8:
        ConvertTensorDataToVector<uint8, T>(tensor, vector);
        break;
      case DT_UINT16:
        ConvertTensorDataToVector<uint16, T>(tensor, vector);
        break;
      case DT_UINT32:
        ConvertTensorDataToVector<uint32, T>(tensor, vector);
        break;
      case DT_UINT64:
        ConvertTensorDataToVector<uint64, T>(tensor, vector);
        break;
      case DT_BOOL:
        ConvertTensorDataToVector<bool, T>(tensor, vector);
        break;
      default:
        return errors::Internal("TensorDataToVector: tensor has element type ",
                                DataType_Name(dt), ", vector has type ",
                                DataType_Name(DataTypeToEnum<T>::value),
                                "; don't know how to convert");
    }
  }
  return Status::OK();
}

template <typename T>
static Status GetStaticInputVector(
    const Node* op, int64 input_index,
    const std::vector<const Tensor*>& static_input_map,
    std::vector<T>* vector) {
  Node* input_node;
  TF_RETURN_IF_ERROR(op->input_node(input_index, &input_node));
  Tensor input_tensor;
  TF_RETURN_IF_ERROR(
      GetStaticNodeTensor(input_node, static_input_map, &input_tensor));
  TF_RETURN_IF_ERROR(TensorDataToVector(input_tensor, vector));
  return Status::OK();
}

// Helper for Builder::TranslateGraph ("Const" op)
template <typename T, typename VecT = T>
static Status MakeConstOp(const Node* op, ng::element::Type et,
                          std::shared_ptr<ng::Node>* ng_node) {
  vector<VecT> const_values;
  TensorShapeProto shape_proto;

  TF_RETURN_IF_ERROR(
      ValuesFromConstNode<T, VecT>(op->def(), &shape_proto, &const_values));

  TensorShape const_shape(shape_proto);

  ng::Shape ng_shape;
  TF_RETURN_IF_ERROR(TFTensorShapeToNGraphShape(const_shape, &ng_shape));

  *ng_node =
      ConstructNgNode<ng::op::Constant>(op->name(), et, ng_shape, const_values);
  return Status::OK();
}

const std::map<DataType,
               std::pair<std::function<Status(const Node*, ng::element::Type,
                                              std::shared_ptr<ng::Node>*)>,
                         const ngraph::element::Type>>&
Builder::TF_NGRAPH_CONST_MAP() {
  static const std::map<
      DataType, std::pair<std::function<Status(const Node*, ng::element::Type,
                                               std::shared_ptr<ng::Node>*)>,
                          const ngraph::element::Type>>
      the_map = {
          {DataType::DT_FLOAT, make_pair(MakeConstOp<float>, ng::element::f32)},
          {DataType::DT_DOUBLE,
           make_pair(MakeConstOp<double>, ng::element::f64)},
          {DataType::DT_INT8, make_pair(MakeConstOp<int8>, ng::element::i8)},
          {DataType::DT_INT16, make_pair(MakeConstOp<int16>, ng::element::i16)},
          {DataType::DT_QINT8, make_pair(MakeConstOp<qint8>, ng::element::i8)},
          {DataType::DT_QUINT16,
           make_pair(MakeConstOp<quint8>, ng::element::u8)},
          {DataType::DT_INT32, make_pair(MakeConstOp<int32>, ng::element::i32)},
          {DataType::DT_INT64, make_pair(MakeConstOp<int64>, ng::element::i64)},
          {DataType::DT_UINT8, make_pair(MakeConstOp<uint8>, ng::element::u8)},
          {DataType::DT_UINT16,
           make_pair(MakeConstOp<uint16>, ng::element::u16)},
          {DataType::DT_BOOL,
           make_pair(MakeConstOp<bool, char>, ng::element::boolean)}};
  return the_map;
}

std::pair<std::shared_ptr<ng::Node>, std::shared_ptr<ng::Node>>
Builder::PerformNgBroadcast(const string& prov_tag,
                            std::shared_ptr<ng::Node> ng_lhs,
                            std::shared_ptr<ng::Node> ng_rhs) {
  // builder::numpy_broadcast is the only known builder that has the possibility
  // that the output node is same as the input node
  // So we take special care to check, before calling SetTracingInfo
  std::shared_ptr<ng::Node> ng_lhs_new, ng_rhs_new;
  std::tie(ng_lhs_new, ng_rhs_new) =
      ng::builder::numpy_broadcast(std::make_pair(ng_lhs, ng_rhs));
  if (ng_lhs_new != ng_lhs) {
    Builder::SetTracingInfo(prov_tag, ng_lhs_new);
  }
  if (ng_rhs_new != ng_rhs) {
    Builder::SetTracingInfo(prov_tag, ng_rhs_new);
  }
  return make_pair(ng_lhs_new, ng_rhs_new);
}

// Helper function to translate a unary op.
//
// Parameters:
//
//    Node* op                   - TF op being translated. Must have one input.
//    const std::vector<const Tensor*>& static_input_map
//                               - the static input map
//    Builder::OpMap& ng_op_map  - The TF-to-nGraph op map.
//
//    std::function<std::shared_ptr<ng::Node>(std::shared_ptr<ng::Node>>
//      create_unary_op           - Function to construct the graph implementing
//                                 the unary op, given the input to the unop
//                                 as an argument.
//
// Example usage:
//
//  if (n->type_string == "Square") {
//    TF_RETURN_IF_ERROR(TranslateUnaryOp(n, static_input_map, ng_op_map,
//                       [] (std::shared_ptr<ng::Node> n) {
//                           return (std::make_shared<ng::op::Multiply>(n,n));
//                       });
//  }
static Status TranslateUnaryOp(
    const Node* op, const std::vector<const Tensor*>&,
    Builder::OpMap& ng_op_map,
    std::function<std::shared_ptr<ng::Node>(std::shared_ptr<ng::Node>)>
        create_unary_op) {
  shared_ptr<ng::Node> ng_input;
  TF_RETURN_IF_ERROR(GetInputNodes(ng_op_map, op, &ng_input));
  auto ng_node = create_unary_op(ng_input);
  if (ng_node != ng_input) {
    Builder::SetTracingInfo(op->name(), ng_node);
  }
  SaveNgOp(ng_op_map, op->name(), ng_node);
  return Status::OK();
}

// Helper function to translate a unary op in cases where there is a one-to-one
// mapping from TensorFlow ops to nGraph ops.
//
// Example usage:
//
//  if (n->type_string == "Abs") {
//    TF_RETURN_IF_ERROR(TranslateUnaryOp<ng::op::Abs>(n, static_input_map,
//    ng_op_map));
//  }
//
template <typename T>
static Status TranslateUnaryOp(
    const Node* op, const std::vector<const Tensor*>& static_input_map,
    Builder::OpMap& ng_op_map) {
  return TranslateUnaryOp(op, static_input_map, ng_op_map,
                          [&op](std::shared_ptr<ng::Node> n) {
                            return ConstructNgNode<T>(op->name(), n);
                          });
}

// Helper function to translate a binary op
// Parameters:
//
//    Node* op               - TF op being translated. Must have only two
//    inputs.
//    const std::vector<const Tensor*>& static_input_map - the static input map
//    Builder::OpMap& ng_op_map  - The TF-to-nGraph op map.
//    std::function<std::shared_ptr<ng::Node>(std::shared_ptr<ng::Node>,
//    std::shared_ptr<ng::Node>)>
//    create_binary_op           - Function to construct the graph implementing
//                                 the binary op, given the 2 ng_inputs to the
//                                 binaryop
// Example Usage:
//
// if (op->type_string() == "SquaredDifference") {
//      TF_RETURN_IF_ERROR(TranslateBinaryOp(op, ng_op_map,
//         [](std::shared_ptr<ng::Node> ng_input1, std::shared_ptr<ng::Node>
//         ng_input2) {
//           auto ng_diff = std::make_shared<ng::op::Subtract>(input1, input2);
//           return std::make_shared<ng::op::Multiply>(ng_diff,ng_diff);
//         }));
//    }
//

static Status TranslateBinaryOp(
    const Node* op, const std::vector<const Tensor*>&,
    Builder::OpMap& ng_op_map,
    std::function<std::shared_ptr<ng::Node>(std::shared_ptr<ng::Node>,
                                            std::shared_ptr<ng::Node>)>
        create_binary_op) {
  std::shared_ptr<ng::Node> ng_lhs, ng_rhs;
  TF_RETURN_IF_ERROR(GetInputNodes(ng_op_map, op, &ng_lhs, &ng_rhs));

  std::tie(ng_lhs, ng_rhs) =
      Builder::PerformNgBroadcast(op->name(), ng_lhs, ng_rhs);

  auto ng_node = create_binary_op(ng_lhs, ng_rhs);
  if (ng_node != ng_lhs && ng_node != ng_rhs) {
    Builder::SetTracingInfo(op->name(), ng_node);
  }

  SaveNgOp(ng_op_map, op->name(), ng_node);

  return Status::OK();
}

// Helper function to translate a binary op in cases where there is a one-to-one
// mapping from TensorFlow ops to nGraph ops.
//
// Example usage:
//
//  if (n->type_string == "Add") {
//    TF_RETURN_IF_ERROR(TranslateBinaryOp<ng::op::Add>(op, static_input_map,
//    ng_op_map));
//  }
//
template <typename T>
static Status TranslateBinaryOp(
    const Node* op, const std::vector<const Tensor*>& static_input_map,
    Builder::OpMap& ng_op_map) {
  return TranslateBinaryOp(
      op, static_input_map, ng_op_map, [&op](std::shared_ptr<ng::Node> ng_lhs,
                                             std::shared_ptr<ng::Node> ng_rhs) {
        return ConstructNgNode<T>(op->name(), ng_lhs, ng_rhs);
      });
}

// Helper function for translating QuantizedAvgPool and QuantizedMaxPool
static Status TranslateQuantizedPoolOp(const Node* op,
                                       const std::vector<const Tensor*>&,
                                       Builder::OpMap& ng_op_map,
                                       std::string pooling_name) {
  bool is_quantizedAvgPool = pooling_name == "QuantizedAvgPool";
  bool is_quantizedMaxPool = pooling_name == "QuantizedMaxPool";

  if (!(is_quantizedAvgPool || is_quantizedMaxPool)) {
    return errors::InvalidArgument(
        "Expected quantized pooling type node to be ScaledQuantizedAvgPool or "
        "ScaledQuantizedMaxPool");
  }
  shared_ptr<ng::Node> ng_input, ng_min, ng_max;
  TF_RETURN_IF_ERROR(GetInputNodes(ng_op_map, op, &ng_input, &ng_min, &ng_max));
  std::vector<int32> tf_strides;
  std::vector<int32> tf_ksize;
  std::string tf_padding_type;
  TF_RETURN_IF_ERROR(GetNodeAttr(op->attrs(), "strides", &tf_strides));
  TF_RETURN_IF_ERROR(GetNodeAttr(op->attrs(), "ksize", &tf_ksize));
  TF_RETURN_IF_ERROR(GetNodeAttr(op->attrs(), "padding", &tf_padding_type));

  NGRAPH_VLOG(3) << ng::join(tf_strides);
  NGRAPH_VLOG(3) << ng::join(tf_ksize);
  NGRAPH_VLOG(3) << tf_padding_type;

  bool is_nhwc = true;  // The input data format is always NHWC
  ng::Strides ng_strides(2);
  ng::Shape ng_image_shape(2);
  ng::Shape ng_kernel_shape(2);
  BatchedOpParamToNGraph(is_nhwc, tf_strides, ng_strides);
  BatchedOpParamToNGraph(is_nhwc, ng_input->get_output_shape(0),
                         ng_image_shape);
  BatchedOpParamToNGraph(is_nhwc, tf_ksize, ng_kernel_shape);
  BatchToNGraph(op->name(), is_nhwc, ng_input);

  NGRAPH_VLOG(3) << "ng_strides: " << ng::join(ng_strides);
  NGRAPH_VLOG(3) << "ng_image_shape: " << ng::join(ng_image_shape);
  NGRAPH_VLOG(3) << "ng_kernel_shape: " << ng::join(ng_kernel_shape);

  ng::Shape ng_padding_below{0, 0};
  ng::Shape ng_padding_above{0, 0};
  Builder::MakePadding(tf_padding_type, ng_image_shape, ng_kernel_shape,
                       ng_strides, ng_padding_below, ng_padding_above);

  // Creating and passing dummy nodes to quantized pool operation because it
  // does
  // not use them. If it ever starts using min/max, the dummy min-max would
  // cause it to fail
  shared_ptr<ng::Node> dummy_min(nullptr), dummy_max(nullptr);

  std::shared_ptr<ng::Node> ng_quant_pool;
  if (is_quantizedAvgPool) {
    // QuantizeAvgPool
    // TF doesn't include padding in avg calculation
    ng_quant_pool = ng::builder::ScaledQuantizedAvgPool(
        ng_input, ng_kernel_shape, ng_strides, ng_padding_below,
        ng_padding_above, false, dummy_min, dummy_max);
  } else {
    // QuantizeMaxPool
    ng_quant_pool = ng::builder::ScaledQuantizedMaxPool(
        ng_input, ng_kernel_shape, ng_strides, ng_padding_below,
        ng_padding_above, dummy_min, dummy_max);
  }
  Builder::SetTracingInfo(op->name(), ng_quant_pool);

  BatchToTensorflow(op->name(), is_nhwc, ng_quant_pool);
  SaveNgOp(ng_op_map, op->name(), ng_quant_pool);
  // For QuantizedAvgPool and QuantizedMaxPool input min-max remains unchanged
  // and is just propagated along
  // https://github.com/tensorflow/tensorflow/blob/9590c4c32dd4346ea5c35673336f5912c6072bf2/tensorflow/core/kernels/quantized_pooling_ops.cc#L99
  SaveNgOp(ng_op_map, op->name(), ng_min);
  SaveNgOp(ng_op_map, op->name(), ng_max);
  return Status::OK();
}

static Status TranslateAddNOp(const Node* op, const std::vector<const Tensor*>&,
                              Builder::OpMap& ng_op_map) {
  std::vector<shared_ptr<ng::Node>> ng_arg_vec(op->num_inputs());

  for (int inp_idx = 0; inp_idx < op->num_inputs(); inp_idx++)
    TF_RETURN_IF_ERROR(
        GetInputNode(ng_op_map, op, inp_idx, &ng_arg_vec[inp_idx]));

  SaveNgOp(
      ng_op_map, op->name(),
      std::accumulate(std::next(ng_arg_vec.begin()), ng_arg_vec.end(),
                      ng_arg_vec.at(0),
                      [&op](shared_ptr<ng::Node> a, shared_ptr<ng::Node> b) {
                        return ConstructNgNode<ng::op::Add>(op->name(), a, b);
                      }));  // accumulation: start with
                            // first element. default op is
                            // addition
  return Status::OK();
}

template <typename T>
static Status TranslateArgMinMaxOp(
    const Node* op, const std::vector<const Tensor*>& static_input_map,
    Builder::OpMap& ng_op_map) {
  bool is_argmin = std::is_same<T, ng::op::ArgMin>::value;
  bool is_argmax = std::is_same<T, ng::op::ArgMax>::value;
  if (!(is_argmin || is_argmax)) {
    return errors::InvalidArgument("Expected node to be argmin or argmax type");
  }

  shared_ptr<ng::Node> ng_input;
  TF_RETURN_IF_ERROR(GetInputNode(ng_op_map, op, 0, &ng_input));

  std::vector<int64> tf_dim;
  TF_RETURN_IF_ERROR(GetStaticInputVector(op, 1, static_input_map, &tf_dim));

  ng::Shape input_shape = ng_input->get_shape();
  size_t input_rank = input_shape.size();

  if (tf_dim.size() != 1) {
    return errors::InvalidArgument(
        (is_argmin ? "ArgMin" : "ArgMax"),
        " Op: dimension must be scalar, operates on a single axis");
  }

  // If input dimension is negative, make it positive
  if (tf_dim[0] < 0) {
    tf_dim[0] = (int64)input_rank + tf_dim[0];
  }
  size_t input_dims = tf_dim[0];

  DataType dtype;
  TF_RETURN_IF_ERROR(GetNodeAttr(op->attrs(), "output_type", &dtype));

  ng::element::Type ng_et;
  TF_RETURN_IF_ERROR(TFDataTypeToNGraphElementType(dtype, &ng_et));

  SaveNgOp(ng_op_map, op->name(),
           ConstructNgNode<T>(op->name(), ng_input, input_dims, ng_et));
  return Status::OK();
}

static Status TranslateAvgPoolOp(const Node* op,
                                 const std::vector<const Tensor*>&,
                                 Builder::OpMap& ng_op_map) {
  shared_ptr<ng::Node> ng_input;
  TF_RETURN_IF_ERROR(GetInputNodes(ng_op_map, op, &ng_input));

  std::vector<int32> tf_strides;
  std::vector<int32> tf_ksize;
  std::string tf_padding_type;
  std::string tf_data_format;
  TF_RETURN_IF_ERROR(GetNodeAttr(op->attrs(), "strides", &tf_strides));
  TF_RETURN_IF_ERROR(GetNodeAttr(op->attrs(), "ksize", &tf_ksize));
  TF_RETURN_IF_ERROR(GetNodeAttr(op->attrs(), "padding", &tf_padding_type));
  TF_RETURN_IF_ERROR(GetNodeAttr(op->attrs(), "data_format", &tf_data_format));

  if (tf_data_format != "NHWC" && tf_data_format != "NCHW") {
    return errors::InvalidArgument(
        "AvgPool data format is neither NHWC nor NCHW");
  }

  bool is_nhwc = (tf_data_format == "NHWC");

  NGRAPH_VLOG(3) << ng::join(tf_strides);
  NGRAPH_VLOG(3) << ng::join(tf_ksize);
  NGRAPH_VLOG(3) << tf_padding_type;
  NGRAPH_VLOG(3) << tf_data_format;

  ng::Strides ng_strides(2);
  ng::Shape ng_image_shape(2);
  ng::Shape ng_kernel_shape(2);
  BatchedOpParamToNGraph(is_nhwc, tf_strides, ng_strides);
  BatchedOpParamToNGraph(is_nhwc, ng_input->get_shape(), ng_image_shape);
  BatchedOpParamToNGraph(is_nhwc, tf_ksize, ng_kernel_shape);
  BatchToNGraph(op->name(), is_nhwc, ng_input);
  NGRAPH_VLOG(3) << "ng_strides: " << ng::join(ng_strides);
  NGRAPH_VLOG(3) << "ng_image_shape: " << ng::join(ng_image_shape);
  NGRAPH_VLOG(3) << "ng_kernel_shape: " << ng::join(ng_kernel_shape);

  // TODO: change this once nGraph supports negative padding
  // (CoordinateDiff) for AvgPool
  // ng::CoordinateDiff ng_padding_below{0,0};
  // ng::CoordinateDiff ng_padding_above{0,0};
  ng::Shape ng_padding_below{0, 0};
  ng::Shape ng_padding_above{0, 0};

  Builder::MakePadding(tf_padding_type, ng_image_shape, ng_kernel_shape,
                       ng_strides, ng_padding_below, ng_padding_above);

  std::shared_ptr<ng::Node> ng_avgpool = ConstructNgNode<ng::op::AvgPool>(
      op->name(), ng_input, ng_kernel_shape, ng_strides, ng_padding_below,
      ng_padding_above, false);

  BatchToTensorflow(op->name(), is_nhwc, ng_avgpool);
  NGRAPH_VLOG(3) << "avgpool outshape: {" << ng::join(ng_avgpool->get_shape())
                 << "}";

  SaveNgOp(ng_op_map, op->name(), ng_avgpool);
  return Status::OK();
}

static Status TranslateAvgPoolGradOp(
    const Node* op, const std::vector<const Tensor*>& static_input_map,
    Builder::OpMap& ng_op_map) {
  shared_ptr<ng::Node> ng_grad;
  TF_RETURN_IF_ERROR(GetInputNodes(ng_op_map, op, nullptr, &ng_grad));

  std::vector<int32> tf_orig_input_shape_vec;
  TF_RETURN_IF_ERROR(
      GetStaticInputVector(op, 0, static_input_map, &tf_orig_input_shape_vec));

  std::vector<int32> tf_strides;
  std::vector<int32> tf_ksize;
  std::string tf_padding_type;
  std::string tf_data_format;
  TF_RETURN_IF_ERROR(GetNodeAttr(op->attrs(), "strides", &tf_strides));
  TF_RETURN_IF_ERROR(GetNodeAttr(op->attrs(), "ksize", &tf_ksize));
  TF_RETURN_IF_ERROR(GetNodeAttr(op->attrs(), "padding", &tf_padding_type));
  TF_RETURN_IF_ERROR(GetNodeAttr(op->attrs(), "data_format", &tf_data_format));

  if (tf_data_format != "NHWC" && tf_data_format != "NCHW") {
    return errors::InvalidArgument(
        "AvgPoolGrad data format is neither NHWC nor NCHW");
  }

  bool is_nhwc = (tf_data_format == "NHWC");

  NGRAPH_VLOG(3) << ng::join(tf_strides);
  NGRAPH_VLOG(3) << ng::join(tf_ksize);
  NGRAPH_VLOG(3) << tf_padding_type;
  NGRAPH_VLOG(3) << tf_data_format;

  ng::Shape ng_orig_input_shape;
  for (size_t i = 0; i < tf_orig_input_shape_vec.size(); i++) {
    ng_orig_input_shape.push_back(tf_orig_input_shape_vec[i]);
  }

  ng::Shape ng_forward_arg_shape(4);
  ng::Strides ng_strides(2);
  ng::Shape ng_image_shape(2);
  ng::Shape ng_window_shape(2);

  BatchedOpParamReshape(is_nhwc, ng_orig_input_shape, ng_forward_arg_shape);
  BatchToNGraph(op->name(), is_nhwc, ng_grad);
  BatchedOpParamToNGraph(is_nhwc, tf_strides, ng_strides);
  BatchedOpParamToNGraph(is_nhwc, ng_orig_input_shape, ng_image_shape);
  BatchedOpParamToNGraph(is_nhwc, tf_ksize, ng_window_shape);

  NGRAPH_VLOG(3) << "ng_strides: " << ng::join(ng_strides);
  NGRAPH_VLOG(3) << "ng_image_shape: " << ng::join(ng_image_shape);
  NGRAPH_VLOG(3) << "ng_window_shape: " << ng::join(ng_window_shape);
  NGRAPH_VLOG(3) << "ng_forward_arg_shape: " << ng::join(ng_forward_arg_shape);

  // TODO: change this once nGraph supports negative padding
  // (CoordinateDiff) for AvgPool
  // ng::CoordinateDiff ng_padding_below{0,0};
  // ng::CoordinateDiff ng_padding_above{0,0};
  ng::Shape ng_padding_below{0, 0};
  ng::Shape ng_padding_above{0, 0};

  Builder::MakePadding(tf_padding_type, ng_image_shape, ng_window_shape,
                       ng_strides, ng_padding_below, ng_padding_above);

  std::shared_ptr<ng::Node> ng_avgpool_backprop =
      ConstructNgNode<ng::op::AvgPoolBackprop>(
          op->name(), ng_forward_arg_shape, ng_grad, ng_window_shape,
          ng_strides, ng_padding_below, ng_padding_above, false);

  BatchToTensorflow(op->name(), is_nhwc, ng_avgpool_backprop);

  NGRAPH_VLOG(3) << "avgpoolbackprop outshape: {"
                 << ng::join(ng_avgpool_backprop->get_shape()) << "}";

  SaveNgOp(ng_op_map, op->name(), ng_avgpool_backprop);

  return Status::OK();
}

static Status TranslateBatchMatMulOp(
    const Node* op, const std::vector<const Tensor*>& static_input_map,
    Builder::OpMap& ng_op_map) {
  shared_ptr<ng::Node> ng_lhs, ng_rhs;
  TF_RETURN_IF_ERROR(GetInputNodes(ng_op_map, op, &ng_lhs, &ng_rhs));

  std::string backend_name;
  TF_RETURN_IF_ERROR(ngraph_bridge::GetNodeBackend(op, &backend_name));

  auto ng_lhs_shape = ng_lhs->get_shape();
  auto ng_rhs_shape = ng_rhs->get_shape();

  if (ng_lhs_shape.size() != ng_rhs_shape.size()) {
    return errors::InvalidArgument(
        "Dimensions of two input args are not the same for BatchMatMul");
  }
  size_t n_dims = ng_lhs_shape.size();
  if (n_dims < 2) {
    return errors::InvalidArgument(
        "Dimensions of input args for BatchMatMul must be >=2", n_dims);
  }

  ng::AxisVector out_axes;
  for (size_t i = 0; i < n_dims - 2; ++i) {
    if (ng_lhs_shape[i] != ng_rhs_shape[i]) {
      return errors::InvalidArgument(
          "ng_lhs_shape and ng_rhs_shape must be the same for BatchMatMul "
          "for each dimension",
          i);
    }
    out_axes.push_back(i);
  }

  bool tf_adj_x = false;
  bool tf_adj_y = false;
  TF_RETURN_IF_ERROR(GetNodeAttr(op->attrs(), "adj_x", &tf_adj_x));
  TF_RETURN_IF_ERROR(GetNodeAttr(op->attrs(), "adj_y", &tf_adj_y));

  auto ng_lhs_axes = out_axes;
  auto ng_rhs_axes = out_axes;

  // Get the backend name, if the backend is CPU and n_dims >= 3
  // then use the BatchMatMul op supported by nGraph
  if (n_dims >= 3 && backend_name == "CPU") {
    // Transpose X if AdjX = true
    if (tf_adj_x) {
      ng_lhs_axes.push_back(n_dims - 1);
      ng_lhs_axes.push_back(n_dims - 2);
      ng_lhs = ng::builder::numpy_transpose(ng_lhs, ng_lhs_axes);
      Builder::SetTracingInfo(op->name(), ng_lhs);
      ng_lhs_shape = ng_lhs->get_shape();
    } else {
      ng_lhs_axes.push_back(n_dims - 2);
      ng_lhs_axes.push_back(n_dims - 1);
    }
    // Transpose Y if AdjY = true
    if (tf_adj_y) {
      ng_rhs_axes.push_back(n_dims - 1);
      ng_rhs_axes.push_back(n_dims - 2);
      ng_rhs = ng::builder::numpy_transpose(ng_rhs, ng_rhs_axes);
      Builder::SetTracingInfo(op->name(), ng_rhs);
      ng_rhs_shape = ng_rhs->get_shape();
    } else {
      ng_rhs_axes.push_back(n_dims - 2);
      ng_rhs_axes.push_back(n_dims - 1);
    }

    if (n_dims == 3) {
      SaveNgOp(ng_op_map, op->name(), ConstructNgNode<ngraph::op::BatchMatMul>(
                                          op->name(), ng_lhs, ng_rhs));
    } else {
      // Find the compound size for dim1 so as to reshape to 3D
      size_t compound_size = 1;
      for (size_t i = 0; i < out_axes.size(); i++) {
        compound_size *= ng_lhs_shape[i];
      }

      ng::Shape tmp_lhs_shape = {compound_size, ng_lhs_shape[n_dims - 2],
                                 ng_lhs_shape[n_dims - 1]};
      ng::Shape tmp_rhs_shape = {compound_size, ng_rhs_shape[n_dims - 2],
                                 ng_rhs_shape[n_dims - 1]};

      auto output_shape = ng_lhs_shape;
      output_shape[n_dims - 1] = ng_rhs_shape[n_dims - 1];
      ng::AxisVector tmp_axes = {0, 1, 2};

      std::shared_ptr<ng::Node> lhs_reshape =
          ConstructNgNode<ngraph::op::Reshape>(op->name(), ng_lhs, ng_lhs_axes,
                                               tmp_lhs_shape);
      std::shared_ptr<ng::Node> rhs_reshape =
          ConstructNgNode<ngraph::op::Reshape>(op->name(), ng_rhs, ng_rhs_axes,
                                               tmp_rhs_shape);
      std::shared_ptr<ng::Node> batchmatmul =
          ConstructNgNode<ngraph::op::BatchMatMul>(op->name(), lhs_reshape,
                                                   rhs_reshape);
      SaveNgOp(ng_op_map, op->name(),
               ConstructNgNode<ngraph::op::Reshape>(op->name(), batchmatmul,
                                                    tmp_axes, output_shape));
    }
  } else {
    if (tf_adj_x) {
      ng_lhs_axes.push_back(n_dims - 1);
      ng_lhs_axes.push_back(n_dims - 2);
      ng_lhs = ng::builder::numpy_transpose(ng_lhs, ng_lhs_axes);
      Builder::SetTracingInfo(op->name(), ng_lhs);
    }
    if (tf_adj_y) {
      ng_rhs_axes.insert(ng_rhs_axes.begin(), n_dims - 2);
      ng_rhs_axes.insert(ng_rhs_axes.begin(), n_dims - 1);
      ng_rhs = ng::builder::numpy_transpose(ng_rhs, ng_rhs_axes);
      Builder::SetTracingInfo(op->name(), ng_rhs);
    } else {
      ng_rhs_axes.insert(ng_rhs_axes.begin(), n_dims - 1);
      ng_rhs_axes.insert(ng_rhs_axes.begin(), n_dims - 2);
      ng_rhs = ng::builder::numpy_transpose(ng_rhs, ng_rhs_axes);
      Builder::SetTracingInfo(op->name(), ng_rhs);
    }

    ng_lhs_shape = ng_lhs->get_shape();
    ng_rhs_shape = ng_rhs->get_shape();

    if (ng_lhs_shape[n_dims - 1] != ng_rhs_shape[0]) {
      return errors::InvalidArgument(
          "The last dimension of ng_lhs and the first dimension of ng_rhs "
          "should have the same size");
    }

    if (n_dims == 2) {
      SaveNgOp(ng_op_map, op->name(),
               ConstructNgNode<ngraph::op::Dot>(op->name(), ng_lhs, ng_rhs));
    } else {
      auto output_shape = ng_lhs_shape;
      output_shape[n_dims - 1] = ng_rhs_shape[1];
      auto dot_output =
          ConstructNgNode<ngraph::op::Dot>(op->name(), ng_lhs, ng_rhs);

      size_t compound_size = 1;
      for (size_t i = 0; i < out_axes.size(); i++) {
        compound_size *= output_shape[i];
      }
      auto dot_axes = out_axes;
      dot_axes.push_back(n_dims - 2);
      dot_axes.push_back(n_dims - 1);
      for (size_t i = 0; i < out_axes.size(); i++) {
        dot_axes.push_back(n_dims + i);
      }
      ng::Shape dot_shape = {compound_size, ng_lhs_shape[n_dims - 2],
                             ng_rhs_shape[1], compound_size};
      std::shared_ptr<ng::Node> dot_reshape;
      if (n_dims == 3) {
        dot_reshape = dot_output;
      } else {
        dot_reshape = ConstructNgNode<ngraph::op::Reshape>(
            op->name(), dot_output, dot_axes, dot_shape);
      }
      ng::Shape tmp_shape = {1, ng_lhs_shape[n_dims - 2], ng_rhs_shape[1]};
      vector<shared_ptr<ngraph::Node>> tmp_tensors;
      for (size_t i = 0; i < dot_shape[0]; i++) {
        const std::vector<size_t> lower_bound{i, 0, 0, i};
        const std::vector<size_t> upper_bound{i + 1, dot_shape[1], dot_shape[2],
                                              i + 1};
        auto slice_out = ConstructNgNode<ngraph::op::Slice>(
            op->name(), dot_reshape, lower_bound, upper_bound);
        auto reshape_out = ConstructNgNode<ngraph::op::Reshape>(
            op->name(), slice_out, ng::AxisVector{0, 1, 2, 3}, tmp_shape);
        tmp_tensors.push_back(reshape_out);
      }
      auto concat_op =
          ConstructNgNode<ngraph::op::Concat>(op->name(), tmp_tensors, 0);
      if (n_dims == 3) {
        SaveNgOp(ng_op_map, op->name(), concat_op);
      } else {
        SaveNgOp(
            ng_op_map, op->name(),
            ConstructNgNode<ngraph::op::Reshape>(
                op->name(), concat_op, ng::AxisVector{0, 1, 2}, output_shape));
      }
    }
  }
  return Status::OK();
}

static Status TranslateBiasAddOp(const Node* op,
                                 const std::vector<const Tensor*>&,
                                 Builder::OpMap& ng_op_map) {
  shared_ptr<ng::Node> ng_input, ng_bias;
  TF_RETURN_IF_ERROR(GetInputNodes(ng_op_map, op, &ng_input, &ng_bias));

  std::string tf_data_format;
  if (GetNodeAttr(op->attrs(), "data_format", &tf_data_format) !=
      Status::OK()) {
    tf_data_format = "NHWC";
  }

  if (tf_data_format != "NHWC" && tf_data_format != "NCHW") {
    return errors::InvalidArgument(
        "BiasAdd data format is neither NHWC nor NCHW");
  }

  auto ng_input_shape = ng_input->get_shape();
  auto ng_bias_shape = ng_bias->get_shape();
  if (ng_bias_shape.size() != 1) {
    return errors::InvalidArgument(
        "Bias argument to BiasAdd does not have one dimension");
  }

  bool is_nhwc = (tf_data_format == "NHWC");

  ng::AxisSet ng_broadcast_axes;

  if (is_nhwc) {
    for (size_t i = 0; i < ng_input_shape.size() - 1; i++) {
      ng_broadcast_axes.insert(i);
    }
  } else {
    for (size_t i = 0; i < ng_input_shape.size(); i++) {
      if (i != 1) {
        ng_broadcast_axes.insert(i);
      }
    }
  }

  auto ng_bias_broadcasted = ConstructNgNode<ng::op::Broadcast>(
      op->name(), ng_bias, ng_input_shape, ng_broadcast_axes);
  auto ng_add =
      ConstructNgNode<ng::op::Add>(op->name(), ng_input, ng_bias_broadcasted);

  SaveNgOp(ng_op_map, op->name(), ng_add);
  return Status::OK();
}

static Status TranslateBiasAddGradOp(const Node* op,
                                     const std::vector<const Tensor*>&,
                                     Builder::OpMap& ng_op_map) {
  shared_ptr<ng::Node> ng_input;
  TF_RETURN_IF_ERROR(GetInputNodes(ng_op_map, op, &ng_input));

  std::string tf_data_format;
  if (GetNodeAttr(op->attrs(), "data_format", &tf_data_format) !=
      Status::OK()) {
    tf_data_format = "NHWC";
  }

  if (tf_data_format != "NHWC" && tf_data_format != "NCHW") {
    return errors::InvalidArgument(
        "BiasAddGrad data format is neither NHWC nor NCHW");
  }

  bool is_nhwc = (tf_data_format == "NHWC");

  ng::AxisSet reduction_axes;
  shared_ptr<ng::Node> ng_biasadd_backprop;
  auto ng_input_shape = ng_input->get_shape();

  if (is_nhwc) {
    if (ng_input_shape.size() < 2) {
      return errors::InvalidArgument(
          "BiasAddGrad argument needs to have at least 2 dimensions for NHWC "
          "data format");
    }
    for (size_t i = 0; i < ng_input_shape.size() - 1; i++) {
      reduction_axes.insert(i);
    }
  } else {
    // Tensorflow NCHW format supports only 4D input/output tensor
    if (ng_input_shape.size() != 4) {
      return errors::InvalidArgument(
          "BiasAddGrad only support 4d input/output for NCHW data format");
    }
    for (size_t i = 0; i < ng_input_shape.size(); i++) {
      if (i != ng_input_shape.size() - 3) reduction_axes.insert(i);
    }
  }

  ng_biasadd_backprop =
      ConstructNgNode<ng::op::Sum>(op->name(), ng_input, reduction_axes);

  SaveNgOp(ng_op_map, op->name(), ng_biasadd_backprop);
  return Status::OK();
}

static Status TranslateCastOp(const Node* op, const std::vector<const Tensor*>&,
                              Builder::OpMap& ng_op_map) {
  shared_ptr<ng::Node> ng_input;
  TF_RETURN_IF_ERROR(GetInputNodes(ng_op_map, op, &ng_input));

  DataType dtype;
  TF_RETURN_IF_ERROR(GetNodeAttr(op->attrs(), "DstT", &dtype));

  ng::element::Type ng_et;
  TF_RETURN_IF_ERROR(TFDataTypeToNGraphElementType(dtype, &ng_et));

  try {
    SaveNgOp(ng_op_map, op->name(),
             ConstructNgNode<ng::op::Convert>(op->name(), ng_input, ng_et));
  } catch (const std::out_of_range&) {
    return errors::Unimplemented("Unsupported TensorFlow data type: ",
                                 DataType_Name(dtype));
  }
  return Status::OK();
}
static Status TranslateCombinedNonMaxSuppressionOp(
    const Node* op, const std::vector<const Tensor*>& static_input_map,
    Builder::OpMap& ng_op_map) {
  shared_ptr<ng::Node> ng_boxes, ng_scores;
  TF_RETURN_IF_ERROR(GetInputNodes(ng_op_map, op, &ng_boxes, &ng_scores,
                                   nullptr, nullptr, nullptr, nullptr));

  std::vector<int> max_output_size_per_class;
  TF_RETURN_IF_ERROR(GetStaticInputVector(op, 2, static_input_map,
                                          &max_output_size_per_class));
  std::vector<int> max_total_size;
  TF_RETURN_IF_ERROR(
      GetStaticInputVector(op, 3, static_input_map, &max_total_size));
  std::vector<float> iou_threshold;
  TF_RETURN_IF_ERROR(
      GetStaticInputVector(op, 4, static_input_map, &iou_threshold));

  std::vector<float> score_threshold;
  TF_RETURN_IF_ERROR(
      GetStaticInputVector(op, 5, static_input_map, &score_threshold));

  bool pad_per_class;
  if (GetNodeAttr(op->attrs(), "pad_per_class", &pad_per_class) !=
      Status::OK()) {
    pad_per_class = false;
  }
  bool clip_boxes;
  if (GetNodeAttr(op->attrs(), "clip_boxes", &clip_boxes) != Status::OK()) {
    clip_boxes = false;
  }
  // max_output_size_per_class must be scalar
  if (max_output_size_per_class.size() != 1) {
    return errors::InvalidArgument(
        "CombinedNonMaxSuppression Op: max_output_size_per_class of cnms must "
        "be scalar ",
        max_output_size_per_class.size());
  }
  // max_total_size must be scalar
  if (max_total_size.size() != 1) {
    return errors::InvalidArgument(
        "CombinedNonMaxSuppression Op: max_total_size of cnms must be scalar ",
        max_total_size.size());
  }
  // iou_threshold must be scalar
  if (iou_threshold.size() != 1) {
    return errors::InvalidArgument(
        "CombinedNonMaxSuppression Op: iou_threshold of cnms must be scalar ",
        iou_threshold.size());
  }

  // score_threshold must be scalar
  if (score_threshold.size() != 1) {
    return errors::InvalidArgument(
        "CombinedNonMaxSuppression Op: score_threshold of cnms must be scalar ",
        score_threshold.size());
  }

  std::string backend_name;
  TF_RETURN_IF_ERROR(ngraph_bridge::GetNodeBackend(op, &backend_name));

  auto config_map = BackendManager::GetBackendAttributeValues(backend_name);
  if (config_map.at("ngraph_backend") != "NNPI") {
    return errors::Internal("In translating CombinedNonMaxSuppression op ",
                            op->name(), " found requested backend ",
                            backend_name, " which is unsupported");
  }

  ng::runtime::Backend* backend = BackendManager::GetBackend(backend_name);

  shared_ptr<ng::Node> ng_cnms = backend->get_backend_op(
      "CombinedNonMaxSuppression", &ng_boxes, &ng_scores,
      (size_t)(max_output_size_per_class[0]), (size_t)(max_total_size[0]),
      (float)(iou_threshold[0]), (float)score_threshold[0], (bool)pad_per_class,
      (bool)clip_boxes);
  if (ng_cnms == nullptr) {
    return errors::Internal("In translating CombinedNonMaxSuppression op ",
                            op->name(),
                            " backend could not return valid ngraph node");
  }
  Builder::SetTracingInfo(op->name(), ng_cnms);
  shared_ptr<ngraph::Node> ng_nmsed_boxes =
      ConstructNgNode<ngraph::op::GetOutputElement>(op->name(), ng_cnms, 0);
  shared_ptr<ngraph::Node> ng_nmsed_scores =
      ConstructNgNode<ngraph::op::GetOutputElement>(op->name(), ng_cnms, 1);
  shared_ptr<ngraph::Node> ng_nmsed_classes =
      ConstructNgNode<ngraph::op::GetOutputElement>(op->name(), ng_cnms, 2);
  shared_ptr<ngraph::Node> ng_valid_detections =
      ConstructNgNode<ngraph::op::GetOutputElement>(op->name(), ng_cnms, 3);

  SaveNgOp(ng_op_map, op->name(), ng_nmsed_boxes);
  SaveNgOp(ng_op_map, op->name(), ng_nmsed_scores);
  SaveNgOp(ng_op_map, op->name(), ng_nmsed_classes);
  SaveNgOp(ng_op_map, op->name(), ng_valid_detections);
  return Status::OK();
}
static Status TranslateConcatV2Op(
    const Node* op, const std::vector<const Tensor*>& static_input_map,
    Builder::OpMap& ng_op_map) {
  TF_RETURN_IF_ERROR(ValidateInputCountMin(op, 2));

  std::vector<int64> tf_concat_axis_vec;
  TF_RETURN_IF_ERROR(GetStaticInputVector(
      op, op->num_inputs() - 1, static_input_map, &tf_concat_axis_vec));

  int64 concat_axis = tf_concat_axis_vec[0];

  if (concat_axis < 0) {
    shared_ptr<ng::Node> ng_first_arg;
    TF_RETURN_IF_ERROR(GetInputNode(ng_op_map, op, 0, &ng_first_arg));

    concat_axis += int64(ng_first_arg->get_shape().size());
  }

  ng::NodeVector ng_args;

  for (int i = 0; i < op->num_inputs() - 1; i++) {
    shared_ptr<ng::Node> ng_arg;
    TF_RETURN_IF_ERROR(GetInputNode(ng_op_map, op, i, &ng_arg));
    ng_args.push_back(ng_arg);
  }

  SaveNgOp(ng_op_map, op->name(),
           ConstructNgNode<ng::op::Concat>(op->name(), ng_args,
                                           size_t(concat_axis)));
  return Status::OK();
}

static Status TranslateConstOp(const Node* op,
                               const std::vector<const Tensor*>&,
                               Builder::OpMap& ng_op_map) {
  DataType dtype;
  TF_RETURN_IF_ERROR(GetNodeAttr(op->attrs(), "dtype", &dtype));

  std::shared_ptr<ng::Node> ng_node;

  // For some reason the following do not work (no specialization of
  // tensorflow::checkpoint::SavedTypeTraits...)
  // case DataType::DT_UINT32:
  //   TF_RETURN_IF_ERROR(MakeConstOp<uint32>(op, ng::element::u32,
  //   &ng_node));
  //   break;
  // case DataType::DT_UINT64:
  //   TF_RETURN_IF_ERROR(MakeConstOp<uint64>(op, ng::element::u64,
  //   &ng_node));
  //   break;
  try {
    const auto& func_param = Builder::TF_NGRAPH_CONST_MAP().at(dtype);
    TF_RETURN_IF_ERROR(func_param.first(op, func_param.second, &ng_node));
  } catch (const std::out_of_range&) {
    return errors::Unimplemented("Unsupported TensorFlow data type: ",
                                 DataType_Name(dtype));
  }

  SaveNgOp(ng_op_map, op->name(), ng_node);
  return Status::OK();
}

static Status TranslateConv2DOp(const Node* op,
                                const std::vector<const Tensor*>&,
                                Builder::OpMap& ng_op_map) {
  shared_ptr<ng::Node> ng_input, ng_filter;
  TF_RETURN_IF_ERROR(GetInputNodes(ng_op_map, op, &ng_input, &ng_filter));

  std::vector<int32> tf_strides;
  std::vector<int32> tf_dilations;
  std::string tf_padding_type;
  std::string tf_data_format;
  TF_RETURN_IF_ERROR(GetNodeAttr(op->attrs(), "strides", &tf_strides));
  TF_RETURN_IF_ERROR(GetNodeAttr(op->attrs(), "dilations", &tf_dilations));
  TF_RETURN_IF_ERROR(GetNodeAttr(op->attrs(), "padding", &tf_padding_type));
  TF_RETURN_IF_ERROR(GetNodeAttr(op->attrs(), "data_format", &tf_data_format));

  if (tf_data_format != "NHWC" && tf_data_format != "NCHW") {
    return errors::InvalidArgument(
        "Conv2D data format is neither NHWC nor NCHW");
  }

  bool is_nhwc = (tf_data_format == "NHWC");

  // TF Kernel Test Checks
  // Strides in the batch and depth dimension is not supported
  if (tf_strides[0] != 1 || tf_strides[is_nhwc ? 3 : 1] != 1) {
    return errors::InvalidArgument(
        "Strides in batch and depth dimensions is not supported: ",
        op->type_string());
  }

  NGRAPH_VLOG(3) << ng::join(tf_strides);
  NGRAPH_VLOG(3) << ng::join(tf_dilations);
  NGRAPH_VLOG(3) << tf_padding_type;
  NGRAPH_VLOG(3) << tf_data_format;

  ng::Strides ng_strides(2);
  ng::Strides ng_dilations(2);
  ng::Shape ng_image_shape(2);
  ng::Shape ng_kernel_shape(2);

  BatchedOpParamToNGraph(is_nhwc, tf_strides, ng_strides);
  BatchedOpParamToNGraph(is_nhwc, ng_input->get_shape(), ng_image_shape);
  BatchedOpParamToNGraph(is_nhwc, tf_dilations, ng_dilations);
  BatchToNGraph(op->name(), is_nhwc, ng_input);

  NGRAPH_VLOG(3) << "ng_strides: " << ng::join(ng_strides);
  NGRAPH_VLOG(3) << "ng_dilations: " << ng::join(ng_dilations);
  NGRAPH_VLOG(3) << "ng_image_shape: " << ng::join(ng_image_shape);

  auto& ng_filter_shape = ng_filter->get_shape();
  ng_kernel_shape[0] = ng_filter_shape[0];
  ng_kernel_shape[1] = ng_filter_shape[1];
  Reshape<3, 2, 0, 1>(ng_filter);
  Builder::SetTracingInfo(op->name(), ng_filter);

  NGRAPH_VLOG(3) << "ng_kernel_shape: " << ng::join(ng_kernel_shape);

  ng::CoordinateDiff ng_padding_below{0, 0};
  ng::CoordinateDiff ng_padding_above{0, 0};

  Builder::MakePadding(tf_padding_type, ng_image_shape, ng_kernel_shape,
                       ng_strides, ng_dilations, ng_padding_below,
                       ng_padding_above);

  std::shared_ptr<ng::Node> ng_conv = ConstructNgNode<ng::op::Convolution>(
      op->name(), ng_input, ng_filter, ng_strides, ng_dilations,
      ng_padding_below, ng_padding_above);

  BatchToTensorflow(op->name(), is_nhwc, ng_conv);
  SaveNgOp(ng_op_map, op->name(), ng_conv);
  return Status::OK();
}

static Status TranslateConv2DBackpropFilterOp(
    const Node* op, const std::vector<const Tensor*>& static_input_map,
    Builder::OpMap& ng_op_map) {
  shared_ptr<ng::Node> ng_data_batch, ng_output_delta;
  TF_RETURN_IF_ERROR(
      GetInputNodes(ng_op_map, op, &ng_data_batch, nullptr, &ng_output_delta));

  std::vector<int32> tf_strides;
  std::string tf_padding_type;
  std::vector<int32> tf_dilations;
  std::string tf_data_format;

  TF_RETURN_IF_ERROR(GetNodeAttr(op->attrs(), "strides", &tf_strides));
  TF_RETURN_IF_ERROR(GetNodeAttr(op->attrs(), "padding", &tf_padding_type));
  TF_RETURN_IF_ERROR(GetNodeAttr(op->attrs(), "dilations", &tf_dilations));
  TF_RETURN_IF_ERROR(GetNodeAttr(op->attrs(), "data_format", &tf_data_format));

  if (tf_data_format != "NHWC" && tf_data_format != "NCHW") {
    return errors::InvalidArgument("Data format is neither NHWC nor NCHW: ",
                                   op->type_string());
  }

  NGRAPH_VLOG(3) << "tf data format" << tf_data_format;
  bool is_nhwc = (tf_data_format == "NHWC");

  // Dilations in batch and depth dimensions must be 1
  if (tf_dilations[0] != 1 || tf_dilations[is_nhwc ? 3 : 1] != 1) {
    return errors::InvalidArgument(
        "Dilations in batch and depth dimensions must be 1: ",
        op->type_string());
  }

  std::vector<int64> tf_filter_sizes;
  TF_RETURN_IF_ERROR(
      GetStaticInputVector(op, 1, static_input_map, &tf_filter_sizes));

  if (std::any_of(tf_filter_sizes.begin(), tf_filter_sizes.end(),
                  [](int32 size) { return size <= 0; })) {
    return errors::InvalidArgument("Filter sizes must be positive integers :",
                                   op->type_string());
  }

  NGRAPH_VLOG(3) << "tf filter size" << ng::join(tf_filter_sizes);
  NGRAPH_VLOG(3) << "tf filter size" << ng::join(tf_filter_sizes);
  NGRAPH_VLOG(3) << "tf strides" << ng::join(tf_strides);
  NGRAPH_VLOG(3) << "tf dilations" << ng::join(tf_dilations);
  NGRAPH_VLOG(3) << "tf padding type" << tf_padding_type;

  ng::Shape ng_filters_shape(4);
  ng::Strides ng_window_movement_strides_forward(2);
  ng::Strides ng_window_dilation_strides_forward(2);
  ng::CoordinateDiff ng_padding_below_forward{0, 0};
  ng::CoordinateDiff ng_padding_above_forward{0, 0};
  // H,W data_dilation is set to 1 , TF does not have this attribute
  ng::Strides ng_data_dilation_strides_forward(2, 1);

  // Convert inputs, args to nGraph Format
  // nGraph Data Format:
  //    nGraph Tensor           [N, C_IN, D1, ... Df]
  //    nGraph Filter           [C_OUT, C_IN, F1, ... Ff]
  //    nGraph Output Delta     [N, C_OUT, F1, ... Ff]
  //    nGraph Window Strides   [f]
  //    nGraph Window Dilations [f]
  //    nGraph Padding Below    [f]
  //    nGraph Padding Above    [f]
  //    nGraph Dilation Stride  [f]
  BatchToNGraph(op->name(), is_nhwc, ng_data_batch);
  // tf_filter shape :
  // [filter_height, filter_width, in_channels, out_channels]
  // reshape for nGraph
  ng_filters_shape = {static_cast<unsigned int>(tf_filter_sizes[3]),
                      static_cast<unsigned int>(tf_filter_sizes[2]),
                      static_cast<unsigned int>(tf_filter_sizes[0]),
                      static_cast<unsigned int>(tf_filter_sizes[1])};
  BatchToNGraph(op->name(), is_nhwc, ng_output_delta);
  BatchedOpParamToNGraph(is_nhwc, tf_strides,
                         ng_window_movement_strides_forward);
  BatchedOpParamToNGraph(is_nhwc, tf_dilations,
                         ng_window_dilation_strides_forward);
  // H, W of image/input and filter are required to figure out padding
  // arguments
  ng::Shape ng_filter_HW(2);
  ng::Shape ng_input_data_HW(2);

  auto& ng_data_batch_shape = ng_data_batch->get_shape();
  ng_input_data_HW[0] = ng_data_batch_shape[2];
  ng_input_data_HW[1] = ng_data_batch_shape[3];

  ng_filter_HW[0] = ng_filters_shape[2];
  ng_filter_HW[1] = ng_filters_shape[3];

  Builder::MakePadding(tf_padding_type, ng_input_data_HW, ng_filter_HW,
                       ng_window_movement_strides_forward,
                       ng_window_dilation_strides_forward,
                       ng_padding_below_forward, ng_padding_above_forward);

  NGRAPH_VLOG(3) << "ng input data shape" << ng::join(ng_data_batch_shape);
  NGRAPH_VLOG(3) << "ng filter shape" << ng::join(ng_filters_shape);
  NGRAPH_VLOG(3) << "ng output delta shape"
                 << ng::join(ng_output_delta->get_shape());
  NGRAPH_VLOG(3) << "ng strides"
                 << ng::join(ng_window_movement_strides_forward);
  NGRAPH_VLOG(3) << "ng dilations"
                 << ng::join(ng_window_dilation_strides_forward);
  NGRAPH_VLOG(3) << "ng padding type" << tf_padding_type;

  std::shared_ptr<ng::Node> ng_back_prop_filter =
      ConstructNgNode<ng::op::ConvolutionBackpropFilters>(
          op->name(), ng_data_batch, ng_filters_shape, ng_output_delta,
          ng_window_movement_strides_forward,
          ng_window_dilation_strides_forward, ng_padding_below_forward,
          ng_padding_above_forward, ng_data_dilation_strides_forward);

  // Reshape the output to tf format : [filter_height, filter_width,
  // in_channels, out_channels]
  Reshape<2, 3, 1, 0>(ng_back_prop_filter);
  Builder::SetTracingInfo(op->name(), ng_back_prop_filter);

  SaveNgOp(ng_op_map, op->name(), ng_back_prop_filter);
  return Status::OK();
}

static Status TranslateConv2DBackpropInputOp(
    const Node* op, const std::vector<const Tensor*>& static_input_map,
    Builder::OpMap& ng_op_map) {
  shared_ptr<ng::Node> ng_filter, ng_out_backprop;
  TF_RETURN_IF_ERROR(
      GetInputNodes(ng_op_map, op, nullptr, &ng_filter, &ng_out_backprop));

  // TODO: refactor me to be less redundant with other convolution ops
  std::vector<int32> tf_strides;
  std::vector<int32> tf_dilations;
  std::string tf_padding_type;
  std::string tf_data_format;
  TF_RETURN_IF_ERROR(GetNodeAttr(op->attrs(), "strides", &tf_strides));
  TF_RETURN_IF_ERROR(GetNodeAttr(op->attrs(), "dilations", &tf_dilations));
  TF_RETURN_IF_ERROR(GetNodeAttr(op->attrs(), "padding", &tf_padding_type));
  TF_RETURN_IF_ERROR(GetNodeAttr(op->attrs(), "data_format", &tf_data_format));

  if (tf_data_format != "NHWC" && tf_data_format != "NCHW") {
    return errors::InvalidArgument(
        "Conv2DBackpropInput data format is neither NHWC nor NCHW: %s",
        tf_data_format);
  }

  std::vector<int64> tf_input_sizes;
  TF_RETURN_IF_ERROR(
      GetStaticInputVector(op, 0, static_input_map, &tf_input_sizes));

  if (std::any_of(tf_input_sizes.begin(), tf_input_sizes.end(),
                  [](int32 size) { return size <= 0; })) {
    return errors::InvalidArgument(
        "Conv2DBackpropInput input sizes must be positive integers");
  }

  bool is_nhwc = (tf_data_format == "NHWC");

  NGRAPH_VLOG(3) << ng::join(tf_strides);
  NGRAPH_VLOG(3) << ng::join(tf_dilations);
  NGRAPH_VLOG(3) << tf_padding_type;
  NGRAPH_VLOG(3) << tf_data_format;

  ng::Strides ng_strides(2);
  ng::Strides ng_dilations(2);
  ng::Shape ng_image_shape(2);
  ng::Shape ng_kernel_shape(2);
  ng::Shape ng_batch_shape(4);

  BatchedOpParamToNGraph(is_nhwc, tf_strides, ng_strides);
  BatchedOpParamToNGraph(is_nhwc, tf_input_sizes, ng_image_shape);
  BatchedOpParamToNGraph(is_nhwc, tf_dilations, ng_dilations);
  BatchToNGraph(op->name(), is_nhwc, ng_out_backprop);
  if (is_nhwc) {
    ng_batch_shape = {static_cast<unsigned long>(tf_input_sizes[0]),
                      static_cast<unsigned long>(tf_input_sizes[3]),
                      static_cast<unsigned long>(tf_input_sizes[1]),
                      static_cast<unsigned long>(tf_input_sizes[2])};
  } else {
    ng_batch_shape = {static_cast<unsigned long>(tf_input_sizes[0]),
                      static_cast<unsigned long>(tf_input_sizes[1]),
                      static_cast<unsigned long>(tf_input_sizes[2]),
                      static_cast<unsigned long>(tf_input_sizes[3])};
  }

  NGRAPH_VLOG(3) << "ng_strides: " << ng::join(ng_strides);
  NGRAPH_VLOG(3) << "ng_dilations: " << ng::join(ng_dilations);
  NGRAPH_VLOG(3) << "ng_image_shape: " << ng::join(ng_image_shape);

  auto& ng_filter_shape = ng_filter->get_shape();
  ng_kernel_shape[0] = ng_filter_shape[0];
  ng_kernel_shape[1] = ng_filter_shape[1];
  Reshape<3, 2, 0, 1>(ng_filter);
  Builder::SetTracingInfo(op->name(), ng_filter);

  NGRAPH_VLOG(3) << "ng_kernel_shape: " << ng::join(ng_kernel_shape);

  ng::CoordinateDiff ng_padding_below{0, 0};
  ng::CoordinateDiff ng_padding_above{0, 0};

  Builder::MakePadding(tf_padding_type, ng_image_shape, ng_kernel_shape,
                       ng_strides, ng_dilations, ng_padding_below,
                       ng_padding_above);

  std::shared_ptr<ng::Node> ng_data =
      ConstructNgNode<ng::op::ConvolutionBackpropData>(
          op->name(), ng_batch_shape, ng_filter, ng_out_backprop, ng_strides,
          ng_dilations, ng_padding_below, ng_padding_above,
          ng::Strides(ng_batch_shape.size() - 2, 1));

  BatchToTensorflow(op->name(), is_nhwc, ng_data);

  SaveNgOp(ng_op_map, op->name(), ng_data);
  return Status::OK();
}

// Translate Conv3D Op
static Status TranslateConv3DOp(const Node* op,
                                const std::vector<const Tensor*>&,
                                Builder::OpMap& ng_op_map) {
  shared_ptr<ng::Node> ng_input, ng_filter;
  TF_RETURN_IF_ERROR(GetInputNodes(ng_op_map, op, &ng_input, &ng_filter));

  std::vector<int32> tf_strides;
  std::vector<int32> tf_dilations;
  std::string tf_padding_type;
  std::string tf_data_format;
  TF_RETURN_IF_ERROR(GetNodeAttr(op->attrs(), "strides", &tf_strides));
  TF_RETURN_IF_ERROR(GetNodeAttr(op->attrs(), "dilations", &tf_dilations));
  TF_RETURN_IF_ERROR(GetNodeAttr(op->attrs(), "padding", &tf_padding_type));
  TF_RETURN_IF_ERROR(GetNodeAttr(op->attrs(), "data_format", &tf_data_format));

  if (tf_data_format != "NDHWC" && tf_data_format != "NCDHW") {
    return errors::InvalidArgument(
        "Conv3D data format is neither NDHWC nor NCDHW");
  }

  bool is_ndhwc = (tf_data_format == "NDHWC");

  // TODO: in 3D
  // TF Kernel Test Checks
  // // Strides in the batch and depth dimension is not supported
  // if (tf_strides[0] != 1 || tf_strides[is_nhwc ? 3 : 1] != 1) {
  //   return errors::InvalidArgument(
  //       "Strides in batch and depth dimensions is not supported: ",
  //       op->type_string());
  // }

  NGRAPH_VLOG(3) << ng::join(tf_strides);
  NGRAPH_VLOG(3) << ng::join(tf_dilations);
  NGRAPH_VLOG(3) << tf_padding_type;
  NGRAPH_VLOG(3) << tf_data_format;

  ng::Strides ng_strides(3);
  ng::Strides ng_dilations(3);
  ng::Shape ng_image_shape(3);
  ng::Shape ng_kernel_shape(3);

  BatchedOpParam3DToNGraph(is_ndhwc, tf_strides, ng_strides);
  BatchedOpParam3DToNGraph(is_ndhwc, ng_input->get_shape(), ng_image_shape);
  BatchedOpParam3DToNGraph(is_ndhwc, tf_dilations, ng_dilations);
  BatchToNGraph3D(op->name(), is_ndhwc, ng_input);

  NGRAPH_VLOG(3) << "ng_strides: " << ng::join(ng_strides);
  NGRAPH_VLOG(3) << "ng_dilations: " << ng::join(ng_dilations);
  NGRAPH_VLOG(3) << "ng_image_shape: " << ng::join(ng_image_shape);

  auto& ng_filter_shape = ng_filter->get_shape();
  ng_kernel_shape[0] = ng_filter_shape[0];
  ng_kernel_shape[1] = ng_filter_shape[1];
  ng_kernel_shape[2] = ng_filter_shape[2];
  Reshape3D<4, 3, 0, 1, 2>(ng_filter);
  Builder::SetTracingInfo(op->name(), ng_filter);

  NGRAPH_VLOG(3) << "ng_kernel_shape: " << ng::join(ng_kernel_shape);

  ng::CoordinateDiff ng_padding_below{0, 0, 0};
  ng::CoordinateDiff ng_padding_above{0, 0, 0};

  Builder::MakePadding3D(tf_padding_type, ng_image_shape, ng_kernel_shape,
                         ng_strides, ng_dilations, ng_padding_below,
                         ng_padding_above);

  std::shared_ptr<ng::Node> ng_conv = ConstructNgNode<ng::op::Convolution>(
      op->name(), ng_input, ng_filter, ng_strides, ng_dilations,
      ng_padding_below, ng_padding_above);

  BatchToTensorflow3D(op->name(), is_ndhwc, ng_conv);
  SaveNgOp(ng_op_map, op->name(), ng_conv);
  return Status::OK();
}

// Translate DepthToSpace op
static Status TranslateDepthToSpaceOp(const Node* op,
                                      const std::vector<const Tensor*>&,
                                      Builder::OpMap& ng_op_map) {
  shared_ptr<ng::Node> ng_input;
  TF_RETURN_IF_ERROR(GetInputNodes(ng_op_map, op, &ng_input));

  // Get the attributes
  int64 block_size;
  std::string tf_data_format;
  TF_RETURN_IF_ERROR(GetNodeAttr(op->attrs(), "block_size", &block_size));
  TF_RETURN_IF_ERROR(GetNodeAttr(op->attrs(), "data_format", &tf_data_format));

  ng::Shape input_shape = ng_input->get_shape();
  std::map<std::string, int> format_to_int_map = {
      {"NHWC", 0}, {"NCHW", 1}, {"NCHW_VECT_C", 1}};

  int channel_dimension;
  int num_spatial_dimensions = 2;  // H, W are spatial dimensions

  switch (format_to_int_map[tf_data_format]) {
    // NHWC
    case 0:
      channel_dimension = 3;
      break;
    // NCHW
    case 1:
      channel_dimension = 1;
      break;
    // NCHW_VEC_C
    case 2:
      return errors::InvalidArgument(
          "NCHW_VECT_C is not supported in DepthToSpace for now");
    default:
      return errors::InvalidArgument(
          "DepthToSpace supported data format is NCHW, NHWC, or NCHW_VECT_C");
  }

  // Error checking : depth must be divisible by square of the block_size
  if (input_shape[channel_dimension] % (block_size * block_size) != 0) {
    return errors::InvalidArgument(
        "Input tensor's channel dimension ,", input_shape[channel_dimension],
        " is not divisible by square of the block_size ", block_size);
  }

  ng::AxisVector ng_reshape_shape;
  ng::AxisVector ng_transpose_permutation;
  ng::AxisVector ng_output_shape;

  switch (format_to_int_map[tf_data_format]) {
    // NHWC
    case 0: {
      // ng_reshape_shape = [batch_size,
      //                     height,
      //                     width,
      //                     block_size,
      //                     block_size,
      //                     channel / (block_size * block_size)]
      ng_reshape_shape.push_back(input_shape[0]);
      for (int i = 0; i < num_spatial_dimensions; i++) {
        ng_reshape_shape.push_back(input_shape[i + 1]);
      }

      int64 num_blocks = 1;
      for (int i = 0; i < num_spatial_dimensions; i++) {
        ng_reshape_shape.push_back(block_size);
        num_blocks *= block_size;
      }
      ng_reshape_shape.push_back(input_shape[channel_dimension] / num_blocks);

      // ng_transpose_shape = [batch_size,
      //                       height,
      //                       block_size,
      //                       width,
      //                       block_size,
      //                       channel / (block_size * block_size)]
      ng_transpose_permutation.push_back(0);
      for (int i = 0; i < num_spatial_dimensions; i++) {
        ng_transpose_permutation.push_back(i + 1);
        ng_transpose_permutation.push_back(i + 1 + num_spatial_dimensions);
      }
      ng_transpose_permutation.push_back(channel_dimension +
                                         num_spatial_dimensions);

      // ng_output_shape = [batch_size,
      //                    height * block_size,
      //                    width * block_size,
      //                    channel / (block_size * block_size)]
      ng_output_shape.push_back(input_shape[0]);
      for (int i = 0; i < num_spatial_dimensions; i++) {
        ng_output_shape.push_back(input_shape[i + 1] * block_size);
      }
      ng_output_shape.push_back(input_shape[channel_dimension] / num_blocks);
      break;
    }  // end of case NHWC

    // NCHW
    case 1: {
      // ng_reshape_shape = [batch_size,
      //                     block_size,
      //                     block_size,
      //                     channel / (block_size * block_size),
      //                     height,
      //                     width]
      int64 num_blocks = 1;
      ng_reshape_shape.push_back(input_shape[0]);  // N dimension
      for (int i = 0; i < num_spatial_dimensions; i++) {
        ng_reshape_shape.push_back(block_size);
        num_blocks *= block_size;
      }
      ng_reshape_shape.push_back(input_shape[channel_dimension] / num_blocks);

      for (int i = 0; i < num_spatial_dimensions; i++) {
        ng_reshape_shape.push_back(input_shape[i + 2]);
      }

      // ng_transpose_shape = [batch_size,
      //                       channel / (block_size * block_size)
      //                       height,
      //                       block_size,
      //                       width,
      //                       block_size]
      ng_transpose_permutation.push_back(0);
      ng_transpose_permutation.push_back(1 + num_spatial_dimensions);
      for (int i = 0; i < num_spatial_dimensions; i++) {
        ng_transpose_permutation.push_back(i + 2 + num_spatial_dimensions);
        ng_transpose_permutation.push_back(i + 1);
      }

      // ng_output_shape = [batch_size,
      //                    channel / (block_size * block_size)
      //                    height * block_size,
      //                    width * block_size]
      ng_output_shape.push_back(input_shape[0]);
      ng_output_shape.push_back(input_shape[channel_dimension] / num_blocks);
      for (int i = 0; i < num_spatial_dimensions; i++) {
        ng_output_shape.push_back(input_shape[i + 2] * block_size);
      }
      break;
    }  // end of case NCHW
  }

  ng::AxisVector ng_axis_order(input_shape.size());
  std::iota(ng_axis_order.begin(), ng_axis_order.end(), 0);
  auto reshaped = ConstructNgNode<ng::op::Reshape>(
      op->name(), ng_input, ng_axis_order, ng_reshape_shape);

  auto transposed =
      ng::builder::numpy_transpose(reshaped, ng_transpose_permutation);
  Builder::SetTracingInfo(op->name(), transposed);

  ng::AxisVector ng_axis_order_second_reshape(transposed->get_shape().size());
  std::iota(ng_axis_order_second_reshape.begin(),
            ng_axis_order_second_reshape.end(), 0);
  auto final_reshape = ConstructNgNode<ng::op::Reshape>(
      op->name(), transposed, ng_axis_order_second_reshape, ng_output_shape);
  SaveNgOp(ng_op_map, op->name(), final_reshape);

  return Status::OK();
}

static Status TranslateDepthwiseConv2dNativeOp(
    const Node* op, const std::vector<const Tensor*>&,
    Builder::OpMap& ng_op_map) {
  shared_ptr<ng::Node> ng_input, ng_filter;
  TF_RETURN_IF_ERROR(GetInputNodes(ng_op_map, op, &ng_input, &ng_filter));

  std::vector<int32> tf_strides;
  std::vector<int32> tf_dilations;
  std::string tf_padding_type;
  std::string tf_data_format;
  TF_RETURN_IF_ERROR(GetNodeAttr(op->attrs(), "strides", &tf_strides));
  TF_RETURN_IF_ERROR(GetNodeAttr(op->attrs(), "dilations", &tf_dilations));
  TF_RETURN_IF_ERROR(GetNodeAttr(op->attrs(), "padding", &tf_padding_type));
  TF_RETURN_IF_ERROR(GetNodeAttr(op->attrs(), "data_format", &tf_data_format));

  if (tf_data_format != "NHWC" && tf_data_format != "NCHW") {
    return errors::InvalidArgument(
        "DepthwiseConv2D data format is neither NHWC nor NCHW");
  }

  bool is_nhwc = (tf_data_format == "NHWC");

  NGRAPH_VLOG(3) << ng::join(tf_strides);
  NGRAPH_VLOG(3) << ng::join(tf_dilations);
  NGRAPH_VLOG(3) << tf_padding_type;
  NGRAPH_VLOG(3) << tf_data_format;

  ng::Strides ng_strides(2);
  ng::Strides ng_dilations(2);
  ng::Shape ng_image_shape(2);
  ng::Shape ng_kernel_shape(2);

  BatchedOpParamToNGraph(is_nhwc, ng_input->get_shape(), ng_image_shape);
  BatchedOpParamToNGraph(is_nhwc, tf_strides, ng_strides);
  BatchedOpParamToNGraph(is_nhwc, tf_dilations, ng_dilations);
  BatchToNGraph(op->name(), is_nhwc, ng_input);

  NGRAPH_VLOG(3) << "ng_strides: " << ng::join(ng_strides);
  NGRAPH_VLOG(3) << "ng_dilations: " << ng::join(ng_dilations);
  NGRAPH_VLOG(3) << "ng_image_shape: " << ng::join(ng_image_shape);

  auto& ng_filter_shape = ng_filter->get_shape();
  ng_kernel_shape[0] = ng_filter_shape[0];
  ng_kernel_shape[1] = ng_filter_shape[1];
  Reshape<3, 2, 0, 1>(ng_filter);
  Builder::SetTracingInfo(op->name(), ng_filter);

  NGRAPH_VLOG(3) << "ng_kernel_shape: " << ng::join(ng_kernel_shape);

  ng::CoordinateDiff ng_padding_below{0, 0};
  ng::CoordinateDiff ng_padding_above{0, 0};

  Builder::MakePadding(tf_padding_type, ng_image_shape, ng_kernel_shape,
                       ng_strides, ng_dilations, ng_padding_below,
                       ng_padding_above);

  // ng input shape is NCHW
  auto& input_shape = ng_input->get_shape();
  // ng filter shape is OIHW
  auto& filter_shape = ng_filter->get_shape();
  ng::NodeVector ng_args;

  for (size_t i = 0; i < input_shape[1]; i++) {
    const std::vector<size_t> lower_bound{0, i, 0, 0};
    const std::vector<size_t> upper_bound{input_shape[0], i + 1, input_shape[2],
                                          input_shape[3]};
    auto ng_sliced_input = ConstructNgNode<ng::op::Slice>(
        op->name(), ng_input, lower_bound, upper_bound);

    const std::vector<size_t> f_lower_bound{0, i, 0, 0};
    const std::vector<size_t> f_upper_bound{filter_shape[0], i + 1,
                                            filter_shape[2], filter_shape[3]};
    auto ng_sliced_filter = ConstructNgNode<ng::op::Slice>(
        op->name(), ng_filter, f_lower_bound, f_upper_bound);

    NGRAPH_VLOG(3) << "depthwise conv 2d.";
    NGRAPH_VLOG(3) << "sliced shape " << ng::join(ng_sliced_input->get_shape());
    NGRAPH_VLOG(3) << "filter shape "
                   << ng::join(ng_sliced_filter->get_shape());

    auto ng_conv = ConstructNgNode<ng::op::Convolution>(
        op->name(), ng_sliced_input, ng_sliced_filter, ng_strides, ng_dilations,
        ng_padding_below, ng_padding_above);
    ng_args.push_back(ng_conv);
  }

  size_t ng_concatenation_axis = 1;  // channel axis
  std::shared_ptr<ng::Node> ng_concat = ConstructNgNode<ng::op::Concat>(
      op->name(), ng_args, ng_concatenation_axis);

  BatchToTensorflow(op->name(), is_nhwc, ng_concat);
  SaveNgOp(ng_op_map, op->name(), ng_concat);
  return Status::OK();
}

static Status TranslateExpandDimsOp(
    const Node* op, const std::vector<const Tensor*>& static_input_map,
    Builder::OpMap& ng_op_map) {
  shared_ptr<ng::Node> ng_input, ng_dim;
  TF_RETURN_IF_ERROR(GetInputNodes(ng_op_map, op, &ng_input, &ng_dim));

  std::vector<int64> dim_vec;
  TF_RETURN_IF_ERROR(GetStaticInputVector(op, 1, static_input_map, &dim_vec));

  if (dim_vec.size() != 1) {
    return errors::InvalidArgument(
        "The size of argument dim is not 1 for ExpandDims");
  }

  auto& shape = ng_input->get_shape();
  auto shape_size = shape.size();
  if (dim_vec[0] < 0) {
    // allow range [-rank(input) - 1, rank(input)]
    // where -1 append new axis at the end
    dim_vec[0] = shape_size + dim_vec[0] + 1;
  }
  auto out_shape = shape;
  out_shape.insert(out_shape.begin() + size_t(dim_vec[0]), 1);
  std::vector<size_t> shape_dimensions(shape.size());
  std::iota(shape_dimensions.begin(), shape_dimensions.end(), 0);
  std::shared_ptr<ng::Node> ng_expand_dim = ConstructNgNode<ng::op::Reshape>(
      op->name(), ng_input, shape_dimensions, out_shape);

  SaveNgOp(ng_op_map, op->name(), ng_expand_dim);
  return Status::OK();
}

static Status TranslateFillOp(
    const Node* op, const std::vector<const Tensor*>& static_input_map,
    Builder::OpMap& ng_op_map) {
  shared_ptr<ng::Node> ng_value;
  TF_RETURN_IF_ERROR(GetInputNodes(ng_op_map, op, nullptr, &ng_value));

  std::vector<int64> dims_vec;
  TF_RETURN_IF_ERROR(GetStaticInputVector(op, 0, static_input_map, &dims_vec));

  ng::Shape ng_output_shape(dims_vec.size());
  ng::AxisSet ng_axis_set;
  for (size_t i = 0; i < dims_vec.size(); ++i) {
    ng_output_shape[i] = dims_vec[i];
    ng_axis_set.insert(i);
  }
  SaveNgOp(ng_op_map, op->name(),
           ConstructNgNode<ng::op::Broadcast>(op->name(), ng_value,
                                              ng_output_shape, ng_axis_set));
  return Status::OK();
}

static Status TranslateFloorDivOp(
    const Node* op, const std::vector<const Tensor*>& static_input_map,
    Builder::OpMap& ng_op_map) {
  auto ng_floordiv = [&op](std::shared_ptr<ng::Node> ng_input1,
                           std::shared_ptr<ng::Node> ng_input2) {
    return ConstructNgNode<ng::op::Floor>(
        op->name(),
        ConstructNgNode<ng::op::Divide>(op->name(), ng_input1, ng_input2));
  };
  return TranslateBinaryOp(op, static_input_map, ng_op_map, ng_floordiv);
}

static Status TranslateFloorModOp(
    const Node* op, const std::vector<const Tensor*>& static_input_map,
    Builder::OpMap& ng_op_map) {
  auto ng_floormod = [&op](std::shared_ptr<ng::Node> ng_input1,
                           std::shared_ptr<ng::Node> ng_input2) {
    auto floordiv = ConstructNgNode<ng::op::Floor>(
        op->name(),
        ConstructNgNode<ng::op::Divide>(op->name(), ng_input1, ng_input2));
    return ConstructNgNode<ng::op::Subtract>(
        op->name(), ng_input1,
        ConstructNgNode<ng::op::Multiply>(op->name(), floordiv, ng_input2));
  };
  return TranslateBinaryOp(op, static_input_map, ng_op_map, ng_floormod);
}

static Status TranslateFusedBatchNormOp(
    const Node* op, const std::vector<const Tensor*>& static_input_map,
    Builder::OpMap& ng_op_map) {
  bool tf_is_training;
  if (GetNodeAttr(op->attrs(), "is_training", &tf_is_training) !=
      Status::OK()) {
    NGRAPH_VLOG(3) << "is_training attribute not present, setting to true";
    tf_is_training = true;
  }

  NGRAPH_VLOG(3) << "is_training: " << tf_is_training;

  shared_ptr<ng::Node> ng_input, ng_scale, ng_offset, ng_mean, ng_variance;
  bool is_v3 = op->type_string() == "FusedBatchNormV3";
  if (tf_is_training) {
    TF_RETURN_IF_ERROR(GetInputNode(ng_op_map, op, 0, &ng_input));
    TF_RETURN_IF_ERROR(GetInputNode(ng_op_map, op, 1, &ng_scale));
    TF_RETURN_IF_ERROR(GetInputNode(ng_op_map, op, 2, &ng_offset));
  } else {
    TF_RETURN_IF_ERROR(GetInputNodes(ng_op_map, op, &ng_input, &ng_scale,
                                     &ng_offset, &ng_mean, &ng_variance));
  }

  std::string tf_data_format;
  TF_RETURN_IF_ERROR(GetNodeAttr(op->attrs(), "data_format", &tf_data_format));

  if (tf_data_format != "NHWC" && tf_data_format != "NCHW") {
    return errors::InvalidArgument(
        "Conv2D data format is neither NHWC nor NCHW");
  }

  bool is_nhwc = (tf_data_format == "NHWC");

  NGRAPH_VLOG(3) << "data_format: " << tf_data_format;

  float tf_epsilon;
  if (GetNodeAttr(op->attrs(), "epsilon", &tf_epsilon) != Status::OK()) {
    NGRAPH_VLOG(3) << "epsilon attribute not present, setting to 0.0001";
    // TensorFlow default
    tf_epsilon = 0.0001;
  }

  NGRAPH_VLOG(3) << "epsilon: " << tf_epsilon;

  BatchToNGraph(op->name(), is_nhwc, ng_input);

  std::shared_ptr<ng::Node> ng_batch_norm;

  if (tf_is_training) {
    ng_batch_norm = ConstructNgNode<ng::op::BatchNormTraining>(
        op->name(), tf_epsilon, ng_scale, ng_offset, ng_input);

    shared_ptr<ngraph::Node> ng_y, ng_mean, ng_variance;
    ng_y =
        ConstructNgNode<ng::op::GetOutputElement>(op->name(), ng_batch_norm, 0);
    ng_mean =
        ConstructNgNode<ng::op::GetOutputElement>(op->name(), ng_batch_norm, 1);
    ng_variance =
        ConstructNgNode<ng::op::GetOutputElement>(op->name(), ng_batch_norm, 2);
    // This is for Bessel's correction in ng_variance:
    int ng_input_size = ng::shape_size(ng_input->get_shape());
    int num_channels = ng::shape_size(ng_variance->get_shape());
    int sample_size = ng_input_size / num_channels;
    int sample_size_minus_one = sample_size > 1 ? (sample_size - 1) : 1;
    float factor = float(sample_size) / float(sample_size_minus_one);
    std::vector<float> Bessel_factor(num_channels, factor);
    auto Bessel_scale = ConstructNgNode<ng::op::Constant>(
        op->name(), ng_variance->get_element_type(), ng_variance->get_shape(),
        Bessel_factor);
    auto variance = ConstructNgNode<ng::op::Multiply>(op->name(), ng_variance,
                                                      Bessel_scale);

    BatchToTensorflow(op->name(), is_nhwc, ng_y);

    SaveNgOp(ng_op_map, op->name(), ng_y);
    SaveNgOp(ng_op_map, op->name(), ng_mean);
    SaveNgOp(ng_op_map, op->name(), variance);
    // Output reserve_space_1: A 1D Tensor for the computed batch mean, to be
    // reused in the gradient computation.
    SaveNgOp(ng_op_map, op->name(), ng_mean);
    // Output reserve_space_2: A 1D Tensor for the computed batch variance
    //(inverted variance in the cuDNN case), to be reused in the gradient
    // computation.
    SaveNgOp(ng_op_map, op->name(), ng_variance);
    if (is_v3) {
      // FusedBatchNormV3 has 6 outputs (reserve_space_3)
      shared_ptr<ng::Node> ng_reserved_3 =
          ConstructNgNode<ngraph::op::Constant>(
              op->name(), ng_mean->get_element_type(), ng::Shape{},
              std::vector<std::string>{""});
      SaveNgOp(ng_op_map, op->name(), ng_reserved_3);
    }
  } else {
    ng_batch_norm = ConstructNgNode<ng::op::BatchNormInference>(
        op->name(), tf_epsilon, ng_scale, ng_offset, ng_input, ng_mean,
        ng_variance);
    BatchToTensorflow(op->name(), is_nhwc, ng_batch_norm);
    SaveNgOp(ng_op_map, op->name(), ng_batch_norm);
    if (is_v3) {
      SaveNgOp(ng_op_map, op->name(), ng_mean);
      SaveNgOp(ng_op_map, op->name(), ng_variance);
      SaveNgOp(ng_op_map, op->name(), ng_mean);
      SaveNgOp(ng_op_map, op->name(), ng_variance);
      // FusedBatchNormV3 has 6 outputs (reserve_space_3)
      shared_ptr<ng::Node> ng_reserved_3 =
          ConstructNgNode<ngraph::op::Constant>(
              op->name(), ng_mean->get_element_type(), ng::Shape{},
              std::vector<std::string>{""});
      SaveNgOp(ng_op_map, op->name(), ng_reserved_3);
    }
  }

  return Status::OK();
}

static Status TranslateFusedBatchNormGradOp(const Node* op,
                                            const std::vector<const Tensor*>&,
                                            Builder::OpMap& ng_op_map) {
  bool is_v3 = op->type_string() == "FusedBatchNormGradV3";
  TF_RETURN_IF_ERROR(ValidateInputCount(op, is_v3 ? 6 : 5));

  bool tf_is_training;
  // We only support is_training=true case. We marked rejection for the case
  // is_training=false.
  if (GetNodeAttr(op->attrs(), "is_training", &tf_is_training) !=
      Status::OK()) {
    NGRAPH_VLOG(3) << "is_training attribute not present, setting to true";
    tf_is_training = true;
  }

  NGRAPH_VLOG(3) << "is_training: " << tf_is_training;

  shared_ptr<ng::Node> ng_delta;
  shared_ptr<ng::Node> ng_input;
  shared_ptr<ng::Node> ng_scale;
  shared_ptr<ng::Node> ng_mean;
  shared_ptr<ng::Node> ng_variance;
  if (is_v3) {
    TF_RETURN_IF_ERROR(GetInputNodes(ng_op_map, op, &ng_delta, &ng_input,
                                     &ng_scale, &ng_mean, &ng_variance,
                                     nullptr));
  } else {
    TF_RETURN_IF_ERROR(GetInputNodes(ng_op_map, op, &ng_delta, &ng_input,
                                     &ng_scale, &ng_mean, &ng_variance));
  }

  std::string tf_data_format;
  TF_RETURN_IF_ERROR(GetNodeAttr(op->attrs(), "data_format", &tf_data_format));

  if (tf_data_format != "NHWC" && tf_data_format != "NCHW") {
    return errors::InvalidArgument(
        "FusedBatchnormGrad data format is neither NHWC nor NCHW");
  }

  bool is_nhwc = (tf_data_format == "NHWC");

  NGRAPH_VLOG(3) << "data_format: " << tf_data_format;

  float tf_epsilon;
  if (GetNodeAttr(op->attrs(), "epsilon", &tf_epsilon) != Status::OK()) {
    NGRAPH_VLOG(3) << "epsilon attribute not present, setting to 0.0001";
    tf_epsilon = 0.0001;
  }

  NGRAPH_VLOG(3) << "epsilon: " << tf_epsilon;

  // TODO: We are temporarily supplying a fake value for beta here
  // (all zero, same shape/et as scale/gamma), because Tensorflow does not give
  // beta to us. This should work because nGraph should not actually use beta.
  // The nGraph op may change to discard this parameter. Update this when nGraph
  // does.
  shared_ptr<ng::Node> ng_beta = ConstructNgNode<ngraph::op::Constant>(
      op->name(), ng_scale->get_element_type(), ng_scale->get_shape(),
      std::vector<std::string>{ng::shape_size(ng_scale->get_shape()), "0"});

  BatchToNGraph(op->name(), is_nhwc, ng_input);
  BatchToNGraph(op->name(), is_nhwc, ng_delta);

  std::shared_ptr<ng::Node> ng_batch_norm_backprop;

  ng_batch_norm_backprop = ConstructNgNode<ng::op::BatchNormTrainingBackprop>(
      op->name(), tf_epsilon, ng_scale, ng_beta, ng_input, ng_mean, ng_variance,
      ng_delta);

  shared_ptr<ngraph::Node> ng_input_delta_op =
      ConstructNgNode<ng::op::GetOutputElement>(op->name(),
                                                ng_batch_norm_backprop, 0);
  shared_ptr<ngraph::Node> ng_scale_delta_op =
      ConstructNgNode<ng::op::GetOutputElement>(op->name(),
                                                ng_batch_norm_backprop, 1);
  shared_ptr<ngraph::Node> ng_beta_delta_op =
      ConstructNgNode<ng::op::GetOutputElement>(op->name(),
                                                ng_batch_norm_backprop, 2);

  BatchToTensorflow(op->name(), is_nhwc, ng_input_delta_op);

  SaveNgOp(ng_op_map, op->name(), ng_input_delta_op);
  SaveNgOp(ng_op_map, op->name(), ng_scale_delta_op);
  SaveNgOp(ng_op_map, op->name(), ng_beta_delta_op);
  // Output reserve_space_3: Unused placeholder to match the mean input
  // in FusedBatchNorm.
  std::shared_ptr<ng::Node> output_mean = ConstructNgNode<ngraph::op::Constant>(
      op->name(), ng_mean->get_element_type(), ng::Shape{},
      std::vector<std::string>{""});
  SaveNgOp(ng_op_map, op->name(), output_mean);
  // Output reserve_space_4: Unused placeholder to match the variance input
  // in FusedBatchNorm.
  std::shared_ptr<ng::Node> output_variance =
      ConstructNgNode<ngraph::op::Constant>(
          op->name(), ng_variance->get_element_type(), ng::Shape{},
          std::vector<std::string>{""});
  SaveNgOp(ng_op_map, op->name(), output_variance);

  return Status::OK();
}

static Status TranslateGatherNdOp(const Node* op,
                                  const std::vector<const Tensor*>&,
                                  Builder::OpMap& ng_op_map) {
  shared_ptr<ng::Node> ng_params;
  shared_ptr<ng::Node> ng_indices;
  TF_RETURN_IF_ERROR(GetInputNodes(ng_op_map, op, &ng_params, &ng_indices));

  auto ng_params_shape = ng_params->get_shape();
  size_t ng_params_rank = ng_params_shape.size();
  size_t ng_indices_rank = ng_indices->get_shape().size();

  for (size_t i = 0; i < ng_params_rank; i++) {
    if (ng_params_shape[i] == 0) {
      return errors::InvalidArgument(
          "Requested more than 0 entries, but params is empty.  Params shape: "
          "[",
          ng::join(ng_params_shape, ","), "]");
    }
  }

  if ((ng_indices_rank - 1) > ng_params_rank) {
    return errors::InvalidArgument(
        "The last dimension of indices can be at most the rank of params");
  }

  SaveNgOp(ng_op_map, op->name(), ConstructNgNode<ng::op::GatherND>(
                                      op->name(), ng_params, ng_indices));

  return Status::OK();
}

static Status TranslateFusedMatMulOp(const Node* op,
                                     const std::vector<const Tensor*>&,
                                     Builder::OpMap& ng_op_map) {
  int num_args;
  TF_RETURN_IF_ERROR(GetNodeAttr(op->attrs(), "num_args", &num_args));

  std::vector<string> fused_ops;
  TF_RETURN_IF_ERROR(GetNodeAttr(op->attrs(), "fused_ops", &fused_ops));

  auto CreateNgDot = [&](shared_ptr<ng::Node>& ng_lhs,
                         shared_ptr<ng::Node>& ng_rhs,
                         shared_ptr<ng::Node>& ng_dot) {

    // Transpose arguments if requested.
    bool transpose_a = false;
    bool transpose_b = false;

    if (GetNodeAttr(op->attrs(), "transpose_a", &transpose_a) == Status::OK() &&
        transpose_a) {
      ng_lhs = ng::builder::numpy_transpose(ng_lhs, ng::AxisVector{1, 0});
      Builder::SetTracingInfo(op->name(), ng_lhs);
    }
    if (GetNodeAttr(op->attrs(), "transpose_b", &transpose_b) == Status::OK() &&
        transpose_b) {
      ng_rhs = ng::builder::numpy_transpose(ng_rhs, ng::AxisVector{1, 0});
      Builder::SetTracingInfo(op->name(), ng_rhs);
    }

    // The default axis count for nGraph's Dot op is 1, which is just what
    // we need here.
    ng_dot = ConstructNgNode<ngraph::op::Dot>(op->name(), ng_lhs, ng_rhs);

    return Status::OK();
  };

  shared_ptr<ng::Node> ng_lhs, ng_rhs, ng_bias, ng_dot;
  TF_RETURN_IF_ERROR(GetInputNodes(ng_op_map, op, &ng_lhs, &ng_rhs, &ng_bias));
  TF_RETURN_IF_ERROR(CreateNgDot(ng_lhs, ng_rhs, ng_dot));

  auto ng_dot_shape = ng_dot->get_shape();
  auto ng_bias_shape = ng_bias->get_shape();

  if (ng_bias_shape.size() != 1) {
    return errors::InvalidArgument(
        "Bias argument to BiasAdd does not have one dimension");
  }

  ng::AxisSet ng_broadcast_axes;

  // TODO : _FusedMatMul doesn't have data_format attributes, insert broadcast
  // axes as if it's NHWC for now.
  for (size_t i = 0; i < ng_dot_shape.size() - 1; i++) {
    ng_broadcast_axes.insert(i);
  }

  auto ng_bias_broadcasted = ConstructNgNode<ng::op::Broadcast>(
      op->name(), ng_bias, ng_dot_shape, ng_broadcast_axes);

  auto ng_add =
      ConstructNgNode<ng::op::Add>(op->name(), ng_dot, ng_bias_broadcasted);
  if (fused_ops.size() == 1) {  // Only fusing BiasAdd
    SaveNgOp(ng_op_map, op->name(), ng_add);
  } else if (fused_ops.size() == 2) {  // Also has activation
    if (fused_ops[1] == "Relu") {
      SaveNgOp(ng_op_map, op->name(),
               ConstructNgNode<ng::op::Relu>(op->name(), ng_add));
    } else if (fused_ops[1] == "Relu6") {
      // TODO fill
      auto constant_6 = ConstructNgNode<ng::op::Constant>(
          op->name(), ng_add->get_element_type(), ng_add->get_shape(),
          std::vector<std::string>(ng::shape_size(ng_add->get_shape()), "6"));
      auto relu6_op = ConstructNgNode<ng::op::Minimum>(
          op->name(), ConstructNgNode<ng::op::Relu>(op->name(), ng_add),
          constant_6);
      SaveNgOp(ng_op_map, op->name(), relu6_op);
    } else {
      return errors::Internal(
          "Expected activation to be Relu or Relu6 but got ", fused_ops[1]);
    }
  } else {
    // Adding this here to catch future changes in _FusedMatMul
    return errors::Internal("Unsupported combination");
  }

  return Status::OK();
}

static Status TranslateGatherV2Op(
    const Node* op, const std::vector<const Tensor*>& static_input_map,
    Builder::OpMap& ng_op_map) {
  shared_ptr<ng::Node> ng_input, ng_input_coords;
  TF_RETURN_IF_ERROR(
      GetInputNodes(ng_op_map, op, &ng_input, &ng_input_coords, nullptr));

  std::vector<int64> tf_axis;
  TF_RETURN_IF_ERROR(GetStaticInputVector(op, 2, static_input_map, &tf_axis));

  if (tf_axis.size() > 1) {
    return errors::Internal("Found axis in GatherV2 op (", op->name(),
                            ") translation to be non scalar, of size ",
                            tf_axis.size());
  }

  std::string backend_name;
  TF_RETURN_IF_ERROR(ngraph_bridge::GetNodeBackend(op, &backend_name));

  // split and check the first part only, since the node attribute contains
  // the full backend creation string
  auto config_map = BackendManager::GetBackendAttributeValues(backend_name);
  if (config_map.at("ngraph_backend") != "NNPI") {
    auto gather_op = ConstructNgNode<ng::op::Gather>(
        op->name(), ng_input, ng_input_coords, tf_axis[0]);

    SaveNgOp(ng_op_map, op->name(), gather_op);
  } else {
    ng::runtime::Backend* backend = BackendManager::GetBackend(backend_name);

    // Negative axis is supported. Accounting for that
    auto ng_input_shape = ng_input->get_shape();
    size_t ng_input_rank = ng_input_shape.size();
    int axis;
    if (tf_axis[0] >= 0) {
      axis = tf_axis[0];
    } else {
      axis = tf_axis[0] + ng_input_rank;
    }
    if (axis < 0 || axis >= ng_input_rank) {
      return errors::InvalidArgument("Expected axis in the range [-",
                                     ng_input_rank, ", ", ng_input_rank,
                                     "), but got ", tf_axis[0]);
    }

    shared_ptr<ng::Node> ng_gather =
        backend->get_backend_op("Gather", &ng_input, &ng_input_coords, &axis);
    if (ng_gather == nullptr) {
      return errors::Internal("In translating GatherV2 op ", op->name(),
                              " backend could not return valid ngraph node");
    }
    SaveNgOp(ng_op_map, op->name(), ng_gather);
  }
<<<<<<< HEAD
=======
  Builder::SetTracingInfo(op->name(), ng_gather);
  SaveNgOp(ng_op_map, op->name(), ng_gather);
>>>>>>> 2ca18ef6

  return Status::OK();
}

static Status TranslateFusedConv2DOp(const Node* op,
                                     const std::vector<const Tensor*>&,
                                     Builder::OpMap& ng_op_map) {
  int num_args;
  TF_RETURN_IF_ERROR(GetNodeAttr(op->attrs(), "num_args", &num_args));

  std::vector<string> fused_ops;
  TF_RETURN_IF_ERROR(GetNodeAttr(op->attrs(), "fused_ops", &fused_ops));

  std::string tf_data_format;
  TF_RETURN_IF_ERROR(GetNodeAttr(op->attrs(), "data_format", &tf_data_format));
  bool is_nhwc = (tf_data_format == "NHWC");

  auto CreateNgConv = [&](shared_ptr<ng::Node>& ng_input,
                          shared_ptr<ng::Node>& ng_filter,
                          shared_ptr<ng::Node>& ng_conv) {
    std::vector<int32> tf_strides;
    std::vector<int32> tf_dilations;
    std::string tf_padding_type;
    TF_RETURN_IF_ERROR(GetNodeAttr(op->attrs(), "strides", &tf_strides));
    TF_RETURN_IF_ERROR(GetNodeAttr(op->attrs(), "dilations", &tf_dilations));
    TF_RETURN_IF_ERROR(GetNodeAttr(op->attrs(), "padding", &tf_padding_type));

    if (tf_data_format != "NHWC" && tf_data_format != "NCHW") {
      return errors::InvalidArgument(
          "Conv2D data format is neither NHWC nor NCHW");
    }

    // TF Kernel Test Checks
    // Strides in the batch and depth dimension is not supported
    if (tf_strides[0] != 1 || tf_strides[is_nhwc ? 3 : 1] != 1) {
      return errors::InvalidArgument(
          "Strides in batch and depth dimensions is not supported: ",
          op->type_string());
    }

    NGRAPH_VLOG(3) << ng::join(tf_strides);
    NGRAPH_VLOG(3) << ng::join(tf_dilations);
    NGRAPH_VLOG(3) << tf_padding_type;
    NGRAPH_VLOG(3) << tf_data_format;

    ng::Strides ng_strides(2);
    ng::Strides ng_dilations(2);
    ng::Shape ng_image_shape(2);
    ng::Shape ng_kernel_shape(2);

    BatchedOpParamToNGraph(is_nhwc, tf_strides, ng_strides);
    BatchedOpParamToNGraph(is_nhwc, ng_input->get_shape(), ng_image_shape);
    BatchedOpParamToNGraph(is_nhwc, tf_dilations, ng_dilations);
    BatchToNGraph(op->name(), is_nhwc, ng_input);

    NGRAPH_VLOG(3) << "ng_strides: " << ng::join(ng_strides);
    NGRAPH_VLOG(3) << "ng_dilations: " << ng::join(ng_dilations);
    NGRAPH_VLOG(3) << "ng_image_shape: " << ng::join(ng_image_shape);

    auto& ng_filter_shape = ng_filter->get_shape();
    ng_kernel_shape[0] = ng_filter_shape[0];
    ng_kernel_shape[1] = ng_filter_shape[1];
    Reshape<3, 2, 0, 1>(ng_filter);
    Builder::SetTracingInfo(op->name(), ng_filter);

    NGRAPH_VLOG(3) << "ng_kernel_shape: " << ng::join(ng_kernel_shape);

    ng::CoordinateDiff ng_padding_below{0, 0};
    ng::CoordinateDiff ng_padding_above{0, 0};

    Builder::MakePadding(tf_padding_type, ng_image_shape, ng_kernel_shape,
                         ng_strides, ng_dilations, ng_padding_below,
                         ng_padding_above);

    ng_conv = ConstructNgNode<ng::op::Convolution>(
        op->name() + "_FusedConv2D_Conv", ng_input, ng_filter, ng_strides,
        ng_dilations, ng_padding_below, ng_padding_above);

    return Status::OK();
  };

  auto create_relu6 = [](const string& op_name,
                         const shared_ptr<ng::Node>& ng_node) {
    auto constant_6 = ConstructNgNode<ng::op::Constant>(
        op_name, ng_node->get_element_type(), ng_node->get_shape(),
        std::vector<std::string>(ng::shape_size(ng_node->get_shape()), "6"));
    auto relu6_op = ConstructNgNode<ng::op::Minimum>(
        op_name,
        ConstructNgNode<ng::op::Relu>(op_name + "_FusedConv2D_Relu", ng_node),
        constant_6);
    return relu6_op;
  };

  if (VecStrCmp(fused_ops, {"BiasAdd"}) ||
      VecStrCmp(fused_ops, {"BiasAdd", "Relu"}) ||
      VecStrCmp(fused_ops, {"BiasAdd", "Relu6"})) {
    if (num_args != 1) {
      return errors::InvalidArgument(
          "FusedConv2DBiasAdd has incompatible num_args");
    }

    shared_ptr<ng::Node> ng_input, ng_filter, ng_bias, ng_conv;
    TF_RETURN_IF_ERROR(
        GetInputNodes(ng_op_map, op, &ng_input, &ng_filter, &ng_bias));

    TF_RETURN_IF_ERROR(CreateNgConv(ng_input, ng_filter, ng_conv));

    BatchToTensorflow(op->name(), is_nhwc, ng_conv);

    auto ng_conv_shape = ng_conv->get_shape();
    auto ng_bias_shape = ng_bias->get_shape();
    if (ng_bias_shape.size() != 1) {
      return errors::InvalidArgument(
          "Bias argument to BiasAdd does not have one dimension");
    }

    ng::AxisSet ng_broadcast_axes;

    if (is_nhwc) {
      for (size_t i = 0; i < ng_conv_shape.size() - 1; i++) {
        ng_broadcast_axes.insert(i);
      }
    } else {
      for (size_t i = 0; i < ng_conv_shape.size(); i++) {
        if (i != 1) {
          ng_broadcast_axes.insert(i);
        }
      }
    }

    auto ng_bias_broadcasted = ConstructNgNode<ng::op::Broadcast>(
        op->name() + "_FusedConv2D_BiasAdd", ng_bias, ng_conv_shape,
        ng_broadcast_axes);
    auto ng_add = ConstructNgNode<ng::op::Add>(
        op->name() + "_FusedConv2D_BiasAdd", ng_conv, ng_bias_broadcasted);

    if (VecStrCmp(fused_ops, {"BiasAdd", "Relu"})) {
      SaveNgOp(ng_op_map, op->name(),
               ConstructNgNode<ng::op::Relu>(op->name() + "_FusedConv2D_Relu",
                                             ng_add));
    } else if (VecStrCmp(fused_ops, {"BiasAdd", "Relu6"})) {
      SaveNgOp(ng_op_map, op->name(), create_relu6(op->name(), ng_add));
    } else {
      SaveNgOp(ng_op_map, op->name(), ng_add);
    }
  } else if (VecStrCmp(fused_ops, {"FusedBatchNorm"}) ||
             VecStrCmp(fused_ops, {"FusedBatchNorm", "Relu"}) ||
             VecStrCmp(fused_ops, {"FusedBatchNorm", "Relu6"})) {
    if (num_args != 4) {
      return errors::InvalidArgument(
          "FusedConv2D with FusedBatchNorm has incompatible num_args");
    }

    shared_ptr<ng::Node> ng_input, ng_filter, ng_conv, ng_scale, ng_offset,
        ng_mean, ng_variance;
    TF_RETURN_IF_ERROR(GetInputNodes(ng_op_map, op, &ng_input, &ng_filter,
                                     &ng_scale, &ng_offset, &ng_mean,
                                     &ng_variance));
    TF_RETURN_IF_ERROR(CreateNgConv(ng_input, ng_filter, ng_conv));

    float tf_epsilon;
    TF_RETURN_IF_ERROR(GetNodeAttr(op->attrs(), "epsilon", &tf_epsilon));

    std::shared_ptr<ng::Node> ng_batch_norm =
        ConstructNgNode<ng::op::BatchNormInference>(
            op->name() + "_FusedConv2D_BatchNorm", tf_epsilon, ng_scale,
            ng_offset, ng_conv, ng_mean, ng_variance);

    BatchToTensorflow(op->name(), is_nhwc, ng_batch_norm);

    if (VecStrCmp(fused_ops, {"FusedBatchNorm", "Relu"})) {
      SaveNgOp(ng_op_map, op->name(),
               ConstructNgNode<ng::op::Relu>(
                   op->name() + "_FusedConv2D_BatchNormRelu", ng_batch_norm));
    } else if (VecStrCmp(fused_ops, {"FusedBatchNorm", "Relu6"})) {
      SaveNgOp(ng_op_map, op->name(), create_relu6(op->name(), ng_batch_norm));
    } else {
      SaveNgOp(ng_op_map, op->name(), ng_batch_norm);
    }
  } else {
    return errors::Unimplemented("Unsupported _FusedConv2D " +
                                 absl::StrJoin(fused_ops, ","));
  }
  return Status::OK();
}

static Status TranslateIdentityOp(const Node* op,
                                  const std::vector<const Tensor*>&,
                                  Builder::OpMap& ng_op_map) {
  shared_ptr<ng::Node> ng_arg;
  TF_RETURN_IF_ERROR(GetInputNodes(ng_op_map, op, &ng_arg));
  SaveNgOp(ng_op_map, op->name(), ng_arg);
  return Status::OK();
}

static Status TranslateIsFiniteOp(
    const Node* op, const std::vector<const Tensor*>& static_input_map,
    Builder::OpMap& ng_op_map) {
  // Implemented tf.is_finite by checking:
  // (in != inf) && (in != -inf) && (in == in)
  //                                 ^^^^^^^^ checks for NaN's
  shared_ptr<ng::Node> ng_input;
  TF_RETURN_IF_ERROR(GetInputNodes(ng_op_map, op, &ng_input));

  auto const_inf = ConstructNgNode<ng::op::Constant>(
      op->name(), ng_input->get_element_type(), ng::Shape{},
      std::vector<float>{std::numeric_limits<float>::infinity()});

  auto const_neg_inf = ConstructNgNode<ng::op::Constant>(
      op->name(), ng_input->get_element_type(), ng::Shape{},
      std::vector<float>{-std::numeric_limits<float>::infinity()});

  auto neq_inf = ConstructNgNode<ng::op::NotEqual>(
      op->name(), ng_input, const_inf,
      ng::op::AutoBroadcastSpec(ng::op::AutoBroadcastType::NUMPY));
  auto neq_neg_inf = ConstructNgNode<ng::op::NotEqual>(
      op->name(), ng_input, const_neg_inf,
      ng::op::AutoBroadcastSpec(ng::op::AutoBroadcastType::NUMPY));
  auto eq_nan = ConstructNgNode<ng::op::Equal>(op->name(), ng_input, ng_input);

  auto neq_inf_and_neq_neg_inf =
      ConstructNgNode<ng::op::And>(op->name(), neq_inf, neq_neg_inf);
  auto is_finite =
      ConstructNgNode<ng::op::And>(op->name(), neq_inf_and_neq_neg_inf, eq_nan);

  SaveNgOp(ng_op_map, op->name(), is_finite);
  return Status::OK();
}

static Status TranslateL2LossOp(const Node* op,
                                const std::vector<const Tensor*>&,
                                Builder::OpMap& ng_op_map) {
  shared_ptr<ng::Node> ng_input;
  TF_RETURN_IF_ERROR(GetInputNodes(ng_op_map, op, &ng_input));

  auto const_2 = ConstructNgNode<ng::op::Constant>(
      op->name(), ng_input->get_element_type(), ng::Shape{},
      std::vector<std::string>{"2"});

  std::shared_ptr<ng::Node> ng_pow =
      ConstructNgNode<ng::op::Multiply>(op->name(), ng_input, ng_input);

  size_t input_rank = ng_input->get_shape().size();
  ng::AxisSet axes;
  for (size_t i = 0; i < input_rank; ++i) {
    axes.insert(i);
  }

  std::shared_ptr<ng::Node> ng_sum =
      ConstructNgNode<ng::op::Sum>(op->name(), ng_pow, axes);
  std::shared_ptr<ng::Node> ng_l2loss =
      ConstructNgNode<ng::op::Divide>(op->name(), ng_sum, const_2);
  SaveNgOp(ng_op_map, op->name(), ng_l2loss);
  return Status::OK();
}

static Status TranslateLogSoftmaxOp(const Node* op,
                                    const std::vector<const Tensor*>&,
                                    Builder::OpMap& ng_op_map) {
  shared_ptr<ng::Node> ng_inp;
  TF_RETURN_IF_ERROR(GetInputNodes(ng_op_map, op, &ng_inp));
  auto inp_shape = ng_inp->get_shape();
  size_t rank = inp_shape.size();
  auto ng_axis = ng::AxisSet{rank - 1};
  // Batch i, class j
  // logsoftmax[i, j] = logits[i, j] - log(sum(exp(logits[i])))
  // Actually implementing: logsoftmax[i, j] = logits[i, j] - max(logits[i]) -
  // log(sum(exp(logits[i] - max(logits[i]))))
  auto ng_max = ConstructNgNode<ng::op::Broadcast>(
      op->name(), ConstructNgNode<ng::op::Max>(op->name(), ng_inp, ng_axis),
      inp_shape, ng_axis);
  auto ng_inp_minus_max =
      ConstructNgNode<ng::op::Subtract>(op->name(), ng_inp, ng_max);
  auto ng_exp = ConstructNgNode<ng::op::Exp>(op->name(), ng_inp_minus_max);
  auto ng_log_sum = ConstructNgNode<ng::op::Log>(
      op->name(), ConstructNgNode<ng::op::Sum>(op->name(), ng_exp, ng_axis));
  auto ng_broadcast = ConstructNgNode<ng::op::Broadcast>(
      op->name(), ng_log_sum, ng_inp->get_shape(), ng_axis);
  auto ng_output = ConstructNgNode<ng::op::Subtract>(
      op->name(), ng_inp_minus_max, ng_broadcast);
  SaveNgOp(ng_op_map, op->name(), ng_output);
  return Status::OK();
}

static Status TranslateSoftplusOp(const Node* op,
                                  const std::vector<const Tensor*>&,
                                  Builder::OpMap& ng_op_map) {
  shared_ptr<ng::Node> ng_inp;
  TF_RETURN_IF_ERROR(GetInputNodes(ng_op_map, op, &ng_inp));
  auto ng_exp = ConstructNgNode<ng::op::Exp>(op->name(), ng_inp);
  auto constant_1 = ConstructNgNode<ng::op::Constant>(
      op->name(), ng_inp->get_element_type(), ng_inp->get_shape(),
      std::vector<std::string>(ng::shape_size(ng_inp->get_shape()), "1"));
  auto ng_output = ConstructNgNode<ng::op::Log>(
      op->name(), ConstructNgNode<ng::op::Add>(op->name(), ng_exp, constant_1));
  SaveNgOp(ng_op_map, op->name(), ng_output);
  return Status::OK();
}

static Status TranslateMatMulOp(const Node* op,
                                const std::vector<const Tensor*>&,
                                Builder::OpMap& ng_op_map) {
  shared_ptr<ng::Node> ng_lhs, ng_rhs;
  TF_RETURN_IF_ERROR(GetInputNodes(ng_op_map, op, &ng_lhs, &ng_rhs));

  // Transpose arguments if requested.
  bool transpose_a = false;
  bool transpose_b = false;

  if (GetNodeAttr(op->attrs(), "transpose_a", &transpose_a) == Status::OK() &&
      transpose_a) {
    ng_lhs = ng::builder::numpy_transpose(ng_lhs, ng::AxisVector{1, 0});
    Builder::SetTracingInfo(op->name(), ng_lhs);
  }
  if (GetNodeAttr(op->attrs(), "transpose_b", &transpose_b) == Status::OK() &&
      transpose_b) {
    ng_rhs = ng::builder::numpy_transpose(ng_rhs, ng::AxisVector{1, 0});
    Builder::SetTracingInfo(op->name(), ng_rhs);
  }

  // The default axis count for nGraph's Dot op is 1, which is just what
  // we need here.
  SaveNgOp(ng_op_map, op->name(),
           ConstructNgNode<ngraph::op::Dot>(op->name(), ng_lhs, ng_rhs));
  return Status::OK();
}

static Status TranslateMaxPoolOp(const Node* op,
                                 const std::vector<const Tensor*>&,
                                 Builder::OpMap& ng_op_map) {
  shared_ptr<ng::Node> ng_input;
  TF_RETURN_IF_ERROR(GetInputNodes(ng_op_map, op, &ng_input));

  std::vector<int32> tf_strides;
  std::vector<int32> tf_ksize;
  std::string tf_padding_type;
  std::string tf_data_format;
  TF_RETURN_IF_ERROR(GetNodeAttr(op->attrs(), "strides", &tf_strides));
  TF_RETURN_IF_ERROR(GetNodeAttr(op->attrs(), "ksize", &tf_ksize));
  TF_RETURN_IF_ERROR(GetNodeAttr(op->attrs(), "padding", &tf_padding_type));
  TF_RETURN_IF_ERROR(GetNodeAttr(op->attrs(), "data_format", &tf_data_format));

  if (tf_data_format != "NHWC" && tf_data_format != "NCHW") {
    return errors::InvalidArgument(
        "MaxPool data format is neither NHWC nor NCHW");
  }

  bool is_nhwc = (tf_data_format == "NHWC");

  NGRAPH_VLOG(3) << ng::join(tf_strides);
  NGRAPH_VLOG(3) << ng::join(tf_ksize);
  NGRAPH_VLOG(3) << tf_padding_type;
  NGRAPH_VLOG(3) << tf_data_format;

  ng::Strides ng_strides(2);
  ng::Shape ng_image_shape(2);
  ng::Shape ng_kernel_shape(2);

  BatchedOpParamToNGraph(is_nhwc, tf_strides, ng_strides);
  BatchedOpParamToNGraph(is_nhwc, ng_input->get_shape(), ng_image_shape);
  BatchedOpParamToNGraph(is_nhwc, tf_ksize, ng_kernel_shape);
  BatchToNGraph(op->name(), is_nhwc, ng_input);
  NGRAPH_VLOG(3) << "ng_strides: " << ng::join(ng_strides);
  NGRAPH_VLOG(3) << "ng_image_shape: " << ng::join(ng_image_shape);
  NGRAPH_VLOG(3) << "ng_kernel_shape: " << ng::join(ng_kernel_shape);

  // TODO: change this once nGraph supports negative padding
  // (CoordinateDiff) for MaxPool
  // ng::CoordinateDiff ng_padding_below{0,0};
  // ng::CoordinateDiff ng_padding_above{0,0};
  ng::Shape ng_padding_below{0, 0};
  ng::Shape ng_padding_above{0, 0};

  Builder::MakePadding(tf_padding_type, ng_image_shape, ng_kernel_shape,
                       ng_strides, ng_padding_below, ng_padding_above);

  std::shared_ptr<ng::Node> ng_maxpool = ConstructNgNode<ng::op::MaxPool>(
      op->name(), ng_input, ng_kernel_shape, ng_strides, ng_padding_below,
      ng_padding_above);

  BatchToTensorflow(op->name(), is_nhwc, ng_maxpool);

  NGRAPH_VLOG(3) << "maxpool outshape: {" << ng::join(ng_maxpool->get_shape())
                 << "}";

  SaveNgOp(ng_op_map, op->name(), ng_maxpool);
  return Status::OK();
}

static Status TranslateMaxPool3DOp(const Node* op,
                                   const std::vector<const Tensor*>&,
                                   Builder::OpMap& ng_op_map) {
  shared_ptr<ng::Node> ng_input;
  TF_RETURN_IF_ERROR(GetInputNodes(ng_op_map, op, &ng_input));

  std::vector<int32> tf_strides;
  std::vector<int32> tf_ksize;
  std::string tf_padding_type;
  std::string tf_data_format;
  TF_RETURN_IF_ERROR(GetNodeAttr(op->attrs(), "strides", &tf_strides));
  TF_RETURN_IF_ERROR(GetNodeAttr(op->attrs(), "ksize", &tf_ksize));
  TF_RETURN_IF_ERROR(GetNodeAttr(op->attrs(), "padding", &tf_padding_type));
  TF_RETURN_IF_ERROR(GetNodeAttr(op->attrs(), "data_format", &tf_data_format));

  if (tf_data_format != "NDHWC" && tf_data_format != "NCDHW") {
    return errors::InvalidArgument(
        "MaxPool3D data format is neither NDHWC nor NCDHW");
  }

  bool is_ndhwc = (tf_data_format == "NDHWC");

  NGRAPH_VLOG(3) << ng::join(tf_strides);
  NGRAPH_VLOG(3) << ng::join(tf_ksize);
  NGRAPH_VLOG(3) << tf_padding_type;
  NGRAPH_VLOG(3) << tf_data_format;

  ng::Strides ng_strides(3);
  ng::Shape ng_image_shape(3);
  ng::Shape ng_kernel_shape(3);

  BatchedOpParam3DToNGraph(is_ndhwc, tf_strides, ng_strides);
  BatchedOpParam3DToNGraph(is_ndhwc, ng_input->get_shape(), ng_image_shape);
  BatchedOpParam3DToNGraph(is_ndhwc, tf_ksize, ng_kernel_shape);
  BatchToNGraph3D(op->name(), is_ndhwc, ng_input);
  NGRAPH_VLOG(3) << "ng_strides: " << ng::join(ng_strides);
  NGRAPH_VLOG(3) << "ng_image_shape: " << ng::join(ng_image_shape);
  NGRAPH_VLOG(3) << "ng_kernel_shape: " << ng::join(ng_kernel_shape);

  // TODO: change this once nGraph supports negative padding
  // (CoordinateDiff) for MaxPool
  // ng::CoordinateDiff ng_padding_below{0,0};
  // ng::CoordinateDiff ng_padding_above{0,0};
  ng::Shape ng_padding_below{0, 0, 0};
  ng::Shape ng_padding_above{0, 0, 0};

  Builder::MakePadding3D(tf_padding_type, ng_image_shape, ng_kernel_shape,
                         ng_strides, ng_padding_below, ng_padding_above);

  std::shared_ptr<ng::Node> ng_maxpool = ConstructNgNode<ng::op::MaxPool>(
      op->name(), ng_input, ng_kernel_shape, ng_strides, ng_padding_below,
      ng_padding_above);

  BatchToTensorflow3D(op->name(), is_ndhwc, ng_maxpool);

  NGRAPH_VLOG(3) << "maxpool outshape: {" << ng::join(ng_maxpool->get_shape())
                 << "}";

  SaveNgOp(ng_op_map, op->name(), ng_maxpool);
  return Status::OK();
}

static Status TranslateMaxPoolGradOp(const Node* op,
                                     const std::vector<const Tensor*>&,
                                     Builder::OpMap& ng_op_map) {
  shared_ptr<ng::Node> ng_input, ng_grad, ng_fwd;
  TF_RETURN_IF_ERROR(
      GetInputNodes(ng_op_map, op, &ng_input, &ng_fwd, &ng_grad));

  std::vector<int32> tf_strides;
  std::vector<int32> tf_ksize;
  std::string tf_padding_type;
  std::string tf_data_format;
  TF_RETURN_IF_ERROR(GetNodeAttr(op->attrs(), "strides", &tf_strides));
  TF_RETURN_IF_ERROR(GetNodeAttr(op->attrs(), "ksize", &tf_ksize));
  TF_RETURN_IF_ERROR(GetNodeAttr(op->attrs(), "padding", &tf_padding_type));
  TF_RETURN_IF_ERROR(GetNodeAttr(op->attrs(), "data_format", &tf_data_format));
  if (tf_data_format != "NHWC" && tf_data_format != "NCHW") {
    return errors::InvalidArgument(
        "MaxPoolGrad data format is neither NHWC nor NCHW");
  }

  bool is_nhwc = (tf_data_format == "NHWC");
  NGRAPH_VLOG(3) << ng::join(tf_strides);
  NGRAPH_VLOG(3) << ng::join(tf_ksize);
  NGRAPH_VLOG(3) << tf_padding_type;
  NGRAPH_VLOG(3) << tf_data_format;

  ng::Strides ng_strides(2);
  ng::Shape ng_image_shape(2);
  ng::Shape ng_kernel_shape(2);

  BatchedOpParamToNGraph(is_nhwc, ng_input->get_shape(), ng_image_shape);
  BatchedOpParamToNGraph(is_nhwc, tf_strides, ng_strides);
  BatchedOpParamToNGraph(is_nhwc, tf_ksize, ng_kernel_shape);
  BatchToNGraph(op->name(), is_nhwc, ng_input);
  BatchToNGraph(op->name(), is_nhwc, ng_grad);
  BatchToNGraph(op->name(), is_nhwc, ng_fwd);

  NGRAPH_VLOG(3) << "ng_strides: " << ng::join(ng_strides);
  NGRAPH_VLOG(3) << "ng_image_shape: " << ng::join(ng_image_shape);
  NGRAPH_VLOG(3) << "ng_kernel_shape: " << ng::join(ng_kernel_shape);

  ng::Shape ng_padding_below{0, 0};
  ng::Shape ng_padding_above{0, 0};

  Builder::MakePadding(tf_padding_type, ng_image_shape, ng_kernel_shape,
                       ng_strides, ng_padding_below, ng_padding_above);

  std::shared_ptr<ng::Node> ng_maxpool_backprop =
      ConstructNgNode<ng::op::MaxPoolBackprop>(
          op->name(), ng_input, ng_grad, ng_fwd, ng_kernel_shape, ng_strides,
          ng_padding_below, ng_padding_above);
  BatchToTensorflow(op->name(), is_nhwc, ng_maxpool_backprop);
  NGRAPH_VLOG(3) << "maxpoolbackprop outshape: {"
                 << ng::join(ng_maxpool_backprop->get_shape()) << "}";
  SaveNgOp(ng_op_map, op->name(), ng_maxpool_backprop);
  return Status::OK();
}

static Status TranslateNonMaxSuppressionV4Op(
    const Node* op, const std::vector<const Tensor*>& static_input_map,
    Builder::OpMap& ng_op_map) {
  shared_ptr<ng::Node> ng_boxes, ng_scores;
  TF_RETURN_IF_ERROR(GetInputNodes(ng_op_map, op, &ng_boxes, &ng_scores,
                                   nullptr, nullptr, nullptr));

  std::vector<int> max_output_size;
  TF_RETURN_IF_ERROR(
      GetStaticInputVector(op, 2, static_input_map, &max_output_size));
  std::vector<float> iou_threshold;
  TF_RETURN_IF_ERROR(
      GetStaticInputVector(op, 3, static_input_map, &iou_threshold));

  std::vector<float> score_threshold;
  TF_RETURN_IF_ERROR(
      GetStaticInputVector(op, 4, static_input_map, &score_threshold));

  bool pad_to_max_output_size;
  if (GetNodeAttr(op->attrs(), "pad_to_max_output_size",
                  &pad_to_max_output_size) != Status::OK()) {
    pad_to_max_output_size = false;
  }
  // max_output_size must be scalar
  if (max_output_size.size() != 1) {
    return errors::InvalidArgument(
        "NonMaxSuppressionV4 Op: max_output_size of nms must be scalar ",
        max_output_size.size());
  }
  // iou_threshold must be scalar
  if (iou_threshold.size() != 1) {
    return errors::InvalidArgument(
        "NonMaxSuppressionV4 Op: iou_threshold of nms must be scalar ",
        iou_threshold.size());
  }

  // score_threshold must be scalar
  if (score_threshold.size() != 1) {
    return errors::InvalidArgument(
        "NonMaxSuppressionV4 Op: score_threshold of nms must be scalar ",
        score_threshold.size());
  }

  std::string backend_name;
  TF_RETURN_IF_ERROR(ngraph_bridge::GetNodeBackend(op, &backend_name));

  auto config_map = BackendManager::GetBackendAttributeValues(backend_name);
  if (config_map.at("ngraph_backend") != "NNPI") {
    return errors::Internal("In translating NonMaxSuppressionV4 op ",
                            op->name(), " found requested backend ",
                            backend_name, " which is unsupported");
  }

  ng::runtime::Backend* backend = BackendManager::GetBackend(backend_name);

  shared_ptr<ng::Node> ng_nmsv4 = backend->get_backend_op(
      "NonMaxSuppressionV4", &ng_boxes, &ng_scores,
      (size_t)(max_output_size[0]), (float)(iou_threshold[0]),
      (float)score_threshold[0], (bool)pad_to_max_output_size);
  if (ng_nmsv4 == nullptr) {
    return errors::Internal("In translating NonMaxSuppressionV4 op ",
                            op->name(),
                            " backend could not return valid ngraph node");
  }
  Builder::SetTracingInfo(op->name(), ng_nmsv4);
  shared_ptr<ngraph::Node> ng_selected_indices =
      ConstructNgNode<ngraph::op::GetOutputElement>(op->name(), ng_nmsv4, 0);
  shared_ptr<ngraph::Node> ng_valid_output =
      ConstructNgNode<ngraph::op::GetOutputElement>(op->name(), ng_nmsv4, 1);

  SaveNgOp(ng_op_map, op->name(), ng_selected_indices);
  SaveNgOp(ng_op_map, op->name(), ng_valid_output);

  return Status::OK();
}

static Status TranslateReduceOp(
    const Node* op, const std::vector<const Tensor*>& static_input_map,
    Builder::OpMap& ng_op_map,
    std::function<std::shared_ptr<ng::Node>(std::shared_ptr<ng::Node>,
                                            ng::AxisSet)>
        create_ng_node) {
  shared_ptr<ng::Node> ng_input;
  TF_RETURN_IF_ERROR(GetInputNode(ng_op_map, op, 0, &ng_input));
  bool tf_keep_dims;
  if (GetNodeAttr(op->attrs(), "keep_dims", &tf_keep_dims) != Status::OK()) {
    tf_keep_dims = false;
  }

  std::vector<int64> axes;
  TF_RETURN_IF_ERROR(GetStaticInputVector(op, 1, static_input_map, &axes));

  ng::Shape input_shape = ng_input->get_shape();
  size_t input_rank = input_shape.size();

  TF_RETURN_IF_ERROR(CheckAxisDimInRange(axes, input_rank));

  std::vector<size_t> ng_reduction_axes_vect(axes.size());
  std::transform(
      axes.begin(), axes.end(), ng_reduction_axes_vect.begin(),
      [input_rank](int idx) { return idx + (idx < 0 ? (int)input_rank : 0); });
  ng::AxisSet ng_reduction_axes(ng_reduction_axes_vect);

  std::shared_ptr<ng::Node> ng_node =
      create_ng_node(ng_input, ng_reduction_axes);
  Builder::SetTracingInfo(op->name(), ng_node);

  // If keep_dims is specified we need to reshape to put back the reduced
  // axes, with length 1.
  if (tf_keep_dims) {
    ng::Shape ng_result_shape_with_keep(input_rank);

    for (size_t i = 0; i < input_rank; i++) {
      ng_result_shape_with_keep[i] =
          ng_reduction_axes.count(i) == 0 ? input_shape[i] : 1;
    }

    ng::AxisVector ng_axis_order(ng_node->get_shape().size());
    std::iota(ng_axis_order.begin(), ng_axis_order.end(), 0);

    ng_node = ConstructNgNode<ng::op::Reshape>(
        op->name(), ng_node, ng_axis_order, ng_result_shape_with_keep);
  }

  SaveNgOp(ng_op_map, op->name(), ng_node);
  return Status::OK();
}

static Status TranslateMeanOp(
    const Node* op, const std::vector<const Tensor*>& static_input_map,
    Builder::OpMap& ng_op_map) {
  string op_name = op->name();
  return TranslateReduceOp(op, static_input_map, ng_op_map,
                           [&op_name](std::shared_ptr<ng::Node> ng_input,
                                      ng::AxisSet ng_reduction_axes) {
                             auto mean_node =
                                 ng::builder::mean(ng_input, ng_reduction_axes);
                             Builder::SetTracingInfo(op_name, mean_node);
                             return mean_node;
                           });
}

template <typename T>
static Status TranslateDirectReduceOp(
    const Node* op, const std::vector<const Tensor*>& static_input_map,
    Builder::OpMap& ng_op_map) {
  // ensure its Any, All, Min, Max, Sum or Product
  if (!(std::is_same<T, ng::op::Sum>::value ||
        std::is_same<T, ng::op::Product>::value ||
        std::is_same<T, ng::op::Max>::value ||
        std::is_same<T, ng::op::Min>::value ||
        std::is_base_of<ngraph::op::util::LogicalReduction, T>::value)) {
    return errors::InvalidArgument(
        "Expected node to be Any, All, Min, Max, Sum or Product type");
  }
  return TranslateReduceOp(
      op, static_input_map, ng_op_map,
      [&op](std::shared_ptr<ng::Node> ng_input, ng::AxisSet ng_reduction_axes) {
        return ConstructNgNode<T>(op->name(), ng_input, ng_reduction_axes);
      });
}

static Status TranslateOneHotOp(
    const Node* op, const std::vector<const Tensor*>& static_input_map,
    Builder::OpMap& ng_op_map) {
  shared_ptr<ng::Node> ng_features, ng_on, ng_off;
  TF_RETURN_IF_ERROR(
      GetInputNodes(ng_op_map, op, &ng_features, nullptr, &ng_on, &ng_off));

  auto ng_features_shape = ng_features->get_shape();
  auto ng_features_rank = ng_features_shape.size();

  std::vector<int> depth;
  TF_RETURN_IF_ERROR(GetStaticInputVector(op, 1, static_input_map, &depth));

  // Depth must be scalar
  if (depth.size() != 1) {
    return errors::InvalidArgument(
        "OneHot Op: depth of one hot dimension must be scalar ", depth.size());
  }

  int one_hot_axis;
  TF_RETURN_IF_ERROR(GetNodeAttr(op->attrs(), "axis", &one_hot_axis));

  ng::Shape output_shape(ng_features_shape);
  auto pos = output_shape.begin();
  if (one_hot_axis == -1) {
    one_hot_axis = ng_features_rank;
    pos = output_shape.end();
  } else {
    pos = output_shape.begin() + one_hot_axis;
  }
  output_shape.insert(pos, depth[0]);

  auto ng_onehot_labels = ConstructNgNode<ng::op::OneHot>(
      op->name(), ng_features, output_shape, one_hot_axis);

  shared_ptr<ng::Node> ng_onehot_bool = ConstructNgNode<ng::op::Convert>(
      op->name(), ng_onehot_labels, ng::element::boolean);

  // broadcast to make all tensors same shape, as required by ngraph select op
  std::tie(ng_onehot_bool, ng_on) =
      Builder::PerformNgBroadcast(op->name(), ng_onehot_bool, ng_on);
  std::tie(ng_onehot_bool, ng_off) =
      Builder::PerformNgBroadcast(op->name(), ng_onehot_bool, ng_off);

  auto ng_onehot = ConstructNgNode<ng::op::Select>(op->name(), ng_onehot_bool,
                                                   ng_on, ng_off);

  SaveNgOp(ng_op_map, op->name(), ng_onehot);
  return Status::OK();
}

static Status TranslatePackOp(const Node* op, const std::vector<const Tensor*>&,
                              Builder::OpMap& ng_op_map) {
  TF_RETURN_IF_ERROR(ValidateInputCountMin(op, 1));

  ng::NodeVector ng_concat_inputs;

  for (tensorflow::int32 i = 0; i < op->num_inputs(); ++i) {
    shared_ptr<ng::Node> ng_input;
    TF_RETURN_IF_ERROR(GetInputNode(ng_op_map, op, i, &ng_input));
    ng_concat_inputs.push_back(ng_input);
  }

  int32 tf_axis;
  TF_RETURN_IF_ERROR(GetNodeAttr(op->attrs(), "axis", &tf_axis));
  size_t input_rank = ng_concat_inputs[0]->get_shape().size();

  auto concat_axis = tf_axis;
  if (concat_axis == -1) {
    concat_axis = input_rank;
  }

  ng::Shape input_shape = ng_concat_inputs[0]->get_shape();
  ng::Shape output_shape(input_rank + 1);

  // if inputs shape is (2, 3, 4), and axis is 1, then we want
  // to create output_shape (2, num_inputs, 3, 4)
  for (size_t i = 0; i < input_rank; ++i) {
    output_shape[((int)i < concat_axis) ? i : i + 1] = input_shape[i];
  }
  output_shape[concat_axis] = op->num_inputs();

  ng::AxisVector ng_axis_order(input_rank);
  std::iota(ng_axis_order.begin(), ng_axis_order.end(), 0);

  if ((size_t)concat_axis == input_rank) {
    // need to add extra dimension before we concatenate
    // along it
    ng::Shape extended_shape = input_shape;
    extended_shape.push_back(1);
    for (size_t i = 0; i < ng_concat_inputs.size(); ++i) {
      ng_concat_inputs[i] = ConstructNgNode<ng::op::Reshape>(
          op->name(), ng_concat_inputs[i], ng_axis_order, extended_shape);
    }
    ng_axis_order.push_back(input_rank);
  }

  auto concat = ConstructNgNode<ng::op::Concat>(op->name(), ng_concat_inputs,
                                                concat_axis);
  SaveNgOp(ng_op_map, op->name(),
           ConstructNgNode<ng::op::Reshape>(op->name(), concat, ng_axis_order,
                                            output_shape));
  return Status::OK();
}

static Status TranslatePadOp(const Node* op,
                             const std::vector<const Tensor*>& static_input_map,
                             Builder::OpMap& ng_op_map) {
  shared_ptr<ng::Node> ng_input, ng_paddings_op;
  TF_RETURN_IF_ERROR(GetInputNodes(ng_op_map, op, &ng_input, &ng_paddings_op));

  std::vector<int64> paddings;
  TF_RETURN_IF_ERROR(GetStaticInputVector(op, 1, static_input_map, &paddings));

  NGRAPH_VLOG(3) << "{" << ng::join(paddings) << "}";

  if (paddings.size() % 2 != 0) {
    return errors::InvalidArgument(
        "Constant node for paddings does not have an even number of "
        "elements");
  }

  ng::CoordinateDiff padding_below(paddings.size() / 2);
  ng::CoordinateDiff padding_above(paddings.size() / 2);
  ng::Shape padding_interior(paddings.size() / 2);
  auto pad_mode = ng::op::PadMode::CONSTANT;

  for (size_t i = 0; i < paddings.size() / 2; i++) {
    padding_below[i] = paddings[2 * i];
    padding_above[i] = paddings[2 * i + 1];
    padding_interior[i] = 0;
  }

  NGRAPH_VLOG(3) << "{" << ng::join(padding_below) << "}";
  NGRAPH_VLOG(3) << "{" << ng::join(padding_above) << "}";

  // For PadV1 it seems the value is always zero.
  auto pad_val_op = ConstructNgNode<ng::op::Constant>(
      op->name(), ng_input->get_element_type(), ng::Shape{},
      std::vector<std::string>{"0"});
  auto pad_op = ConstructNgNode<ng::op::Pad>(
      op->name(), ng_input, pad_val_op, padding_below, padding_above, pad_mode);

  SaveNgOp(ng_op_map, op->name(), pad_op);
  return Status::OK();
}

static Status TranslateRankOp(const Node* op, const std::vector<const Tensor*>&,
                              Builder::OpMap& ng_op_map) {
  shared_ptr<ng::Node> ng_input;

  TF_RETURN_IF_ERROR(GetInputNodes(ng_op_map, op, &ng_input));

  ng::Shape input_shape = ng_input->get_shape();
  auto input_rank = static_cast<int>(input_shape.size());

  auto ng_rank = ConstructNgNode<ng::op::Constant>(
      op->name(), ng::element::i32, ng::Shape(),
      std::vector<int>({input_rank}));

  SaveNgOp(ng_op_map, op->name(), ng_rank);
  return Status::OK();
}

static Status TranslateReciprocalOp(
    const Node* op, const std::vector<const Tensor*>& static_input_map,
    Builder::OpMap& ng_op_map) {
  return TranslateUnaryOp(
      op, static_input_map, ng_op_map, [&op](std::shared_ptr<ng::Node> n) {
        // Create a constant tensor populated with the value -1.
        // (1/x = x^(-1))
        auto et = n->get_element_type();
        auto shape = n->get_shape();
        std::vector<std::string> constant_values(ng::shape_size(shape), "-1");
        auto ng_exponent = ConstructNgNode<ng::op::Constant>(
            op->name(), et, shape, constant_values);

        // Raise each element of the input to the power -1.
        return ConstructNgNode<ng::op::Power>(op->name(), n, ng_exponent);
      });
}

template <typename T>
Status QuantizeAndDequantizeV2Helper(
    const Node* op, const std::vector<const Tensor*>& static_input_map,
    const bool& range_given, const bool& signed_input, const int& num_bits,
    float* scale_out) {
  // TODO: currently handling only float, generalize later?
  T min_range = 0, max_range = 0;
  if (range_given) {
    std::vector<T> input_min, input_max;
    TF_RETURN_IF_ERROR(
        GetStaticInputVector(op, 1, static_input_map, &input_min));
    TF_RETURN_IF_ERROR(
        GetStaticInputVector(op, 2, static_input_map, &input_max));
    if (input_min.size() != 1) {
      return errors::InvalidArgument(
          "QuantizeAndDequantizeV2 Op: input_min must be scalar. Got a "
          "vector "
          "of size, ",
          input_min.size());
    }
    if (input_max.size() != 1) {
      return errors::InvalidArgument(
          "QuantizeAndDequantizeV2 Op: input_max must be scalar. Got a "
          "vector "
          "of size, ",
          input_max.size());
    }
    min_range = input_min[0];
    max_range = input_max[0];
    if (min_range > max_range) {
      return errors::InvalidArgument(
          "Expected QuantizeAndDequantizeV2's input_min <= input_max but "
          "got, "
          "input_min = ",
          min_range, " and input_max = ", max_range);
    }
    // m = max(abs(input_min), abs(input_max));
  } else {
    // m = max(abs(min_elem(input)), abs(max_elem(input)));
    // TODO implement this.
    // Note to implement this we need:
    // min = ng_min(inp_tensor); max = mg_max(inp_tensor).
    // which means, unless we support pattern matching that accepts the ng min
    // and max nodes, we have to declare inp_data tensor to be static
  }
  const int64 min_quantized = signed_input ? -(1ULL << (num_bits - 1)) : 0;
  const int64 max_quantized = min_quantized + ((1ULL << num_bits) - 1);
  const T scale_from_min_side = (min_quantized * min_range > 0)
                                    ? min_quantized / min_range
                                    : std::numeric_limits<T>::max();
  const T scale_from_max_side = (max_quantized * max_range > 0)
                                    ? max_quantized / max_range
                                    : std::numeric_limits<T>::max();
  T inverse_scale;
  if (scale_from_min_side < scale_from_max_side && min_quantized != 0) {
    // min_quantized != 0 is not really necessary but klocwork complains
    // T scale = scale_from_min_side;
    inverse_scale = min_range / min_quantized;
    // max_range = max_quantized * inverse_scale;
  } else {
    // T scale = scale_from_max_side;
    inverse_scale = max_range / max_quantized;
    // min_range = min_quantized * inverse_scale;
  }
  *scale_out = inverse_scale;

  return Status::OK();
}

static Status TranslateQuantizeAndDequantizeV2Op(
    const Node* op, const std::vector<const Tensor*>& static_input_map,
    Builder::OpMap& ng_op_map) {
  shared_ptr<ng::Node> ng_input;
  TF_RETURN_IF_ERROR(GetInputNodes(ng_op_map, op, &ng_input, nullptr, nullptr));
  bool range_given;
  TF_RETURN_IF_ERROR(GetNodeAttr(op->attrs(), "range_given", &range_given));

  bool signed_input;
  TF_RETURN_IF_ERROR(GetNodeAttr(op->attrs(), "signed_input", &signed_input));

  int num_bits;
  TF_RETURN_IF_ERROR(GetNodeAttr(op->attrs(), "num_bits", &num_bits));

  DataType dtype;
  TF_RETURN_IF_ERROR(GetNodeAttr(op->attrs(), "T", &dtype));
  // T: float, double....not supported: bfloat16, half
  float scale;
  ng::element::Type ng_r_et;
  switch (dtype) {
    case DT_FLOAT:
      TF_RETURN_IF_ERROR(QuantizeAndDequantizeV2Helper<float>(
          op, static_input_map, range_given, signed_input, num_bits, &scale));
      ng_r_et = ng::element::f32;
      break;
    case DT_DOUBLE:
      TF_RETURN_IF_ERROR(QuantizeAndDequantizeV2Helper<double>(
          op, static_input_map, range_given, signed_input, num_bits, &scale));
      ng_r_et = ng::element::f64;
      break;
    default:
      return errors::InvalidArgument(
          "Expected QuantizeAndDequantizeV2's datatype to be of DT_FLOAT or "
          "DT_DOUBLE but got ",
          DataTypeString(dtype));
  }
  // The quantized data type
  ng::element::Type ng_q_et;
  switch (num_bits) {
    case 8:
      ng_q_et = signed_input ? ng::element::i8 : ng::element::u8;
      break;
    default:
      return errors::InvalidArgument(
          "Expected QuantizeAndDequantizeV2's num_bits to be 8, but got ",
          num_bits);
  }
  auto ng_scale = ConstructNgNode<ng::op::Constant>(
      op->name(), ng_r_et, ng::Shape(), std::vector<float>({scale}));
  auto ng_offset = ConstructNgNode<ng::op::Constant>(
      op->name(), ng_q_et, ng::Shape(), std::vector<int>({0}));
  ng::op::Quantize::RoundMode ng_round_mode =
      ng::op::Quantize::RoundMode::ROUND_NEAREST_TOWARD_INFINITY;
  auto ng_quant = ConstructNgNode<ng::op::Quantize>(
      op->name(), ng_input, ng_scale, ng_offset, ng_q_et, ng::AxisSet(),
      ng_round_mode);
  SaveNgOp(ng_op_map, op->name(), ConstructNgNode<ng::op::Dequantize>(
                                      op->name(), ng_quant, ng_scale, ng_offset,
                                      ng_r_et, ng::AxisSet()));

  // TODO: what of clamping?
  return Status::OK();
}

static Status TranslateQuantizedAvgPoolOp(
    const Node* op, const std::vector<const Tensor*>& static_input_map,
    Builder::OpMap& ng_op_map) {
  return TranslateQuantizedPoolOp(op, static_input_map, ng_op_map,
                                  "QuantizedAvgPool");
}

// Helper function to translate QuantizedConcat and QuantizedConcatV2
static Status TranslateQuantizedConcatOpHelper(
    const Node* op, const std::vector<const Tensor*>& static_input_map,
    Builder::OpMap& ng_op_map, std::string op_name) {
  int axis_index;         // index for concat_axis input
  int value_start_index;  // start index for N tensor inputs
  auto num_of_tensors_to_concat = (op->num_inputs() - 1) / 3;

  if (op_name == "QuantizedConcat") {
    axis_index = 0;
    value_start_index = 1;
  } else if (op_name == "QuantizedConcatV2") {
    axis_index = num_of_tensors_to_concat;
    value_start_index = 0;
  } else {
    return errors::InvalidArgument(
        "This helper function is only used for QuantizedConcat and "
        "QuantizedConcatV2 ops");
  }

  auto collect_nodes = [&op, &ng_op_map](int start, int end,
                                         ng::NodeVector* p_ng_args) {
    for (int i = start; i < end; i++) {
      shared_ptr<ng::Node> ng_arg;
      TF_RETURN_IF_ERROR(GetInputNode(ng_op_map, op, i, &ng_arg));
      (*p_ng_args).push_back(ng_arg);
    }
    return Status::OK();
  };

  // Collect the N input tensors to concat with
  ng::NodeVector ng_args;
  if (op_name == "QuantizedConcat") {
    TF_RETURN_IF_ERROR(collect_nodes(value_start_index,
                                     num_of_tensors_to_concat + 1, &ng_args));
  } else if (op_name == "QuantizedConcatV2") {
    TF_RETURN_IF_ERROR(
        collect_nodes(value_start_index, num_of_tensors_to_concat, &ng_args));
  }

  // Get the input concat_axis
  std::vector<int64> tf_concat_axis_vec;
  TF_RETURN_IF_ERROR(GetStaticInputVector(op, axis_index, static_input_map,
                                          &tf_concat_axis_vec));

  // QuantizedConcat doesn't have negative concat_axis
  int64 concat_axis = tf_concat_axis_vec[0];

  // Get input_mins and input_maxs
  std::vector<float> all_mins(num_of_tensors_to_concat),
      all_maxs(num_of_tensors_to_concat);

  // Construct input parameters to ScaledQuantizedConcat op
  ng::NodeVector ng_all_mins, ng_all_maxs;
  std::vector<float> min_tmp, max_tmp;

  // Collect the N input mins and input maxes
  for (int idx = 0; idx < num_of_tensors_to_concat; idx++) {
    TF_RETURN_IF_ERROR(GetStaticInputVector(
        op, num_of_tensors_to_concat + 1 + idx, static_input_map, &min_tmp));
    TF_RETURN_IF_ERROR(
        GetStaticInputVector(op, 2 * num_of_tensors_to_concat + 1 + idx,
                             static_input_map, &max_tmp));

    all_mins[idx] = min_tmp[0];
    all_maxs[idx] = max_tmp[0];

    auto min_node = ConstructNgNode<ng::op::Constant>(
        op->name(), ng::element::f32, ng::Shape{}, min_tmp);
    auto max_node = ConstructNgNode<ng::op::Constant>(
        op->name(), ng::element::f32, ng::Shape{}, max_tmp);

    ng_all_mins.push_back(ConstructNgNode<ngraph::op::Reshape>(
        op->name(), min_node, ngraph::AxisVector{}, ngraph::Shape{1}));
    ng_all_maxs.push_back(ConstructNgNode<ngraph::op::Reshape>(
        op->name(), max_node, ngraph::AxisVector{}, ngraph::Shape{1}));
  }

  // return the min among the input_mins, and the max among the input_maxs
  // TODO: TF has a different way of determine the output_min and output_max
  // TF reference:
  // https://github.com/tensorflow/tensorflow/blob/86950c2c440be956a9fcb3a25868a1df15444467/tensorflow/core/kernels/quantized_concat_op.cc#L78
  std::vector<float> min_of_mins(
      1, *std::min_element(all_mins.begin(), all_mins.end()));
  std::vector<float> max_of_maxs(
      1, *std::max_element(all_maxs.begin(), all_maxs.end()));

  // construct output_min and output_max
  shared_ptr<ng::Node> ng_min_of_mins = ConstructNgNode<ng::op::Constant>(
      op->name(), ng::element::f32, ng::Shape{}, min_of_mins);
  shared_ptr<ng::Node> ng_max_of_maxs = ConstructNgNode<ng::op::Constant>(
      op->name(), ng::element::f32, ng::Shape{}, max_of_maxs);

  auto ng_qconcat = ng::builder::ScaledQuantizedConcat(
      ng_args, size_t(concat_axis), ng_all_mins, ng_all_maxs);
  Builder::SetTracingInfo(op->name(), ng_qconcat);

  SaveNgOp(ng_op_map, op->name(), ng_qconcat);
  SaveNgOp(ng_op_map, op->name(), ng_min_of_mins);
  SaveNgOp(ng_op_map, op->name(), ng_max_of_maxs);
  return Status::OK();
}

static Status TranslateQuantizedConcatOp(
    const Node* op, const std::vector<const Tensor*>& static_input_map,
    Builder::OpMap& ng_op_map) {
  return TranslateQuantizedConcatOpHelper(op, static_input_map, ng_op_map,
                                          "QuantizedConcat");
}

static Status TranslateQuantizedConcatV2Op(
    const Node* op, const std::vector<const Tensor*>& static_input_map,
    Builder::OpMap& ng_op_map) {
  return TranslateQuantizedConcatOpHelper(op, static_input_map, ng_op_map,
                                          "QuantizedConcatV2");
}

static Status TranslateQuantizedConv(
    const Node* op, Builder::OpMap& ng_op_map,
    std::function<std::shared_ptr<ng::Node>(
        std::vector<std::shared_ptr<ng::Node>>, ng::Strides, ng::Strides,
        ng::CoordinateDiff, ng::CoordinateDiff, ng::Strides)>
        create_quantized_conv_node) {
  size_t num_tf_op_inputs = op->num_inputs();
  size_t num_node_inputs = num_tf_op_inputs;
  std::vector<std::shared_ptr<ng::Node>> node_inps(num_node_inputs);
  for (size_t inp_idx = 0; inp_idx < num_tf_op_inputs; inp_idx++) {
    TF_RETURN_IF_ERROR(
        GetInputNode(ng_op_map, op, inp_idx, &(node_inps[inp_idx])));
  }

  std::vector<int32> tf_strides;
  std::vector<int32> tf_dilations;
  std::string tf_padding_type;
  TF_RETURN_IF_ERROR(GetNodeAttr(op->attrs(), "strides", &tf_strides));
  TF_RETURN_IF_ERROR(GetNodeAttr(op->attrs(), "dilations", &tf_dilations));
  TF_RETURN_IF_ERROR(GetNodeAttr(op->attrs(), "padding", &tf_padding_type));
  bool is_nhwc = true;  // TODO: Assuming this data format for now
  ng::Strides ng_strides(2);
  ng::Strides ng_dilations(2);
  ng::Strides ng_data_dilations({1, 1});
  ng::Shape ng_image_shape(2);
  ng::Shape ng_kernel_shape(2);
  BatchedOpParamToNGraph(is_nhwc, tf_strides, ng_strides);
  BatchedOpParamToNGraph(is_nhwc, node_inps[0]->get_shape(), ng_image_shape);
  BatchedOpParamToNGraph(is_nhwc, tf_dilations, ng_dilations);
  // Generally, the mapping is: 0->input, 1->filter, 2->bias, 3->sum input
  BatchToNGraph(op->name(), is_nhwc, node_inps[0]);
  // QconvBiasAdd variants
  if (num_node_inputs == 12) {
    BatchToNGraph(op->name(), is_nhwc, node_inps[9]);
  }
  auto& ng_filter_shape = node_inps[1]->get_shape();
  ng_kernel_shape[0] = ng_filter_shape[0];
  ng_kernel_shape[1] = ng_filter_shape[1];
  Reshape<3, 2, 0, 1>(node_inps[1]);
  Builder::SetTracingInfo(op->name(), node_inps[1]);
  ng::CoordinateDiff ng_padding_below{0, 0};
  ng::CoordinateDiff ng_padding_above{0, 0};
  Builder::MakePadding(tf_padding_type, ng_image_shape, ng_kernel_shape,
                       ng_strides, ng_dilations, ng_padding_below,
                       ng_padding_above);

  // It is expected by ScaledQuantizedConvolutionBias (and other builder
  // functions) that the min max inputs be constant nodes
  // Hence declaring them static, reading their values and converting to
  // constant nodes
  std::shared_ptr<ng::Node> ng_quant_conv_bias = create_quantized_conv_node(
      node_inps, ng_strides, ng_dilations, ng_padding_below, ng_padding_above,
      ng_data_dilations);
  Builder::SetTracingInfo(op->name(), ng_quant_conv_bias);

  BatchToTensorflow(op->name(), is_nhwc, ng_quant_conv_bias);
  SaveNgOp(ng_op_map, op->name(), ng_quant_conv_bias);
  // QconvBiasAdd variants have summand and its min/max as the last input
  // nodes
  auto adjust_idx = num_node_inputs == 12 ? 3 : 0;
  // Forward the min_freezed_output input to output min
  SaveNgOp(ng_op_map, op->name(), node_inps[num_node_inputs - 2 - adjust_idx]);
  // Forward the max_freezed_output input to output max
  SaveNgOp(ng_op_map, op->name(), node_inps[num_node_inputs - 1 - adjust_idx]);
  return Status::OK();
}

template <bool IsRelu>
static Status TranslateQuantizedConv2DWithBiasMaybeReluAndRequantizeOp(
    const Node* op, const std::vector<const Tensor*>&,
    Builder::OpMap& ng_op_map) {
  string op_name = op->name();
  auto create_quantized_conv_node = [&op_name](
      std::vector<std::shared_ptr<ng::Node>> node_inps, ng::Strides ng_strides,
      ng::Strides ng_dilations, ng::CoordinateDiff ng_padding_below,
      ng::CoordinateDiff ng_padding_above, ng::Strides ng_data_dilations) {
    auto ng_node = ng::builder::ScaledQuantizedConvolutionBias(
        node_inps[0], node_inps[1], node_inps[2], ng_strides, ng_dilations,
        ng_padding_below, ng_padding_above, ng_data_dilations, node_inps[3],
        node_inps[4], node_inps[5], node_inps[6], node_inps[7], node_inps[8],
        IsRelu);
    Builder::SetTracingInfo(op_name, ng_node);
    return ng_node;
  };
  return TranslateQuantizedConv(op, ng_op_map, create_quantized_conv_node);
}

static Status TranslateQuantizedConv2DWithBiasSumAndReluAndRequantizeOp(
    const Node* op, const std::vector<const Tensor*>&,
    Builder::OpMap& ng_op_map) {
  string op_name = op->name();
  auto create_quantized_conv_node = [&op_name](
      std::vector<std::shared_ptr<ng::Node>> node_inps, ng::Strides ng_strides,
      ng::Strides ng_dilations, ng::CoordinateDiff ng_padding_below,
      ng::CoordinateDiff ng_padding_above, ng::Strides ng_data_dilations) {
    auto ng_node = ng::builder::ScaledQuantizedConvolutionBiasAdd(
        node_inps[0], node_inps[1], node_inps[2], node_inps[9], ng_strides,
        ng_dilations, ng_padding_below, ng_padding_above, ng_data_dilations,
        node_inps[3], node_inps[4], node_inps[5], node_inps[6], node_inps[7],
        node_inps[8], node_inps[10], node_inps[11], true);
    Builder::SetTracingInfo(op_name, ng_node);
    return ng_node;
  };
  return TranslateQuantizedConv(op, ng_op_map, create_quantized_conv_node);
}

static Status TranslateQuantizedConv2DWithBiasSignedSumAndReluAndRequantizeOp(
    const Node* op, const std::vector<const Tensor*>&,
    Builder::OpMap& ng_op_map) {
  string op_name = op->name();
  auto create_quantized_conv_node = [&op_name](
      std::vector<std::shared_ptr<ng::Node>> node_inps, ng::Strides ng_strides,
      ng::Strides ng_dilations, ng::CoordinateDiff ng_padding_below,
      ng::CoordinateDiff ng_padding_above, ng::Strides ng_data_dilations) {
    auto ng_node = ng::builder::ScaledQuantizedConvolutionBiasSignedAdd(
        node_inps[0], node_inps[1], node_inps[2], node_inps[9], ng_strides,
        ng_dilations, ng_padding_below, ng_padding_above, ng_data_dilations,
        node_inps[3], node_inps[4], node_inps[5], node_inps[6], node_inps[7],
        node_inps[8], node_inps[10], node_inps[11], true);
    Builder::SetTracingInfo(op_name, ng_node);
    return ng_node;
  };
  return TranslateQuantizedConv(op, ng_op_map, create_quantized_conv_node);
}

static Status TranslateQuantizedMaxPoolOp(
    const Node* op, const std::vector<const Tensor*>& static_input_map,
    Builder::OpMap& ng_op_map) {
  return TranslateQuantizedPoolOp(op, static_input_map, ng_op_map,
                                  "QuantizedMaxPool");
}

static Status TranslateQuantizeV2Op(const Node* op,
                                    const std::vector<const Tensor*>&,
                                    Builder::OpMap& ng_op_map) {
  shared_ptr<ng::Node> ng_input, ng_min, ng_max;
  TF_RETURN_IF_ERROR(GetInputNodes(ng_op_map, op, &ng_input, &ng_min, &ng_max));

  DataType dtype;
  TF_RETURN_IF_ERROR(GetNodeAttr(op->attrs(), "T", &dtype));

  ng::element::Type ng_et;
  TF_RETURN_IF_ERROR(TFDataTypeToNGraphElementType(dtype, &ng_et));

  // TODO: Only RoundMode = ROUND_NEAREST_TOWARD_EVEN is supported, for now.
  // Support other modes later
  ng::op::Quantize::RoundMode ng_round_mode =
      ng::op::Quantize::RoundMode::ROUND_NEAREST_TOWARD_EVEN;

  auto ng_node = ng::builder::ScaledQuantize(ng_input, ng_min, ng_max, ng_et,
                                             ng::AxisSet(), ng_round_mode);
  Builder::SetTracingInfo(op->name(), ng_node);
  SaveNgOp(ng_op_map, op->name(), ng_node);
  SaveNgOp(ng_op_map, op->name(), ng_min);
  SaveNgOp(ng_op_map, op->name(), ng_max);

  return Status::OK();
}

static Status TranslateDequantizeOp(const Node* op,
                                    const std::vector<const Tensor*>&,
                                    Builder::OpMap& ng_op_map) {
  shared_ptr<ng::Node> ng_input, ng_min, ng_max;
  TF_RETURN_IF_ERROR(GetInputNodes(ng_op_map, op, &ng_input, &ng_min, &ng_max));

  // TF only dequantizes to fp32
  auto ng_node = ng::builder::ScaledDequantize(ng_input, ng_min, ng_max,
                                               ng::element::f32, ng::AxisSet());
  Builder::SetTracingInfo(op->name(), ng_node);
  SaveNgOp(ng_op_map, op->name(), ng_node);
  return Status::OK();
}

static Status TranslateRelu6Op(const Node* op,
                               const std::vector<const Tensor*>&,
                               Builder::OpMap& ng_op_map) {
  shared_ptr<ng::Node> ng_input;
  TF_RETURN_IF_ERROR(GetInputNodes(ng_op_map, op, &ng_input));

  auto constant_6 = ConstructNgNode<ng::op::Constant>(
      op->name(), ng_input->get_element_type(), ng_input->get_shape(),
      std::vector<std::string>(ng::shape_size(ng_input->get_shape()), "6"));
  auto relu6_op = ConstructNgNode<ng::op::Minimum>(
      op->name(), ConstructNgNode<ng::op::Relu>(op->name(), ng_input),
      constant_6);

  SaveNgOp(ng_op_map, op->name(), relu6_op);
  return Status::OK();
}

static Status TranslateReluGradOp(const Node* op,
                                  const std::vector<const Tensor*>&,
                                  Builder::OpMap& ng_op_map) {
  shared_ptr<ng::Node> ng_arg, ng_delta;
  TF_RETURN_IF_ERROR(GetInputNodes(ng_op_map, op, &ng_delta, &ng_arg));

  auto ng_relu_grad =
      ConstructNgNode<ng::op::ReluBackprop>(op->name(), ng_arg, ng_delta);
  SaveNgOp(ng_op_map, op->name(), ng_relu_grad);
  return Status::OK();
}

static Status TranslateReshapeOp(
    const Node* op, const std::vector<const Tensor*>& static_input_map,
    Builder::OpMap& ng_op_map) {
  shared_ptr<ng::Node> ng_input, ng_shape_op;
  TF_RETURN_IF_ERROR(GetInputNodes(ng_op_map, op, &ng_input, &ng_shape_op));

  NGRAPH_VLOG(3) << "Input shape: " << ng::join(ng_input->get_shape());

  std::vector<int64> shape;
  TF_RETURN_IF_ERROR(GetStaticInputVector(op, 1, static_input_map, &shape));

  NGRAPH_VLOG(3) << "Requested result shape: " << ng::join(shape);

  size_t output_rank = shape.size();
  size_t num_input_elements = ng::shape_size(ng_input->get_shape());

  //
  // If there is a single "-1" in the result shape, we have to auto-infer
  // the length of that dimension.
  //
  size_t inferred_pos;
  size_t product_of_rest = 1;
  bool seen_inferred = false;
  for (size_t i = 0; i < output_rank; i++) {
    if (shape[i] == -1) {
      if (seen_inferred) {
        return errors::InvalidArgument(
            "Multiple -1 dimensions in result shape");
      }
      inferred_pos = i;
      seen_inferred = true;
    } else {
      product_of_rest *= shape[i];
    }
  }

  if (seen_inferred) {
    if (num_input_elements % product_of_rest != 0) {
      NGRAPH_VLOG(3) << "{" << ng::join(ng_input->get_shape()) << "}";
      NGRAPH_VLOG(3) << "{" << ng::join(shape) << "}";
      return errors::InvalidArgument(
          "Product of known dimensions (", product_of_rest,
          ") does not evenly divide the number of input elements (",
          num_input_elements, ")");
    }
    shape[inferred_pos] = num_input_elements / product_of_rest;
  }

  //
  // Convert the values from the constant into an nGraph::Shape, and
  // construct the axis order while we are at it.
  //
  ng::Shape ng_shape(output_rank);

  for (size_t i = 0; i < output_rank; i++) {
    ng_shape[i] = shape[i];
  }

  ng::AxisVector ng_axis_order(ng_input->get_shape().size());
  std::iota(ng_axis_order.begin(), ng_axis_order.end(), 0);

  SaveNgOp(ng_op_map, op->name(),
           ConstructNgNode<ng::op::Reshape>(op->name(), ng_input, ng_axis_order,
                                            ng_shape));
  return Status::OK();
}

static Status TranslateRsqrtOp(
    const Node* op, const std::vector<const Tensor*>& static_input_map,
    Builder::OpMap& ng_op_map) {
  return TranslateUnaryOp(
      op, static_input_map, ng_op_map, [&op](std::shared_ptr<ng::Node> n) {
        // Create a constant tensor populated with the value -1/2.
        // (1/sqrt(x) = x^(-1/2))
        auto et = n->get_element_type();
        auto shape = n->get_shape();
        std::vector<std::string> constant_values(ng::shape_size(shape), "-0.5");
        auto ng_exponent = ConstructNgNode<ng::op::Constant>(
            op->name(), et, shape, constant_values);

        // Raise each element of the input to the power -0.5.
        return ConstructNgNode<ng::op::Power>(op->name(), n, ng_exponent);
      });
}

static Status TranslateRsqrtGradOp(const Node* op,
                                   const std::vector<const Tensor*>&,
                                   Builder::OpMap& ng_op_map) {
  shared_ptr<ng::Node> ng_input;
  shared_ptr<ng::Node> ng_delta;
  TF_RETURN_IF_ERROR(GetInputNodes(ng_op_map, op, &ng_input, &ng_delta));

  //`grad = dy * -0.5 * y^3`, where `y = rsqrt(x)`, and `dy`
  // Create a constant tensor populated with the value 3.
  auto et = ng_input->get_element_type();
  auto shape = ng_input->get_shape();
  std::vector<std::string> constant_values(ng::shape_size(shape), "3");
  auto ng_exponent =
      ConstructNgNode<ng::op::Constant>(op->name(), et, shape, constant_values);

  // Raise each element of the input to the power 3.
  auto ng_pow =
      ConstructNgNode<ng::op::Power>(op->name(), ng_input, ng_exponent);

  // Create a constant tensor populated with the value -1/2.
  std::vector<std::string> constant_diff(ng::shape_size(shape), "-0.5");
  auto ng_diff =
      ConstructNgNode<ng::op::Constant>(op->name(), et, shape, constant_diff);
  auto ng_result = ConstructNgNode<ng::op::Multiply>(
      op->name(),
      (ConstructNgNode<ng::op::Multiply>(op->name(), ng_pow, ng_delta)),
      ng_diff);
  SaveNgOp(ng_op_map, op->name(), ng_result);
  return Status::OK();
}

static Status TranslateShapeOp(const Node* op,
                               const std::vector<const Tensor*>&,
                               Builder::OpMap& ng_op_map) {
  shared_ptr<ng::Node> ng_input;
  TF_RETURN_IF_ERROR(GetInputNodes(ng_op_map, op, &ng_input));

  // the shape of the input tensor which will be the value to the Constant Op
  auto input_shape = ng_input->get_shape();

  // the rank of the input tensor which will be the shape to the Constant Op
  size_t rank = input_shape.size();

  DataType dtype;
  TF_RETURN_IF_ERROR(GetNodeAttr(op->attrs(), "out_type", &dtype));

  // the inputs to the Constant Op
  ng::element::Type type;
  TF_RETURN_IF_ERROR(TFDataTypeToNGraphElementType(dtype, &type));

  auto shape = ng::Shape(1, rank);

  std::vector<int> values(rank);
  for (size_t i = 0; i < rank; i++) {
    values[i] = input_shape[i];
  }
  SaveNgOp(ng_op_map, op->name(),
           ConstructNgNode<ng::op::Constant>(op->name(), type, shape, values));
  return Status::OK();
}

static Status TranslateSigmoidGradOp(const Node* op,
                                     const std::vector<const Tensor*>&,
                                     Builder::OpMap& ng_op_map) {
  shared_ptr<ng::Node> ng_input;
  shared_ptr<ng::Node> ng_delta;
  TF_RETURN_IF_ERROR(GetInputNodes(ng_op_map, op, &ng_input, &ng_delta));

  auto ng_mul =
      ConstructNgNode<ng::op::Multiply>(op->name(), ng_input, ng_delta);
  auto ng_subtract = ConstructNgNode<ng::op::Subtract>(
      op->name(), ConstructNgNode<ng::op::Constant>(
                      op->name(), ng_input->get_element_type(),
                      ng_input->get_shape(), std::vector<int>({1})),
      ng_input);
  auto ng_result =
      ConstructNgNode<ng::op::Multiply>(op->name(), ng_mul, ng_subtract);

  SaveNgOp(ng_op_map, op->name(), ng_result);
  return Status::OK();
}

static Status TranslateSigmoidOp(const Node* op,
                                 const std::vector<const Tensor*>&,
                                 Builder::OpMap& ng_op_map) {
  shared_ptr<ng::Node> ng_input;
  TF_RETURN_IF_ERROR(GetInputNodes(ng_op_map, op, &ng_input));

  auto exp_op = ConstructNgNode<ng::op::Exp>(
      op->name(), ConstructNgNode<ng::op::Negative>(op->name(), ng_input));
  auto constant_1 = ConstructNgNode<ng::op::Constant>(
      op->name(), ng_input->get_element_type(), ng_input->get_shape(),
      std::vector<std::string>(ng::shape_size(ng_input->get_shape()), "1"));

  auto denominator_op =
      ConstructNgNode<ng::op::Add>(op->name(), constant_1, exp_op);

  SaveNgOp(ng_op_map, op->name(), ConstructNgNode<ng::op::Divide>(
                                      op->name(), constant_1, denominator_op));
  return Status::OK();
}

static Status TranslateSizeOp(const Node* op, const std::vector<const Tensor*>&,
                              Builder::OpMap& ng_op_map) {
  shared_ptr<ng::Node> ng_input;
  TF_RETURN_IF_ERROR(GetInputNodes(ng_op_map, op, &ng_input));

  DataType dtype;
  TF_RETURN_IF_ERROR(GetNodeAttr(op->attrs(), "out_type", &dtype));

  // Size has an attribute to specify output, int32 or int64
  ng::element::Type type;
  TF_RETURN_IF_ERROR(TFDataTypeToNGraphElementType(dtype, &type));

  auto ng_input_shape = ng_input->get_shape();

  int64 result = 1;
  for (auto dim : ng_input_shape) {
    result *= dim;
  }

  // make a scalar with value equals to result
  auto ng_result = ConstructNgNode<ng::op::Constant>(
      op->name(), type, ng::Shape(0), std::vector<int64>({result}));

  SaveNgOp(ng_op_map, op->name(), ng_result);
  return Status::OK();
}

static Status TranslateSliceOp(
    const Node* op, const std::vector<const Tensor*>& static_input_map,
    Builder::OpMap& ng_op_map) {
  shared_ptr<ng::Node> ng_input, ng_begin, ng_size;
  TF_RETURN_IF_ERROR(
      GetInputNodes(ng_op_map, op, &ng_input, &ng_begin, &ng_size));

  std::vector<int64> lower_vec;
  std::vector<int64> size_vec;
  TF_RETURN_IF_ERROR(GetStaticInputVector(op, 1, static_input_map, &lower_vec));
  TF_RETURN_IF_ERROR(GetStaticInputVector(op, 2, static_input_map, &size_vec));

  if (lower_vec.size() != size_vec.size())
    return errors::InvalidArgument(
        "Cannot translate sliceop: Size of lower = ", lower_vec.size(),
        ", size of size_vec = ", size_vec.size(), ". Expected them to match.");

  NGRAPH_VLOG(3) << "Begin input for Slice: " << ng::join(lower_vec);
  NGRAPH_VLOG(3) << "Size input for Slice: " << ng::join(size_vec);

  std::vector<int> upper_vec(lower_vec.size());
  const auto ng_input_shape = ng_input->get_shape();
  stringstream err_stream;
  string err_msg;
  for (size_t i = 0; i < size_vec.size(); i++) {
    if (size_vec[i] != -1) {
      upper_vec[i] = lower_vec[i] + size_vec[i];
    } else {
      // support -1 for size_vec, to the end of the tensor
      upper_vec[i] = ng_input_shape[i];
    }

    // check for this condition: 0 <= begin[i] <= begin[i] + size[i] <= Di
    if (0 > lower_vec[i])
      err_stream << "lower < 0: " << lower_vec[i]
                 << ". It should have been positive.\n";
    if (lower_vec[i] > upper_vec[i])
      err_stream << "upper < lower: upper = " << upper_vec[i]
                 << ", lower = " << lower_vec[i] << "\n";
    if (upper_vec[i] > ng_input_shape[i])
      err_stream << "dim < upper: dim = " << ng_input_shape[i]
                 << ", upper = " << upper_vec[i] << "\n";

    err_msg = err_stream.str();
    if (!err_msg.empty())
      return errors::InvalidArgument("Cannot translate sliceop at position ", i,
                                     " of ", size_vec.size(),
                                     ". The reasons are:\n", err_msg);
  }

  std::vector<size_t> l(lower_vec.begin(), lower_vec.end());
  std::vector<size_t> u(upper_vec.begin(), upper_vec.end());
  auto ng_slice = ConstructNgNode<ng::op::Slice>(op->name(), ng_input, l, u);
  SaveNgOp(ng_op_map, op->name(), ng_slice);
  return Status::OK();
}

static Status TranslateSoftmaxOp(const Node* op,
                                 const std::vector<const Tensor*>&,
                                 Builder::OpMap& ng_op_map) {
  shared_ptr<ng::Node> ng_input;
  TF_RETURN_IF_ERROR(GetInputNodes(ng_op_map, op, &ng_input));

  auto ng_input_shape = ng_input->get_shape();
  ng::AxisSet ng_axes_softmax;
  auto shape_size = ng_input_shape.size();
  if (shape_size < 1) {
    return errors::InvalidArgument("TF Softmax logits must be >=1 dimension");
  }
  auto rank = ng_input->get_shape().size();
  ng_axes_softmax.insert(rank - 1);
  SaveNgOp(ng_op_map, op->name(), ConstructNgNode<ng::op::Softmax>(
                                      op->name(), ng_input, ng_axes_softmax));
  return Status::OK();
}

// Translate SpaceToDepthOp
static Status TranslateSpaceToDepthOp(const Node* op,
                                      const std::vector<const Tensor*>&,
                                      Builder::OpMap& ng_op_map) {
  shared_ptr<ng::Node> ng_input;
  TF_RETURN_IF_ERROR(GetInputNodes(ng_op_map, op, &ng_input));

  // Get the attributes
  int64 block_size;
  std::string tf_data_format;
  TF_RETURN_IF_ERROR(GetNodeAttr(op->attrs(), "block_size", &block_size));
  TF_RETURN_IF_ERROR(GetNodeAttr(op->attrs(), "data_format", &tf_data_format));

  ng::Shape input_shape = ng_input->get_shape();
  std::map<std::string, int> format_to_int_map = {
      {"NHWC", 0}, {"NCHW", 1}, {"NCHW_VECT_C", 1}};

  int height_index;
  int width_index;
  int channel_index;

  switch (format_to_int_map[tf_data_format]) {
    // NHWC
    case 0:
      height_index = 1;
      width_index = 2;
      channel_index = 3;
      break;
    // NCHW
    case 1:
      height_index = 2;
      width_index = 3;
      channel_index = 1;
      break;
    // NCHW_VEC_C
    case 2:
      return errors::InvalidArgument(
          "NCHW_VECT_C is not supported in SpaceToDepth for now");
    default:
      return errors::InvalidArgument(
          "SpaceToDepth supported data format is NCHW, NHWC, or NCHW_VECT_C");
  }

  // Error checking: width and height must be divisible by block_size
  if (input_shape[height_index] % block_size != 0) {
    return errors::InvalidArgument(
        "Input tensor's height ,", input_shape[height_index],
        " is not divisible by block_size ", block_size);
  }

  if (input_shape[width_index] % block_size != 0) {
    return errors::InvalidArgument(
        "Input tensor's width ,", input_shape[width_index],
        " is not divisible by block_size ", block_size);
  }

  // Upper indexes will be the same for all strided slices
  std::vector<size_t> upper = {input_shape[0], input_shape[1], input_shape[2],
                               input_shape[3]};
  // Store the strided_slice result for concat
  std::vector<std::shared_ptr<ng::Node>> strided_slice_result;

  for (int counter_height = 0; counter_height < block_size; counter_height++) {
    for (int counter_width = 0; counter_width < block_size; counter_width++) {
      std::vector<size_t> begin = {0, 0, 0, 0};
      begin[width_index] = counter_width;
      begin[height_index] = counter_height;
      std::vector<size_t> strides = {1, 1, 1, 1};
      strides[width_index] = size_t(block_size);
      strides[height_index] = size_t(block_size);
      strided_slice_result.push_back(ConstructNgNode<ng::op::Slice>(
          op->name(), ng_input, begin, upper, strides));
    }
  }

  SaveNgOp(ng_op_map, op->name(),
           ConstructNgNode<ngraph::op::Concat>(op->name(), strided_slice_result,
                                               channel_index));
  return Status::OK();
}

static Status TranslateSparseSoftmaxCrossEntropyWithLogitsOp(
    const Node* op, const std::vector<const Tensor*>&,
    Builder::OpMap& ng_op_map) {
  // TF op Inputs:
  //  1. Logits/Features:
  //    Shape : [BatchSize, NumOfClasses]
  //     Type : float
  //  2. Label
  //    Shape : [BatchSize]
  //    Range : [0, NumOfClasses)
  //     Type : int
  shared_ptr<ng::Node> ng_features, ng_labels;
  TF_RETURN_IF_ERROR(GetInputNodes(ng_op_map, op, &ng_features, &ng_labels));

  ng::Shape ng_features_shape = ng_features->get_shape();
  ng::Shape ng_labels_shape = ng_labels->get_shape();
  NGRAPH_VLOG(3) << " number of classes " << ng_features_shape[1];
  NGRAPH_VLOG(3) << " Batch " << ng_features_shape[0];

  // Logits/Features must be 2-d shape
  if (ng_features_shape.size() != 2) {
    return errors::InvalidArgument(
        " Logits/Features must be shape 2-D, but got shape ",
        ng::join(ng_features_shape), " while building op ", op->type_string());
  }

  // Labels must be 1-d shape
  if (ng_labels_shape.size() != 1) {
    return errors::InvalidArgument(" Labels must be shape 1-D, but got shape ",
                                   ng::join(ng_labels_shape),
                                   " while building op ", op->type_string());
  }

  // Logits/Features and Labels must have the same first dimension
  if (ng_labels_shape[0] != ng_features_shape[0]) {
    return errors::InvalidArgument(
        " Logits/Features and Labels must have the same first dimension, got "
        "Logits shape ",
        ng::join(ng_features_shape), " and Labels shape ",
        ng::join(ng_labels_shape), " while building op ", op->type_string());
  }

  // Logits dimension 1 must be >0, i.e. NumOfClasses>0
  if (ng_features_shape[1] <= 0) {
    return errors::InvalidArgument(
        " Logits/Features must have atleast one class but got shape ",
        ng::join(ng_features_shape), " while building op ", op->type_string());
  }

  // ** Check invalid label index **
  // Labels should be in range [0, NumOfClasses): Cannot do this check here
  // If the labels are out of range, we would get nGraph Exception while
  // computing y_true using ng::op::OneHot

  // To implement a numericaly stable and precise implementation,
  // for this op, the implementation is inspired from the tf kernel
  // of this op found in
  // /tensorflow/core/kernels/sparse_xent_op.h
  // /tensorflow/core/kernels/sparse_xent_op.cc

  // axis for operation is 1
  ng::AxisSet ng_axes_class;
  ng_axes_class.insert(1);

  // compute max(logits) and broadcast to shape [B, NC]
  auto max_logits = ConstructNgNode<ng::op::Broadcast>(
      op->name(),
      ConstructNgNode<ng::op::Max>(op->name(), ng_features, ng_axes_class),
      ng_features_shape, ng_axes_class);

  // logits_normalized : (logits - max_logits)
  auto logits_normalized =
      ConstructNgNode<ng::op::Subtract>(op->name(), ng_features, max_logits);

  // y_pred = exp(logits_normalized) / sum(exp(logits_normalized))
  auto exp_logits = ConstructNgNode<ng::op::Exp>(op->name(), logits_normalized);
  auto sum_exp_logits = ConstructNgNode<ng::op::Broadcast>(
      op->name(),
      ConstructNgNode<ng::op::Sum>(op->name(), exp_logits, ng_axes_class),
      ng_features_shape, ng_axes_class);
  auto predicted_prob =
      ConstructNgNode<ng::op::Divide>(op->name(), exp_logits, sum_exp_logits);

  // y_true : one_hot_float_labels
  auto ng_onehot_labels = ConstructNgNode<ng::op::OneHot>(op->name(), ng_labels,
                                                          ng_features_shape, 1);

  auto ng_onehot_labels_float = ConstructNgNode<ng::op::Convert>(
      op->name(), ng_onehot_labels, ng_features->get_element_type());

  // Output 1
  // loss = sum[labels * {sum(log(exp(logits_normalized)))
  // - logits_normalized }]
  auto ng_loss = ConstructNgNode<ng::op::Sum>(
      op->name(),
      ConstructNgNode<ng::op::Multiply>(
          op->name(), ConstructNgNode<ng::op::Subtract>(
                          op->name(), ConstructNgNode<ng::op::Log>(
                                          op->name(), sum_exp_logits),
                          logits_normalized),
          ng_onehot_labels_float),
      ng_axes_class);

  // Output 2
  // backprop = y_pred - y_true
  auto ng_backprop = ConstructNgNode<ng::op::Subtract>(
      op->name(), predicted_prob, ng_onehot_labels_float);

  SaveNgOp(ng_op_map, op->name(), ng_loss);
  SaveNgOp(ng_op_map, op->name(), ng_backprop);
  return Status::OK();
}

static Status TranslateSplitOp(
    const Node* op, const std::vector<const Tensor*>& static_input_map,
    Builder::OpMap& ng_op_map) {
  shared_ptr<ng::Node> ng_input;
  TF_RETURN_IF_ERROR(GetInputNodes(ng_op_map, op, nullptr, &ng_input));
  // num_split : The number of ways to split. Must evenly divide
  // value.shape[split_dim]
  int32 num_split;
  TF_RETURN_IF_ERROR(GetNodeAttr(op->attrs(), "num_split", &num_split));

  ng::Shape shape = ng_input->get_shape();
  int rank = shape.size();
  std::vector<size_t> lower;
  std::vector<size_t> upper;
  for (int i = 0; i < rank; ++i) {
    lower.push_back(0);
    upper.push_back(shape[i]);
  }
  std::vector<int> split_dim_vec;
  TF_RETURN_IF_ERROR(
      GetStaticInputVector(op, 0, static_input_map, &split_dim_vec));
  int split_dim = split_dim_vec[0] + (split_dim_vec[0] < 0 ? (int64)rank : 0);

  int size = shape[split_dim] / num_split;
  int cursor = 0;

  for (int i = 0; i < num_split; ++i) {
    lower[split_dim] = cursor;
    cursor += size;
    upper[split_dim] = cursor;

    std::string output_name = op->name();
    SaveNgOp(ng_op_map, op->name(), ConstructNgNode<ng::op::Slice>(
                                        op->name(), ng_input, lower, upper));
  }
  return Status::OK();
}

static Status TranslateSplitVOp(
    const Node* op, const std::vector<const Tensor*>& static_input_map,
    Builder::OpMap& ng_op_map) {
  shared_ptr<ng::Node> ng_input, ng_length, ng_split_dim;

  TF_RETURN_IF_ERROR(GetInputNode(ng_op_map, op, 0, &ng_input));

  std::vector<int> lengths;
  TF_RETURN_IF_ERROR(GetStaticInputVector(op, 1, static_input_map, &lengths));

  ng::Shape shape = ng_input->get_shape();
  int rank = shape.size();
  std::vector<size_t> lower(rank, 0);
  std::vector<size_t> upper(shape);

  std::vector<int64> split_dim_vec;

  TF_RETURN_IF_ERROR(
      GetStaticInputVector(op, 2, static_input_map, &split_dim_vec));

  // there should be at least one element specified as axis and not more than
  // one
  // as axis is 0-D
  if (split_dim_vec.size() != 1) {
    return errors::InvalidArgument(
        "split_dim_tensor must have "
        "exactly one element.");
  }

  TF_RETURN_IF_ERROR(CheckAxisDimInRange(split_dim_vec, rank));

  int split_dim = split_dim_vec[0] + (split_dim_vec[0] < 0 ? (int64)rank : 0);

  // length: Length of size_splits
  int length = 0;
  int idx = -1;

  // Find out the total length of the splits and locate -1 's index, if any
  bool has_one_neg = false;
  for (size_t i = 0; i < lengths.size(); ++i) {
    if (lengths[i] != -1) {
      length += lengths[i];
    } else {
      if (has_one_neg) {
        return errors::InvalidArgument("size_splits can only have one -1");
      } else {
        idx = i;
        has_one_neg = true;
      }
    }
  }

  // Size splits must sum to the dimension of value along split_dim
  if (idx > 0) {
    lengths[idx] = shape[split_dim] - length;
  }

  if ((!has_one_neg && length != shape[split_dim]) ||
      (has_one_neg && lengths[idx] < 0)) {
    return errors::InvalidArgument(
        "The length of size_splits must sum to the value of the dimension "
        "along split_dim");
  }

  int cursor = 0;

  if (lengths.size() != 1) {
    for (size_t i = 0; i < lengths.size(); ++i) {
      lower[split_dim] = cursor;
      cursor += lengths[i];
      upper[split_dim] = cursor;
      SaveNgOp(ng_op_map, op->name(), ConstructNgNode<ng::op::Slice>(
                                          op->name(), ng_input, lower, upper));
    }
  } else {
    SaveNgOp(ng_op_map, op->name(), ng_input);
  }

  return Status::OK();
}

static Status TranslateSquareOp(
    const Node* op, const std::vector<const Tensor*>& static_input_map,
    Builder::OpMap& ng_op_map) {
  return TranslateUnaryOp(
      op, static_input_map, ng_op_map, [&op](std::shared_ptr<ng::Node> n) {
        return ConstructNgNode<ng::op::Multiply>(op->name(), n, n);
      });
}

static Status TranslateSquaredDifferenceOp(
    const Node* op, const std::vector<const Tensor*>& static_input_map,
    Builder::OpMap& ng_op_map) {
  return TranslateBinaryOp(
      op, static_input_map, ng_op_map, [&op](std::shared_ptr<ng::Node> input1,
                                             std::shared_ptr<ng::Node> input2) {
        auto ng_diff =
            ConstructNgNode<ng::op::Subtract>(op->name(), input1, input2);
        return ConstructNgNode<ng::op::Multiply>(op->name(), ng_diff, ng_diff);
      });
}

static Status TranslateSqueezeOp(const Node* op,
                                 const std::vector<const Tensor*>&,
                                 Builder::OpMap& ng_op_map) {
  shared_ptr<ng::Node> ng_input;
  TF_RETURN_IF_ERROR(GetInputNodes(ng_op_map, op, &ng_input));
  size_t input_dims = ng_input->get_shape().size();

  std::vector<int32> tf_axis;
  TF_RETURN_IF_ERROR(GetNodeAttr(op->attrs(), "squeeze_dims", &tf_axis));

  // If input dimension is negative, make it positive
  for (size_t i = 0; i < tf_axis.size(); i++) {
    tf_axis[i] = tf_axis[i] < 0 ? (int32)(input_dims) + tf_axis[i] : tf_axis[i];
  }

  std::set<int> axis_set(tf_axis.begin(), tf_axis.end());
  ng::Shape input_shape = ng_input->get_shape();
  std::vector<int> dims;

  if (axis_set.size() == 0) {
    for (size_t i = 0; i < input_dims; i++) {
      if (input_shape[i] > 1) {
        dims.push_back(input_shape[i]);
      }
    }
  } else {
    for (size_t i = 0; i < input_dims; i++) {
      bool skip = false;
      if (axis_set.find(i) != axis_set.end()) {
        if (input_shape[i] == 1) {
          skip = true;
        } else {
          throw errors::InvalidArgument(
              "Tried to explicitly squeeze "
              "dimension ",
              i, " but dimension was not 1: ", input_shape[i]);
        }
      }
      if (!skip) {
        dims.push_back(input_shape[i]);
      }
    }
  }

  ng::Shape output_shape(dims.size());
  for (size_t i = 0; i < dims.size(); ++i) {
    output_shape[i] = dims[i];
  }

  ng::AxisVector ng_axis_order(ng_input->get_shape().size());
  std::iota(ng_axis_order.begin(), ng_axis_order.end(), 0);

  SaveNgOp(ng_op_map, op->name(),
           ConstructNgNode<ng::op::Reshape>(op->name(), ng_input, ng_axis_order,
                                            output_shape));
  return Status::OK();
}

static Status TranslateStridedSliceOp(
    const Node* op, const std::vector<const Tensor*>& static_input_map,
    Builder::OpMap& ng_op_map) {
  // TODO: implement new_axis_mask, ellipsis_mask
  shared_ptr<ng::Node> ng_input;
  TF_RETURN_IF_ERROR(GetInputNode(ng_op_map, op, 0, &ng_input));

  int tf_shrink_axis_mask;
  TF_RETURN_IF_ERROR(
      GetNodeAttr(op->attrs(), "shrink_axis_mask", &tf_shrink_axis_mask));

  int tf_end_mask;
  TF_RETURN_IF_ERROR(GetNodeAttr(op->attrs(), "end_mask", &tf_end_mask));

  int tf_begin_mask;
  TF_RETURN_IF_ERROR(GetNodeAttr(op->attrs(), "begin_mask", &tf_begin_mask));

  int tf_new_axis_mask;
  TF_RETURN_IF_ERROR(
      GetNodeAttr(op->attrs(), "new_axis_mask", &tf_new_axis_mask));

  int tf_ellipsis_mask;
  TF_RETURN_IF_ERROR(
      GetNodeAttr(op->attrs(), "ellipsis_mask", &tf_ellipsis_mask));

  std::vector<int64> begin_vec;
  TF_RETURN_IF_ERROR(GetStaticInputVector(op, 1, static_input_map, &begin_vec));

  std::vector<int64> end_vec;
  TF_RETURN_IF_ERROR(GetStaticInputVector(op, 2, static_input_map, &end_vec));

  std::vector<int64> stride_vec;
  TF_RETURN_IF_ERROR(
      GetStaticInputVector(op, 3, static_input_map, &stride_vec));

  auto& input_shape = ng_input->get_shape();

  // Summary: Convert tf indexes (-inf, inf) to clamped_begin_idx [0, d] and
  // clamped_end_idx [-1, d], which are then converted to ngraph indexes [0,
  // d]
  // tf->ng is done through tf_to_ng, which calls clamper, which converts
  // tf->clamped

  // Graph/function for tf->cmapled
  //           |    .......     <-- y = max_val (max_val = 5)
  //          .|   .
  //         . |  .
  //        .  | .              <-- y = x>=0 ? x : x+max_val
  //       .   |.
  // -.-.-.----.------------    <-- y = 0 (for inclusive)
  //  * *      |                <-- y = -1 (for exclusive)
  //           |
  // X axis: TF indexes. Y axis: Clamped indexes

  // clamper is a function that implements the graph above.
  // For inclusive, the graph is clamped at 0 and dim-1
  // Given dimension d, [0, d-1] are valid locations.
  // -1 represents std::rend(). d represents std::end().
  // These two are useful for representing exclusive boundaries for end-ranges
  // Example for dim = 3:
  // ranges:                 (-inf,-d)|   [-d,0)    |[0,d-1]|(d-1,inf)
  // TF index:                  -5 -4 |-3  -2 -1    | 0 1 2 | 3 4 5
  // clamped begin (inclusive):  0  0 | 0   1  2    | 0 1 2 | 3 3 3
  // clamped end (exclusive):   -1 -1 | 0   1  2    | 0 1 2 | 3 3 3
  auto clamper = [](int idx, size_t dim, bool inclusive) {
    // if idx is in [-(d-1), d-1], then its same for both inclusive and
    // exclusive
    // The first 2 cases breaks down this range
    if (idx >= 0 && idx <= (static_cast<int>(dim) - 1)) {
      return idx;
    } else if (idx < 0 &&
               idx + static_cast<int>(dim) >=
                   0) {  // careful not to do idx >= -dim
                         // (since dim is unsigned)
      return idx + static_cast<int>(
                       dim);  // Type casting to int to enable unambiguous auto
                              // type inference of return type
    } else if (idx > static_cast<int>(dim) - 1) {
      return static_cast<int>(dim);
    } else if (idx + static_cast<int>(dim) < 0) {
      // The next case handles the clamping (differently for inclusive and
      // exclusive cases)

      // careful not to do idx < -dim (since dim is unsigned)
      return 0 - (inclusive ? 0 : 1);
    }
    // Default case
    return 0;
  };

  auto tf_to_ng = [clamper](int tf_begin_idx, int tf_end_idx, int tf_stride,
                            size_t dim, bool begin_mask, bool end_mask,
                            bool shrink_mask) {
    // if begin mask is present, depending on stride sign use 0 (std::begin)
    // or
    // dim-1 (std::rbegin)
    // clamped_end_idx could line in [-1, d]
    int tf_ignore_begin_if_needed =
        begin_mask ? (tf_stride > 0 ? 0 : dim - 1) : tf_begin_idx;
    // if end mask is present, depending on stride sign use -1 (std::rend) or
    // dim (std::end).
    // However note, we cannot set to -1, since it has another meaning, hence
    // setting to -(dim+1), which would translate to -1 in clamped coordinates
    // take care to convert dim from sixze_t to int
    int tf_ignore_end_if_needed =
        end_mask ? (tf_stride > 0 ? dim : (-((int)dim + 1))) : tf_end_idx;
    // using size_t for clamped_begin_idx because: clamped_begin_idx is
    // inclusive, so it must lie in [0, dim-1]
    size_t clamped_begin_idx = clamper(tf_ignore_begin_if_needed, dim, true);
    int64 clamped_end_idx =
        clamper(shrink_mask ? clamped_begin_idx + 1 : tf_ignore_end_if_needed,
                dim, false);

    // Now we have converted semantically non-monotonic and unbounded TF
    // indexes
    // (-inf, inf) to bounded and monotonic clamped indexes [-1, d]
    // Now we need to convert clamped indexes [-1, d] to ngraph indexes [0, d]
    // (taking care of reversal in case of negative strides)

    size_t needs_reverse = 0;
    size_t ng_begin_idx, ng_end_idx;

    if (!shrink_mask) {
      if ((int)clamped_begin_idx == clamped_end_idx) {
        // Empty due to matching indexes
        ng_begin_idx = clamped_begin_idx;
        // Type safety: clamped_begin_idx == clamped_end_idx implies,
        // clamped_end_idx!=-1 (since clamped_begin_idx cannot be -1), hence
        // end
        // index assignment is type safe
        ng_end_idx = clamped_end_idx;
      } else {  // In the whole of this else: clamped_begin_idx !=
                // clamped_end_idx, so !(a < b) iff a > b and vice versa when
                // comparing the indexes
        // take care to use (int) typecase when comparing int and size_t
        if (((int)clamped_begin_idx < clamped_end_idx) != (tf_stride > 0)) {
          // Empty due to mismatching directions
          ng_begin_idx = clamped_begin_idx;
          // Type safe: since clamped_begin_idx is size_t (>0)
          // [0:-4:1] in TF would convert to [0:-1:1] in clamped domain. hence
          // we do not assign ng_end_idx = clamped_end_idx (which would not be
          // type safe due to the -1)
          ng_end_idx = clamped_begin_idx;
          // Any assignment where ng_begin_idx = ng_end_idx = x (where 0 <= x
          // <=
          // d-1) would have worked for the 2 empty cases above
        }
        // Anything after this is non-empty. Anything before this has dealt
        // with
        // empty cases
        else {
          // in this case either (clamped_begin_idx < clamped_end_idx &&
          // tf_stride > 0) or (clamped_begin_idx > clamped_end_idx &&
          // tf_stride
          // < 0)
          // that is clamped_begin_idx < clamped_end_idx <==> tf_stride > 0.
          // hence using only 1 of the clauses is enough
          if (tf_stride > 0) {
            ng_begin_idx = clamped_begin_idx;
            // Type safety: tf_stride > 0 ==> clamped_begin_idx <
            // clamped_end_idx. clamped_begin_idx could be 0,
            // which means clamped_end_idx > 0. Hence type-safe
            ng_end_idx = clamped_end_idx;
          } else {  // clamped_begin_idx > clamped_end_idx, tf_stride < 0

            // clamped_begin_idx is [0, d] && clamped_begin_idx >
            // clamped_end_idx,
            // which implies clamped_end_idx is [-1,d-1]
            // Type safety: With clamped_end_idx in [-1,d-1],
            // dim - 1 - clamped_end_idx is in [0, dim]. Hence type safe
            ng_end_idx = dim - 1 - clamped_end_idx;

            if (clamped_begin_idx == dim) {
              clamped_begin_idx = dim - 1;
            }
            // Note clamped_begin_idx != dim here.
            // If clamped_begin_idx==dim && clamped_end_idx==dim, then "Empty
            // due to matching indexes" handles it
            // If clamped_begin_idx==dim && clamped_end_idx<dim, then 2 cases:
            //   tf_stride > 0: then "Empty due to mismatching directions"
            //   handles it
            //   tf_stride < 0: Then we set it to dim-1 above
            // Consider the case of dim=3, where in tf notation we have:
            // [4:1:-1], in clampe notation, we get [3:1:-1], which really
            // means
            // [2:1:-1]

            // Type safety: Since clamped_begin_idx is [0, d-1] here, it is
            // type
            // safe
            ng_begin_idx = dim - 1 - clamped_begin_idx;
            needs_reverse = 1;
          }
        }
      }
    } else {
      // cases when clamped indexes are in [0,d] and hence can be directly
      // copied
      // TODO: what about tf_begin=d, shrink=T, then clamped_end_idx = d, so a
      // 0-d axis.
      // But since shrink is on, that is reshaped and the 0-d axis is removed?
      // Is that a valid config, as shrink_axis must get an axis with dim = 1,
      // right?

      ng_begin_idx = clamped_begin_idx;
      ng_end_idx = clamped_end_idx;
    }
    return std::make_tuple(ng_begin_idx, ng_end_idx, std::abs(tf_stride),
                           needs_reverse);
  };

  auto extract_bit = [](int bit_mask, int bit_location) {
    return (bit_mask & (1 << bit_location)) != 0;
  };

  auto dim_vec = ng_input->get_shape();
  auto in_rank = dim_vec.size();

  if (begin_vec.size() > in_rank) {
    return errors::InvalidArgument("Index out of range using input dim ",
                                   begin_vec.size(), "; input has only ",
                                   in_rank, " dims");
  }

  // TODO/Note/Question: Are begin, end and stride vectors are of equal length

  // begin, end and stride vectors may not have same size as input rank, hence
  // initialize them with 0, dim and 1 respectively
  vector<size_t> ng_begin_vec(in_rank, 0), ng_stride_vec(in_rank, 1);
  vector<size_t> ng_end_vec(dim_vec);
  vector<size_t> ng_needs_reversal(in_rank, 0);  // should have been a
                                                 // vector<bool>, but it is
                                                 // optimized, so tie won't
                                                 // work. Hence using size_t
  for (size_t dim_idx = 0; dim_idx < begin_vec.size(); dim_idx++) {
    std::tie(ng_begin_vec[dim_idx], ng_end_vec[dim_idx], ng_stride_vec[dim_idx],
             ng_needs_reversal[dim_idx]) =
        tf_to_ng(begin_vec[dim_idx], end_vec[dim_idx], stride_vec[dim_idx],
                 dim_vec[dim_idx], extract_bit(tf_begin_mask, dim_idx),
                 extract_bit(tf_end_mask, dim_idx),
                 extract_bit(tf_shrink_axis_mask, dim_idx));
  }

  // filter out negative stride dimensions
  vector<size_t> neg_strides;
  for (size_t dim_idx = 0; dim_idx < in_rank; dim_idx++) {
    if (ng_needs_reversal[dim_idx]) {
      neg_strides.push_back(dim_idx);
    }
  }

  // atleast one stride was negative, in which case reverse the input
  if (neg_strides.size() > 0)
    ng_input =
        ConstructNgNode<ng::op::Reverse>(op->name(), ng_input, neg_strides);
  NGRAPH_VLOG(3) << "NG Lower Vector " << ng::join(ng_begin_vec);
  NGRAPH_VLOG(3) << "NG End Vector " << ng::join(ng_end_vec);
  NGRAPH_VLOG(3) << "NG Stride Vector " << ng::join(ng_stride_vec);
  NGRAPH_VLOG(3) << "NG Needs Reversal: " << ng::join(ng_needs_reversal);

  std::shared_ptr<ng::Node> ng_strided_slice = ConstructNgNode<ng::op::Slice>(
      op->name(), ng_input, ng_begin_vec, ng_end_vec, ng_stride_vec);

  if (tf_shrink_axis_mask) {
    int64 shrink_axis_mask = tf_shrink_axis_mask;
    vector<size_t> output_shape;

    // Note: do not use rank instead of ng_begin_vec.size()
    // since ng_begin_vec.size() can be less than rank, and
    // shrink_mask will have atmost ng_begin_vec.size() elements
    for (size_t i = 0; i < ng_begin_vec.size(); i++) {
      if ((shrink_axis_mask & 1) != 1) {
        output_shape.push_back(ng_end_vec[i] - ng_begin_vec[i]);
      } else {
        // TODO: must it equal 1 or can it be 0 too?
        if (ng_end_vec[i] - ng_begin_vec[i] > 1)
          return errors::InvalidArgument(
              "Trying to shrink specification ", i,
              "where tf begin, end, strides are: ", begin_vec[i], ":",
              end_vec[i], ":", stride_vec[i],
              ". nGraph begin, end, stride are: ", ng_begin_vec[i], ":",
              ng_end_vec[i], ":", ng_stride_vec[i],
              ". nGraph's begin and end have difference greater than 1");
      }
      shrink_axis_mask >>= 1;
    }

    NGRAPH_VLOG(3) << "Shrink axis mask " << tf_shrink_axis_mask;
    ng::Shape ng_final_shape(output_shape);
    ng::AxisVector ng_axis_order(input_shape.size());
    std::iota(ng_axis_order.begin(), ng_axis_order.end(), 0);

    NGRAPH_VLOG(3) << " Output  shape " << ng::join(output_shape);
    NGRAPH_VLOG(3) << " NG  axis order " << ng::join(ng_axis_order);

    ng_strided_slice = ConstructNgNode<ng::op::Reshape>(
        op->name(), ng_strided_slice, ng_axis_order, ng_final_shape);
  }

  // TODO: assert size in this dim was 1
  // TODO: assert new_axis_mask and tf_shrink_axis_mask are not set at the
  // same
  // time?
  // TODO: tf_new_axis_mask can exceed rank

  SaveNgOp(ng_op_map, op->name(), ng_strided_slice);
  return Status::OK();
}

// Computes the gradient for tanh of 'x' w.r.t its input
// grad = dy * (1 - y * y)
// where y = tanh(x) and dy is the corresponding input gradient
static Status TranslateTanhGradOp(const Node* op,
                                  const std::vector<const Tensor*>&,
                                  Builder::OpMap& ng_op_map) {
  shared_ptr<ng::Node> ng_input, ng_delta;
  TF_RETURN_IF_ERROR(GetInputNodes(ng_op_map, op, &ng_input, &ng_delta));

  auto ng_sq =
      ConstructNgNode<ng::op::Multiply>(op->name(), ng_input, ng_input);
  ng::Shape input_shape = ng_input->get_shape();
  std::vector<std::string> const_values(ng::shape_size(input_shape), "1");
  auto ng_const = ConstructNgNode<ng::op::Constant>(
      op->name(), ng_input->get_element_type(), input_shape, const_values);
  auto ng_sub = ConstructNgNode<ng::op::Subtract>(op->name(), ng_const, ng_sq);
  auto ng_result =
      ConstructNgNode<ng::op::Multiply>(op->name(), ng_delta, ng_sub);

  SaveNgOp(ng_op_map, op->name(), ng_result);
  return Status::OK();
}

static Status TranslateTileOp(
    const Node* op, const std::vector<const Tensor*>& static_input_map,
    Builder::OpMap& ng_op_map) {
  shared_ptr<ng::Node> ng_input, ng_multiples;
  TF_RETURN_IF_ERROR(GetInputNodes(ng_op_map, op, &ng_input, &ng_multiples));

  std::vector<int64> multiples;
  TF_RETURN_IF_ERROR(GetStaticInputVector(op, 1, static_input_map, &multiples));

  auto ng_input_shape = ng_input->get_shape();
  if (ng_input_shape.size() != multiples.size()) {
    return errors::InvalidArgument(
        "dimension of input does not match length of multiples");
  }
  std::shared_ptr<ng::Node> ng_output = ng_input;
  ng::Shape output_shape = ng_input_shape;
  bool is_empty = false;
  for (size_t i = 0; i < ng_input_shape.size(); i++) {
    if (multiples[i] == 0) {
      is_empty = true;
    }
    output_shape[i] = ng_input_shape[i] * multiples[i];
  }
  if (is_empty) {
    SaveNgOp(ng_op_map, op->name(),
             ConstructNgNode<ngraph::op::Constant>(
                 op->name(), ng_input->get_element_type(), output_shape,
                 std::vector<std::string>(ng::shape_size(output_shape), "0")));
  } else {
    for (size_t i = 0; i < ng_input_shape.size(); i++) {
      if (multiples[i] < 0) {
        return errors::InvalidArgument("Expected multiples[", i,
                                       "] >= 0, but got ", multiples[i]);
      }
      vector<shared_ptr<ng::Node>> tmp_tensors;
      for (int k = 0; k < multiples[i]; k++) {
        tmp_tensors.push_back(ng_output);
      }
      auto ng_concat =
          ConstructNgNode<ngraph::op::Concat>(op->name(), tmp_tensors, i);
      ng_output = ng_concat;
    }
    SaveNgOp(ng_op_map, op->name(), ng_output);
  }
  return Status::OK();
}

// Translate TopKV2 Op using ngraph core op TopK
static Status TranslateTopKV2Op(
    const Node* op, const std::vector<const Tensor*>& static_input_map,
    Builder::OpMap& ng_op_map) {
  shared_ptr<ngraph::Node> ng_input;
  TF_RETURN_IF_ERROR(ValidateInputCount(op, 2));
  TF_RETURN_IF_ERROR(GetInputNode(ng_op_map, op, 0, &ng_input));

  size_t k_axis = ng_input->get_shape().size() - 1;

  std::vector<int32> ng_k;
  size_t k;
  bool sorted = true;

  TF_RETURN_IF_ERROR(GetStaticInputVector(op, 1, static_input_map, &ng_k));
  k = ng_k[0];

  // sorted = false is not supported right now, it falls back to TF if set to
  // false.
  TF_RETURN_IF_ERROR(GetNodeAttr(op->attrs(), "sorted", &sorted));

  // index element type - currently only int32 or int64 are supported by
  // ngraph

  shared_ptr<ngraph::Node> ng_result = ConstructNgNode<ngraph::op::TopK>(
      op->name(), ng_input, k_axis, ng::element::i32, k, sorted);

  shared_ptr<ngraph::Node> ng_values =
      ConstructNgNode<ngraph::op::GetOutputElement>(op->name(), ng_result, 1);
  shared_ptr<ngraph::Node> ng_indices =
      ConstructNgNode<ngraph::op::GetOutputElement>(op->name(), ng_result, 0);

  SaveNgOp(ng_op_map, op->name(), ng_values);
  SaveNgOp(ng_op_map, op->name(), ng_indices);

  return Status::OK();
}

static Status TranslateTransposeOp(
    const Node* op, const std::vector<const Tensor*>& static_input_map,
    Builder::OpMap& ng_op_map) {
  shared_ptr<ng::Node> ng_input, ng_permutation_op;
  TF_RETURN_IF_ERROR(
      GetInputNodes(ng_op_map, op, &ng_input, &ng_permutation_op));

  std::vector<int64> permutation;
  TF_RETURN_IF_ERROR(
      GetStaticInputVector(op, 1, static_input_map, &permutation));

  // Check to make sure that the permutation requested for transpose
  // is valid for example:
  // - it should not have duplicates,
  // - it should have all the dimensions.

  int ng_input_rank = ng_input->get_shape().size();
  vector<bool> count(ng_input_rank, false);
  for (auto p : permutation) {
    if (0 <= p && p < ng_input_rank) {
      count[p] = true;
    }
  }
  for (int i = 0; i < ng_input_rank; i++) {
    if (!count[i]) {
      return errors::InvalidArgument(i, " is missing from {",
                                     ng::join(permutation), "}.");
    }
  }

  ng::AxisVector ng_axis_order;
  ng_axis_order.reserve(permutation.size());

  NGRAPH_VLOG(3) << ng::join(permutation);

  for (auto i : permutation) {
    ng_axis_order.push_back(i);
  }

  NGRAPH_VLOG(3) << ng::join(ng_axis_order);

  auto ng_node = ng::builder::numpy_transpose(ng_input, ng_axis_order);
  Builder::SetTracingInfo(op->name(), ng_node);
  SaveNgOp(ng_op_map, op->name(), ng_node);
  return Status::OK();
}

static Status TranslateUnpackOp(const Node* op,
                                const std::vector<const Tensor*>&,
                                Builder::OpMap& ng_op_map) {
  TF_RETURN_IF_ERROR(ValidateInputCount(op, 1));

  shared_ptr<ng::Node> ng_input;
  TF_RETURN_IF_ERROR(GetInputNode(ng_op_map, op, 0, &ng_input));

  ng::Shape input_shape = ng_input->get_shape();
  size_t input_rank = input_shape.size();

  int32 tf_axis;
  TF_RETURN_IF_ERROR(GetNodeAttr(op->attrs(), "axis", &tf_axis));
  auto unpack_axis = tf_axis;
  if (unpack_axis == -1) {
    unpack_axis = input_rank - 1;
  }

  int32 tf_num;
  TF_RETURN_IF_ERROR(GetNodeAttr(op->attrs(), "num", &tf_num));
  int num_outputs = tf_num;

  ng::Shape output_shape;
  for (size_t i = 0; i < input_rank; ++i) {
    if ((int)i != unpack_axis) {
      output_shape.push_back(input_shape[i]);
    }
  }

  ng::AxisVector ng_axis_order;
  for (size_t i = 0; i < input_rank; i++) {
    ng_axis_order.push_back(i);
  }

  std::vector<size_t> lower_bound(input_rank, 0);
  std::vector<size_t> upper_bound(input_rank);

  for (size_t i = 0; i < input_rank; i++) {
    upper_bound[i] = input_shape[i];
  }

  for (int i = 0; i < num_outputs; ++i) {
    lower_bound[unpack_axis] = i;
    upper_bound[unpack_axis] = i + 1;
    auto slice = ConstructNgNode<ngraph::op::Slice>(op->name(), ng_input,
                                                    lower_bound, upper_bound);
    auto reshaped = ConstructNgNode<ng::op::Reshape>(
        op->name(), slice, ng_axis_order, output_shape);
    SaveNgOp(ng_op_map, op->name(), reshaped);
  }
  return Status::OK();
}

static Status TranslateSelectOp(const Node* op,
                                const std::vector<const Tensor*>&,
                                Builder::OpMap& ng_op_map) {
  shared_ptr<ng::Node> ng_input1, ng_input2, ng_input3;
  TF_RETURN_IF_ERROR(
      GetInputNodes(ng_op_map, op, &ng_input1, &ng_input2, &ng_input3));

  if (ng_input2->get_shape() != ng_input3->get_shape()) {
    return errors::InvalidArgument(
        "Input tensors 2 and 3 should have same shape");
  }

  auto ng_input1_shape = ng_input1->get_shape();
  auto ng_input2_shape = ng_input2->get_shape();

  auto ng_input1_rank = ng_input1->get_shape().size();
  auto ng_input2_rank = ng_input2->get_shape().size();

  if (!((ng_input1_shape == ng_input2_shape) ||
        ((ng_input1_rank == 1) && (ng_input2_rank > ng_input1_rank) &&
         (ng_input2_shape[0] == ng_input1_shape[0])))) {
    return errors::InvalidArgument(
        "Input tensor may have the same shape as condition. If condition is "
        "rank 1, input may have higher rank, but its first dimension must "
        "match the size of condition.");
  }

  int length = 0;
  shared_ptr<ng::Node> ng_input_new, ng_select;

  // If input tensor has higher rank than condiiton, length will be > 0.
  length = ng_input2_rank - ng_input1_rank;

  if (length != 0) {
    // Condition tensor will be modified to align the condition tensor
    // shape with input tensor shape index and fill the rest of the vector
    // with
    // 1s
    // Eg: condition tensor [7], input tensor [7, 3, 2, 1]
    // After Reshape, condition tensor will be [7, 1 ,1 ,1] for auto
    // broadcast.

    std::vector<size_t> tmp_vector((ng_input2_rank), 1);
    tmp_vector[0] = ng_input1_shape[0];

    ng_input_new = ConstructNgNode<ng::op::Reshape>(
        op->name(), ng_input1, ng::AxisVector{0}, tmp_vector);
  }

  std::tie(ng_input1, ng_input2) = Builder::PerformNgBroadcast(
      op->name(), (length != 0 ? ng_input_new : ng_input1), ng_input2);
  std::tie(ng_input2, ng_input3) =
      Builder::PerformNgBroadcast(op->name(), ng_input2, ng_input3);

  ng_select = ConstructNgNode<ng::op::Select>(op->name(), ng_input1, ng_input2,
                                              ng_input3);

  SaveNgOp(ng_op_map, op->name(), ng_select);
  return Status::OK();
}

static Status TranslateZerosLikeOp(const Node* op,
                                   const std::vector<const Tensor*>&,
                                   Builder::OpMap& ng_op_map) {
  shared_ptr<ng::Node> ng_input;
  TF_RETURN_IF_ERROR(GetInputNodes(ng_op_map, op, &ng_input));

  ng::Shape input_shape = ng_input->get_shape();
  std::vector<std::string> const_values(ng::shape_size(input_shape), "0");
  auto ng_result = ConstructNgNode<ng::op::Constant>(
      op->name(), ng_input->get_element_type(), input_shape, const_values);

  SaveNgOp(ng_op_map, op->name(), ng_result);
  return Status::OK();
}

const static std::map<
    const string,
    const function<Status(const Node*, const std::vector<const Tensor*>&,
                          Builder::OpMap&)>>
    TRANSLATE_OP_MAP {
  {"Abs", TranslateUnaryOp<ngraph::op::Abs>},
      {"Add", TranslateBinaryOp<ngraph::op::Add>}, {"AddN", TranslateAddNOp},
      {"Any", TranslateDirectReduceOp<ng::op::Any>},
      {"All", TranslateDirectReduceOp<ng::op::All>},
      {"ArgMax", TranslateArgMinMaxOp<ng::op::ArgMax>},
      {"ArgMin", TranslateArgMinMaxOp<ng::op::ArgMin>},
      {"AvgPool", TranslateAvgPoolOp}, {"AvgPoolGrad", TranslateAvgPoolGradOp},
      {"BatchMatMul", TranslateBatchMatMulOp}, {"BiasAdd", TranslateBiasAddOp},
      {"BiasAddGrad", TranslateBiasAddGradOp}, {"Cast", TranslateCastOp},
      {"CombinedNonMaxSuppression", TranslateCombinedNonMaxSuppressionOp},
      {"ConcatV2", TranslateConcatV2Op}, {"Const", TranslateConstOp},
      {"Conv2D", TranslateConv2DOp},
      {"Conv2DBackpropFilter", TranslateConv2DBackpropFilterOp},
      {"Conv2DBackpropInput", TranslateConv2DBackpropInputOp},
      {"Conv3D", TranslateConv3DOp}, {"DepthToSpace", TranslateDepthToSpaceOp},
      {"DepthwiseConv2dNative", TranslateDepthwiseConv2dNativeOp},
      {"Dequantize", TranslateDequantizeOp},
      {"Equal", TranslateBinaryOp<ngraph::op::Equal>},
      {"Exp", TranslateUnaryOp<ngraph::op::Exp>},
      {"ExpandDims", TranslateExpandDimsOp}, {"Fill", TranslateFillOp},
      {"Floor", TranslateUnaryOp<ngraph::op::Floor>},
      {"FloorDiv", TranslateFloorDivOp}, {"FloorMod", TranslateFloorModOp},
      {"FusedBatchNorm", TranslateFusedBatchNormOp},
      {"FusedBatchNormV2", TranslateFusedBatchNormOp},
      {"FusedBatchNormV3", TranslateFusedBatchNormOp},
      {"FusedBatchNormGrad", TranslateFusedBatchNormGradOp},
      {"GatherNd", TranslateGatherNdOp},
      {"FusedBatchNormGradV3", TranslateFusedBatchNormGradOp},
      {"GatherV2", TranslateGatherV2Op},
      {"_FusedConv2D", TranslateFusedConv2DOp},
      {"_FusedMatMul", TranslateFusedMatMulOp},
      {"Greater", TranslateBinaryOp<ngraph::op::Greater>},
      {"GreaterEqual", TranslateBinaryOp<ngraph::op::GreaterEq>},
#if defined(NGRAPH_DISTRIBUTED)
      {"HorovodAllreduce", TranslateUnaryOp<ngraph::op::AllReduce>},
      {"HorovodBroadcast", TranslateUnaryOp<ngraph::op::BroadcastDistributed>},
#endif
      {"Identity", TranslateIdentityOp}, {"IsFinite", TranslateIsFiniteOp},
      {"L2Loss", TranslateL2LossOp}, {"LogSoftmax", TranslateLogSoftmaxOp},
      {"Less", TranslateBinaryOp<ngraph::op::Less>},
      {"LessEqual", TranslateBinaryOp<ngraph::op::LessEq>},
      {"Log", TranslateUnaryOp<ngraph::op::Log>},
      {"LogicalAnd", TranslateBinaryOp<ngraph::op::And>},
      {"LogicalNot", TranslateUnaryOp<ngraph::op::Not>},
      {"LogicalOr", TranslateBinaryOp<ngraph::op::Or>},
      {"MatMul", TranslateMatMulOp},
      {"Max", TranslateDirectReduceOp<ng::op::Max>},
      {"Maximum", TranslateBinaryOp<ngraph::op::Maximum>},
      {"MaxPool", TranslateMaxPoolOp}, {"MaxPool3D", TranslateMaxPool3DOp},
      {"MaxPoolGrad", TranslateMaxPoolGradOp},
      {"NonMaxSuppressionV4", TranslateNonMaxSuppressionV4Op},
      {"Mean", TranslateMeanOp}, {"Min", TranslateDirectReduceOp<ng::op::Min>},
      {"Minimum", TranslateBinaryOp<ngraph::op::Minimum>},
      {"Mul", TranslateBinaryOp<ngraph::op::Multiply>},
      {"Neg", TranslateUnaryOp<ngraph::op::Negative>},
      // Do nothing! NoOps sometimes get placed on nGraph for bureaucratic
      // reasons, but they have no data flow inputs or outputs.
      {"NoOp", [](const Node*, const std::vector<const Tensor*>&,
                  Builder::OpMap&) { return Status::OK(); }},
      {"OneHot", TranslateOneHotOp}, {"Pack", TranslatePackOp},
      {"Pad", TranslatePadOp}, {"Pow", TranslateBinaryOp<ngraph::op::Power>},
      // PreventGradient is just Identity in data-flow terms, so reuse that.
      {"PreventGradient", TranslateIdentityOp},
      {"Prod", TranslateDirectReduceOp<ng::op::Product>},
      {"QuantizeAndDequantizeV2", TranslateQuantizeAndDequantizeV2Op},
      {"QuantizedAvgPool", TranslateQuantizedAvgPoolOp},
      {"QuantizedConcat", TranslateQuantizedConcatOp},
      {"QuantizedConcatV2", TranslateQuantizedConcatV2Op},
      {"QuantizedConv2DWithBiasAndReluAndRequantize",
       TranslateQuantizedConv2DWithBiasMaybeReluAndRequantizeOp<true>},
      {"QuantizedConv2DWithBiasAndRequantize",
       TranslateQuantizedConv2DWithBiasMaybeReluAndRequantizeOp<false>},
      {"QuantizedConv2DWithBiasSignedSumAndReluAndRequantize",
       TranslateQuantizedConv2DWithBiasSignedSumAndReluAndRequantizeOp},
      {"QuantizedConv2DWithBiasSumAndReluAndRequantize",
       TranslateQuantizedConv2DWithBiasSumAndReluAndRequantizeOp},
      {"QuantizedMaxPool", TranslateQuantizedMaxPoolOp},
      {"QuantizeV2", TranslateQuantizeV2Op}, {"Rank", TranslateRankOp},
      {"RealDiv", TranslateBinaryOp<ngraph::op::Divide>},
      {"Reciprocal", TranslateReciprocalOp},
      {"Relu", TranslateUnaryOp<ngraph::op::Relu>}, {"Relu6", TranslateRelu6Op},
      {"ReluGrad", TranslateReluGradOp}, {"Reshape", TranslateReshapeOp},
      {"Rsqrt", TranslateRsqrtOp}, {"RsqrtGrad", TranslateRsqrtGradOp},
      {"Select", TranslateSelectOp}, {"Shape", TranslateShapeOp},
      {"Sigmoid", TranslateSigmoidOp}, {"SigmoidGrad", TranslateSigmoidGradOp},
      {"Size", TranslateSizeOp}, {"Sign", TranslateUnaryOp<ngraph::op::Sign>},
      {"Slice", TranslateSliceOp}, {"Snapshot", TranslateIdentityOp},
      {"Softmax", TranslateSoftmaxOp}, {"Softplus", TranslateSoftplusOp},
      {"SpaceToDepth", TranslateSpaceToDepthOp},
      {"SparseSoftmaxCrossEntropyWithLogits",
       TranslateSparseSoftmaxCrossEntropyWithLogitsOp},
      {"Split", TranslateSplitOp}, {"SplitV", TranslateSplitVOp},
      {"Sqrt", TranslateUnaryOp<ngraph::op::Sqrt>},
      {"Square", TranslateSquareOp},
      {"SquaredDifference", TranslateSquaredDifferenceOp},
      {"Squeeze", TranslateSqueezeOp},
      {"StridedSlice", TranslateStridedSliceOp},
      {"Sub", TranslateBinaryOp<ngraph::op::Subtract>},
      {"Sum", TranslateDirectReduceOp<ng::op::Sum>},
      {"Tanh", TranslateUnaryOp<ngraph::op::Tanh>},
      {"TanhGrad", TranslateTanhGradOp}, {"Tile", TranslateTileOp},
      {"TopKV2", TranslateTopKV2Op}, {"Transpose", TranslateTransposeOp},
      {"Unpack", TranslateUnpackOp}, {
    "ZerosLike", TranslateZerosLikeOp
  }
};

Status Builder::TranslateGraph(
    const std::vector<TensorShape>& inputs,
    const std::vector<const Tensor*>& static_input_map,
    const Graph* input_graph, shared_ptr<ng::Function>& ng_function) {
  //
  // We will visit ops in topological order.
  //
  // ought to be `const Node*`, but GetReversePostOrder doesn't use `const`

  vector<Node*> ordered;
  GetReversePostOrder(*input_graph, &ordered, NodeComparatorName());

  //
  // Split ops into params, retvals, and all others.
  //
  vector<const Node*> tf_params;
  vector<const Node*> tf_ret_vals;
  vector<const Node*> tf_ops;

  for (const auto n : ordered) {
    if (n->IsSink() || n->IsSource()) {
      continue;
    }

    if (n->IsControlFlow()) {
      return errors::Unimplemented(
          "Encountered a control flow op in the nGraph bridge: ",
          n->DebugString());
    }

    if (n->type_string() == "_Arg") {
      tf_params.push_back(n);
    } else if (n->type_string() == "_Retval") {
      tf_ret_vals.push_back(n);
    } else {
      tf_ops.push_back(n);
#if defined(NGRAPH_DISTRIBUTED)
      if (n->type_string().find("Horovod") == 0) {
        int rank_id;
        rank_id = ng::get_distributed_interface()->get_rank();
        NGRAPH_VLOG(1) << "[NGRAPH_TF RANK: " << rank_id << "]: " << n->name();
      }
#endif
    }
  }

  //
  // The op map holds a mapping from TensorFlow op names (strings) to
  // vector of generated nGraph nodes.
  //
  Builder::OpMap ng_op_map;

  //
  // Populate the parameter list, and also put parameters into the op map.
  //
  vector<shared_ptr<ng::op::Parameter>> ng_parameter_list(tf_params.size());

  for (auto parm : tf_params) {
    DataType dtype;
    if (GetNodeAttr(parm->attrs(), "T", &dtype) != Status::OK()) {
      return errors::InvalidArgument("No data type defined for _Arg");
    }
    int index;
    if (GetNodeAttr(parm->attrs(), "index", &index) != Status::OK()) {
      return errors::InvalidArgument("No index defined for _Arg");
    }

    ng::element::Type ng_et;
    TF_RETURN_IF_ERROR(TFDataTypeToNGraphElementType(dtype, &ng_et));

    ng::Shape ng_shape;
    TF_RETURN_IF_ERROR(TFTensorShapeToNGraphShape(inputs[index], &ng_shape));

    string prov_tag;
    GetNodeAttr(parm->attrs(), "_prov_tag", &prov_tag);
    auto ng_param =
        ConstructNgNode<ng::op::Parameter>(prov_tag, ng_et, ng_shape);
    SaveNgOp(ng_op_map, parm->name(), ng_param);
    ng_parameter_list[index] = ng_param;
  }

  //
  // Now create the nGraph ops from TensorFlow ops.
  //
  for (auto op : tf_ops) {
    NGRAPH_VLOG(2) << "Constructing op " << op->name() << " which is "
                   << op->type_string();

    const function<Status(const Node*, const std::vector<const Tensor*>&,
                          Builder::OpMap&)>* op_fun;

    try {
      op_fun = &(TRANSLATE_OP_MAP.at(op->type_string()));
    } catch (const std::out_of_range&) {
      // -----------------------------
      // Catch-all for unsupported ops
      // -----------------------------
      NGRAPH_VLOG(3) << "No translation handler registered for op: "
                     << op->name() << " (" << op->type_string() << ")";
      NGRAPH_VLOG(3) << op->def().DebugString();
      return errors::InvalidArgument(
          "No translation handler registered for op: ", op->name(), " (",
          op->type_string(), ")\n", op->def().DebugString());
    }

    try {
      TF_RETURN_IF_ERROR((*op_fun)(op, static_input_map, ng_op_map));
    } catch (const std::exception& e) {
      return errors::Internal("Unhandled exception in op handler: ", op->name(),
                              " (", op->type_string(), ")\n",
                              op->def().DebugString(), "\n", "what(): ",
                              e.what());
    }
  }

  //
  // Populate the result list.
  //
  vector<shared_ptr<ng::Node>> ng_result_list(tf_ret_vals.size());

  for (auto n : tf_ret_vals) {
    // Make sure that this _Retval only has one input node.
    if (n->num_inputs() != 1) {
      return errors::InvalidArgument("_Retval has ", n->num_inputs(),
                                     " inputs, should have 1");
    }

    int index;
    if (GetNodeAttr(n->attrs(), "index", &index) != Status::OK()) {
      return errors::InvalidArgument("No index defined for _Retval");
    }

    shared_ptr<ng::Node> result;
    TF_RETURN_IF_ERROR(GetInputNode(ng_op_map, n, 0, &result));

    ng_result_list[index] = result;
  }

  //
  // Create the nGraph function.
  //
  ng_function = make_shared<ng::Function>(ng_result_list, ng_parameter_list);

#if defined NGRAPH_DISTRIBUTED
  OpControlOrder(ng_function, "AllReduce");
  OpControlOrder(ng_function, "BroadcastDistributed");
#endif

  //
  // Request row-major layout on results.
  //
  for (auto result : ng_function->get_results()) {
    result->set_needs_default_layout(true);
  }

  auto check_if_result = [](shared_ptr<ng::Node> n) {
    // Pointer will cast to nullptr if this node is not a Result
    auto ng_node = dynamic_pointer_cast<ng::op::Result>(n);
    bool is_result = (ng_node != nullptr);
    return is_result;
  };

  size_t num_tags = 0;
  for (auto n : ng_function->get_ordered_ops()) {
    // Results are not expected to have provenance tags
    if (!check_if_result(n)) {
      num_tags = n->get_provenance_tags().size();
      if (num_tags != 1) {
        // In case of an error (num_tags != 1), we dump the ngraph json
        // However by default the json will not contain the provenance
        // information. So enable NGRAPH_PROVENANCE_ENABLE, and then reset it
        // back in the end after NgraphSerialize is done
        char* original_provenance_flag_value =
            getenv("NGRAPH_PROVENANCE_ENABLE");
        // No need to free original_provenance_flag_value according to the
        // standard

        char enable_provenance[] = "NGRAPH_PROVENANCE_ENABLE=1";
        putenv(enable_provenance);
        NgraphSerialize(
            "tf_function_error_" + ng_function->get_name() + ".json",
            ng_function);
        if (original_provenance_flag_value == NULL) {
          unsetenv("NGRAPH_PROVENANCE_ENABLE");
        } else {
          string provenance_flag_original_val{original_provenance_flag_value};
          char* reset = new char[26 + provenance_flag_original_val.size()];
          strcpy(reset,
                 ("NGRAPH_PROVENANCE_ENABLE=" + provenance_flag_original_val)
                     .c_str());
          putenv(reset);
          delete[] reset;
        }

        return errors::Internal(
            "Found ngraph node ", n->get_name(),
            " which has provenance tag set of size ", num_tags,
            ". Expected all ngraph nodes created in TranslateGraph to have "
            "exactly one provenance tag");
      }
    }
  }

  return Status::OK();
}

}  // namespace ngraph_bridge

}  // namespace tensorflow<|MERGE_RESOLUTION|>--- conflicted
+++ resolved
@@ -2312,13 +2312,9 @@
       return errors::Internal("In translating GatherV2 op ", op->name(),
                               " backend could not return valid ngraph node");
     }
+    Builder::SetTracingInfo(op->name(), ng_gather);
     SaveNgOp(ng_op_map, op->name(), ng_gather);
   }
-<<<<<<< HEAD
-=======
-  Builder::SetTracingInfo(op->name(), ng_gather);
-  SaveNgOp(ng_op_map, op->name(), ng_gather);
->>>>>>> 2ca18ef6
 
   return Status::OK();
 }
