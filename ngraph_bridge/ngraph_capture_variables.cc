/*******************************************************************************
 * Copyright 2017-2019 Intel Corporation
 *
 * Licensed under the Apache License, Version 2.0 (the "License");
 * you may not use this file except in compliance with the License.
 * You may obtain a copy of the License at
 *
 *     http://www.apache.org/licenses/LICENSE-2.0
 *
 * Unless required by applicable law or agreed to in writing, software
 * distributed under the License is distributed on an "AS IS" BASIS,
 * WITHOUT WARRANTIES OR CONDITIONS OF ANY KIND, either express or implied.
 * See the License for the specific language governing permissions and
 * limitations under the License.
 *******************************************************************************/

#include "tensorflow/core/graph/graph.h"
#include "tensorflow/core/graph/node_builder.h"

#include "ngraph_bridge/ngraph_api.h"
#include "ngraph_bridge/ngraph_capture_variables.h"
#include "ngraph_bridge/ngraph_find_replace_prefetchdataset.h"
#include "ngraph_bridge/ngraph_utils.h"

using namespace std;

namespace tensorflow {

namespace ngraph_bridge {

//
// Utility function to check if it is an output node
// Skip capturing it, if yes.
static bool IsOutputNode(const Node* node,
                         const std::set<string> skip_these_nodes) {
  bool found = skip_these_nodes.find(node->name()) != skip_these_nodes.end();
  if (found) {
    NGRAPH_VLOG(5) << "NGTF_OPTIMIZER: Found Output Node: " << node->name()
                   << " - skip capturing it";
  }
  return found;
}

<<<<<<< HEAD
=======
Status ReplacePrefetch(Graph* graph, Node* prefetch_node) {
  NodeBuilder::NodeOut input_dataset;
  NodeBuilder::NodeOut buffer_size;

  std::vector<const Edge*> input_edges;
  TF_RETURN_IF_ERROR(prefetch_node->input_edges(&input_edges));

  input_dataset =
      NodeBuilder::NodeOut(input_edges[0]->src(), input_edges[0]->src_output());
  buffer_size =
      NodeBuilder::NodeOut(input_edges[1]->src(), input_edges[1]->src_output());

  std::vector<DataType> output_types;
  TF_RETURN_IF_ERROR(
      GetNodeAttr(prefetch_node->attrs(), "output_types", &output_types));

  std::vector<PartialTensorShape> output_shapes;
  TF_RETURN_IF_ERROR(
      GetNodeAttr(prefetch_node->attrs(), "output_shapes", &output_shapes));

  int slack_period = 0;
  TF_RETURN_IF_ERROR(
      GetNodeAttr(prefetch_node->attrs(), "slack_period", &slack_period));

  Node* replacement;
  TF_RETURN_IF_ERROR(NodeBuilder("NGraphPrefetchNode", "NGraphPrefetchDataset")
                         .Input(input_dataset)
                         .Input(buffer_size)
                         .Attr("output_types", output_types)
                         .Attr("output_shapes", output_shapes)
                         .Attr("slack_period", slack_period)
                         .Device(prefetch_node->assigned_device_name())
                         .Finalize(graph, &replacement));
  replacement->set_assigned_device_name(prefetch_node->assigned_device_name());

  string new_name = graph->NewName("NGraph" + prefetch_node->name());
  replacement->set_name(new_name);

  std::vector<const Edge*> edges;

  // Remove all the input edges of the existing prefetch node
  std::vector<const Edge*> edges_to_remove;
  std::vector<std::tuple<Node*, int, Node*, int>> edges_to_add;
  for (auto edge : prefetch_node->in_edges()) {
    edges_to_remove.push_back(edge);
  }

  for (auto edge : prefetch_node->out_edges()) {
    NGRAPH_VLOG(0) << "Replacing: OutEdge " << edge->DebugString();
    // Collect new output edges between the new prefetch node and the next node
    edges_to_add.push_back(std::tuple<Node*, int, Node*, int>(
        replacement, edge->src_output(), edge->dst(), edge->dst_input()));
    // Remove the output edge from the current prefetch node
    edges_to_remove.push_back(edge);
  }

  // Now add the new output edges
  // The input edges to the new node is added during the node creation
  for (const auto& i : edges_to_add) {
    NGRAPH_VLOG(0) << "Adding: " << get<0>(i)->name() << "  " << get<1>(i)
                   << "  " << get<2>(i)->name() << " " << get<3>(i);
    graph->AddEdge(get<0>(i), get<1>(i), get<2>(i), get<3>(i));
  }

  // Though edges will be removed when we remove the prefetch_node
  // we specifically remove the edges to be sure
  for (auto edge : edges_to_remove) {
    NGRAPH_VLOG(0) << "Removing: " << edge->DebugString();
    graph->RemoveEdge(edge);
  }

  // FInally remove the current preftetch node
  graph->RemoveNode(prefetch_node);
  NGRAPH_VLOG(4) << "Replaced TF Prefetch Node " << prefetch_node->name()
                 << " with NGraphPrefetch Node " << replacement->name();

  return Status::OK();
}

>>>>>>> 5fea8eb1
//
// Main entry point for the variable-capture.
//
Status CaptureVariables(Graph* graph, const std::set<string> skip_these_nodes) {
  if (config::IsEnabled() == false) {
    return Status::OK();
  }

  std::vector<Node*> replaced_nodes;
  Node* prefetch_node = nullptr;

  for (auto node : graph->op_nodes()) {
    if (!IsOutputNode(node, skip_these_nodes)) {
      if (node->type_string() == "VariableV2") {
        NGRAPH_VLOG(4) << "Capturing: " << node->name();

        TensorShape shape;
        DataType dtype;
        TF_RETURN_IF_ERROR(GetNodeAttr(node->attrs(), "shape", &shape));
        TF_RETURN_IF_ERROR(GetNodeAttr(node->attrs(), "dtype", &dtype));

        std::string container;
        std::string shared_name;
        if (GetNodeAttr(node->attrs(), "container", &container) !=
            Status::OK()) {
          container = "";
        }
        if (GetNodeAttr(node->attrs(), "shared_name", &shared_name) !=
            Status::OK()) {
          shared_name = "";
        }

        Node* replacement;

        // TODO(amprocte): Do we need to copy "_" attributes?
        TF_RETURN_IF_ERROR(NodeBuilder(node->name(), "NGraphVariable")
                               .Attr("shape", shape)
                               .Attr("dtype", dtype)
                               .Attr("container", container)
                               .Attr("shared_name", shared_name)
                               .Device(node->assigned_device_name())
                               .Finalize(graph, &replacement));

        replacement->set_assigned_device_name(node->assigned_device_name());

        std::vector<const Edge*> edges;

        // Add edge from the input nodes (to the variable node (VariableV2))
        // to the replacement node (NGraphVariable)
        NGRAPH_VLOG(4) << "Replacing Node " << node->DebugString() << " with "
                       << replacement->DebugString();

        std::vector<const Edge*> edges_to_remove;
        std::vector<std::tuple<Node*, int, Node*, int>> edges_to_add;
        for (auto edge : node->in_edges()) {
          NGRAPH_VLOG(4) << "Replacing: In Edge " << edge->DebugString();
          edges_to_add.push_back(std::tuple<Node*, int, Node*, int>(
              edge->src(), edge->src_output(), replacement, edge->dst_input()));
          edges_to_remove.push_back(edge);
        }

        for (auto edge : node->out_edges()) {
          NGRAPH_VLOG(4) << "Replacing: OutEdge " << edge->DebugString();
          edges_to_add.push_back(std::tuple<Node*, int, Node*, int>(
              replacement, edge->src_output(), edge->dst(), edge->dst_input()));
          edges_to_remove.push_back(edge);
        }

        for (const auto& i : edges_to_add) {
          NGRAPH_VLOG(4) << "Adding: " << get<0>(i) << "  " << get<1>(i) << "  "
                         << get<2>(i) << " " << get<3>(i);
          graph->AddEdge(get<0>(i), get<1>(i), get<2>(i), get<3>(i));
        }

        // Though edges will be removed when we remove the node
        // we specifically remove the edges to be sure
        for (auto edge : edges_to_remove) {
          NGRAPH_VLOG(4) << "Removing: " << edge->DebugString();
          graph->RemoveEdge(edge);
        }

        replaced_nodes.push_back(node);
      } else if (node->type_string() == "MakeIterator") {
        if (std::getenv(NGraphPrefetchSharedResouce::NGRAPH_TF_USE_PREFETCH) !=
            nullptr) {
          // We expect the MakeIterator to have 1 input thats
          // an iterator and the other one can be either a
          // PrefetchDataset node or a ModelDataset node
          // Other cases are not handled at the moment.
          prefetch_node = FindPrefetch(node);
        }
      }
    }
  }

  for (auto node : replaced_nodes) {
    NGRAPH_VLOG(4) << "Removing: " << node->name();
    graph->RemoveNode(node);
  }
  if (std::getenv(NGraphPrefetchSharedResouce::NGRAPH_TF_USE_PREFETCH) !=
      nullptr) {
    if (prefetch_node != nullptr) {
      return ReplacePrefetch(graph, prefetch_node);
    } else {
      return errors::Internal(
          "Did not find PrefetchDataset or "
          "ModelDataset+OptimizeDataset+PrefetchDataset as MakeIterator "
          "nodes' inputs. Only those 2 cases are handled for now.");
    }
  }
  return Status::OK();
}

}  // namespace ngraph_bridge

}  // namespace tensorflow<|MERGE_RESOLUTION|>--- conflicted
+++ resolved
@@ -41,88 +41,6 @@
   return found;
 }
 
-<<<<<<< HEAD
-=======
-Status ReplacePrefetch(Graph* graph, Node* prefetch_node) {
-  NodeBuilder::NodeOut input_dataset;
-  NodeBuilder::NodeOut buffer_size;
-
-  std::vector<const Edge*> input_edges;
-  TF_RETURN_IF_ERROR(prefetch_node->input_edges(&input_edges));
-
-  input_dataset =
-      NodeBuilder::NodeOut(input_edges[0]->src(), input_edges[0]->src_output());
-  buffer_size =
-      NodeBuilder::NodeOut(input_edges[1]->src(), input_edges[1]->src_output());
-
-  std::vector<DataType> output_types;
-  TF_RETURN_IF_ERROR(
-      GetNodeAttr(prefetch_node->attrs(), "output_types", &output_types));
-
-  std::vector<PartialTensorShape> output_shapes;
-  TF_RETURN_IF_ERROR(
-      GetNodeAttr(prefetch_node->attrs(), "output_shapes", &output_shapes));
-
-  int slack_period = 0;
-  TF_RETURN_IF_ERROR(
-      GetNodeAttr(prefetch_node->attrs(), "slack_period", &slack_period));
-
-  Node* replacement;
-  TF_RETURN_IF_ERROR(NodeBuilder("NGraphPrefetchNode", "NGraphPrefetchDataset")
-                         .Input(input_dataset)
-                         .Input(buffer_size)
-                         .Attr("output_types", output_types)
-                         .Attr("output_shapes", output_shapes)
-                         .Attr("slack_period", slack_period)
-                         .Device(prefetch_node->assigned_device_name())
-                         .Finalize(graph, &replacement));
-  replacement->set_assigned_device_name(prefetch_node->assigned_device_name());
-
-  string new_name = graph->NewName("NGraph" + prefetch_node->name());
-  replacement->set_name(new_name);
-
-  std::vector<const Edge*> edges;
-
-  // Remove all the input edges of the existing prefetch node
-  std::vector<const Edge*> edges_to_remove;
-  std::vector<std::tuple<Node*, int, Node*, int>> edges_to_add;
-  for (auto edge : prefetch_node->in_edges()) {
-    edges_to_remove.push_back(edge);
-  }
-
-  for (auto edge : prefetch_node->out_edges()) {
-    NGRAPH_VLOG(0) << "Replacing: OutEdge " << edge->DebugString();
-    // Collect new output edges between the new prefetch node and the next node
-    edges_to_add.push_back(std::tuple<Node*, int, Node*, int>(
-        replacement, edge->src_output(), edge->dst(), edge->dst_input()));
-    // Remove the output edge from the current prefetch node
-    edges_to_remove.push_back(edge);
-  }
-
-  // Now add the new output edges
-  // The input edges to the new node is added during the node creation
-  for (const auto& i : edges_to_add) {
-    NGRAPH_VLOG(0) << "Adding: " << get<0>(i)->name() << "  " << get<1>(i)
-                   << "  " << get<2>(i)->name() << " " << get<3>(i);
-    graph->AddEdge(get<0>(i), get<1>(i), get<2>(i), get<3>(i));
-  }
-
-  // Though edges will be removed when we remove the prefetch_node
-  // we specifically remove the edges to be sure
-  for (auto edge : edges_to_remove) {
-    NGRAPH_VLOG(0) << "Removing: " << edge->DebugString();
-    graph->RemoveEdge(edge);
-  }
-
-  // FInally remove the current preftetch node
-  graph->RemoveNode(prefetch_node);
-  NGRAPH_VLOG(4) << "Replaced TF Prefetch Node " << prefetch_node->name()
-                 << " with NGraphPrefetch Node " << replacement->name();
-
-  return Status::OK();
-}
-
->>>>>>> 5fea8eb1
 //
 // Main entry point for the variable-capture.
 //
@@ -132,8 +50,7 @@
   }
 
   std::vector<Node*> replaced_nodes;
-  Node* prefetch_node = nullptr;
-
+  std::set<Node*> make_iterator_nodes;
   for (auto node : graph->op_nodes()) {
     if (!IsOutputNode(node, skip_these_nodes)) {
       if (node->type_string() == "VariableV2") {
@@ -206,14 +123,7 @@
 
         replaced_nodes.push_back(node);
       } else if (node->type_string() == "MakeIterator") {
-        if (std::getenv(NGraphPrefetchSharedResouce::NGRAPH_TF_USE_PREFETCH) !=
-            nullptr) {
-          // We expect the MakeIterator to have 1 input thats
-          // an iterator and the other one can be either a
-          // PrefetchDataset node or a ModelDataset node
-          // Other cases are not handled at the moment.
-          prefetch_node = FindPrefetch(node);
-        }
+        make_iterator_nodes.insert(node);
       }
     }
   }
@@ -222,8 +132,21 @@
     NGRAPH_VLOG(4) << "Removing: " << node->name();
     graph->RemoveNode(node);
   }
+
+  // If Prefetch is requested
   if (std::getenv(NGraphPrefetchSharedResouce::NGRAPH_TF_USE_PREFETCH) !=
       nullptr) {
+    if (make_iterator_nodes.size() > 1) {
+      return errors::Internal(
+          "Found more than 1 MakeIterator nodes. This case is not supported.");
+    }
+    // Else try to capture it
+    Node* make_iterator_node = make_iterator_nodes[0];
+    // We expect the MakeIterator to have 1 input thats
+    // an iterator and the other one can be either a
+    // PrefetchDataset node or a ModelDataset node
+    // Other cases are not handled at the moment.
+    Node* prefetch_node = FindPrefetch(make_iterator_node);
     if (prefetch_node != nullptr) {
       return ReplacePrefetch(graph, prefetch_node);
     } else {
@@ -233,6 +156,9 @@
           "nodes' inputs. Only those 2 cases are handled for now.");
     }
   }
+
+  make_iterator_nodes.clear();
+  nodes_to_capture.clear();
   return Status::OK();
 }
 
