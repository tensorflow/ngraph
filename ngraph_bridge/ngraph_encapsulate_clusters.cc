--- conflicted
+++ resolved
@@ -113,170 +113,6 @@
   return Status::OK();
 }
 
-<<<<<<< HEAD
-=======
-Status PerformAOTOnEncapsulates(Graph* graph, const AOTInfo& aot_info) {
-  bool aot_requested;
-  set<string> performed_aot_on_enc;
-  std::set<std::map<std::string, vector<int>>> node_shapes_hints_sets;
-  std::tie(aot_requested, node_shapes_hints_sets) = aot_info;
-  if (aot_requested) {
-    NGRAPH_VLOG(3) << "AOT requested";
-    if (!ngraph_tf_is_grappler_enabled()) {
-      return errors::Internal(
-          "AOT requested for non grappler build. Please use grappler build if "
-          "AOT is required");
-    }
-    string input_node_type = "Placeholder";
-    // In case of grappler, we have Placeholder, which might contain shape info,
-    // so it is possible we can aot without any provided shapes
-    // in normal pass its args. unless shapes are provided there is no chance of
-    // reading shapes from args.
-
-    // map between node name and the PartialShape it contains
-    std::map<std::string, PartialShape> node_partial_shape_map =
-        GetShapesFromTFInputnodes(graph, input_node_type);
-
-    // If no shape hints are provided but the placeholders contain complete
-    // shape, then we still need to enter the for loop below to compute AOT.
-    // Hence adding the shapes from placeholders as hints.
-
-    if (node_shapes_hints_sets.size() == 0) {
-      NGRAPH_VLOG(5) << "Using shapes from placeholders as hint";
-
-      std::map<std::string, vector<int>> shape_from_placeholders_as_hints;
-      for (auto itr : node_partial_shape_map) {
-        shape_from_placeholders_as_hints.insert(
-            {itr.first, itr.second.get_shape_vector()});
-      }
-      node_shapes_hints_sets.insert(shape_from_placeholders_as_hints);
-    }
-    // TODO: .....CHECK ABOVE IF
-
-    std::map<std::string, vector<int>> inputs_node_shapes_for_compilation;
-    // Iterate over each shape hint and see if they can be used
-    for (ShapeHintMap single_hint : node_shapes_hints_sets) {
-      // A boolean to determine if we can AOT for this single_hint
-      bool can_aot = true;
-
-      for (auto itr_single_hint : single_hint) {
-        if (node_partial_shape_map.find(itr_single_hint.first) ==
-            node_partial_shape_map.end()) {
-          return errors::Internal("Passed hint for node ",
-                                  itr_single_hint.first,
-                                  " but there is no input with that name");
-        }
-      }
-
-      for (auto node : graph->op_nodes()) {
-        if (node->type_string() == input_node_type) {
-          PartialShape partial_shape_from_node =
-              node_partial_shape_map.at(node->name());
-
-          PartialShape combined_shape_info = CombineNodeInfoAndHint(
-              node, partial_shape_from_node, single_hint);
-
-          can_aot = combined_shape_info.is_valid() &&
-                    combined_shape_info.is_concrete();
-          if (can_aot) {
-            inputs_node_shapes_for_compilation[node->name()] =
-                combined_shape_info.get_shape_vector();
-          } else {
-            // TODO: necessarily break? Maybe some things can be AOT, others
-            // maybe not
-            string fail_reason =
-                (combined_shape_info.is_valid()
-                     ? (node->name() + " could not be concretized")
-                     : "it is invalid for " + node->name());
-            return errors::Internal("Cannot AOT using this hint (",
-                                    HintAsString(single_hint), ") as ",
-                                    fail_reason);
-            break;
-          }
-        }  // end of if (node->type_string() == input_node_type)
-      }    // End of for loop that goes through all nodes
-
-      // Did we manage to concretize all input shapes?
-      for (auto itr : node_partial_shape_map) {  // iterate over all inputs
-        if (inputs_node_shapes_for_compilation.find(itr.first) ==
-            inputs_node_shapes_for_compilation.end()) {
-          can_aot = false;
-          // TODO: print "this" hint
-          return errors::Internal("Cannot AOT using this hint (",
-                                  HintAsString(single_hint), ") for ",
-                                  (itr.first), " was not concretized");
-        }
-      }
-
-      if (!can_aot) {
-        return errors::Internal(
-            "AOT requested, but could not perform AOT for hint = ",
-            HintAsString(single_hint));
-      }
-
-      // At this point we have collected all the AOT information and now we are
-      // ready to translate and compile
-      for (auto node : graph->op_nodes()) {
-        if (node->type_string() == "NGraphEncapsulate") {
-          // Check inputs of the encapsulates. They can only be fed by fully
-          // concrete shapes (after going through the shape hints) or consts
-          std::vector<int32> st_inputs;
-          GetStaticInputs(node, &st_inputs);
-          // Current assumption is that only encapsulates without static
-          // inputs are AOT
-          if (st_inputs.size() != 0) {
-            return errors::Internal(
-                "AOT requested. Found an encapsulate with static inputs, but "
-                "that is not supported");
-          }
-
-          // Backend has been created and setup. Now translate
-          string signature;
-          std::shared_ptr<ngraph::Function> ng_function;
-          TF_RETURN_IF_ERROR(
-              PerformTranslation(node, inputs_node_shapes_for_compilation,
-                                 signature, ng_function));
-          int json_indentation = 4;
-          string serialized_ngfunc(
-              ngraph::serialize(ng_function, json_indentation));
-
-          // Translation done, now compile
-          std::string ng_exec_str;
-          TF_RETURN_IF_ERROR(NGraphEncapsulateImpl::GetCompiledString(
-              ng_function, &ng_exec_str));
-
-          // Compilation done, now serialize and attach as attribute
-          // ng function attached as debugging information
-          node->AddAttr("_ngraph_aot_ngfunction_" + signature,
-                        serialized_ngfunc);
-          // Compute will use this ngexec
-          node->AddAttr("_ngraph_aot_ngexec_" + signature, ng_exec_str);
-          // We do not need to add "_ngraph_aot_requested" attribute since it
-          // already is already present in device_config and inserted into the
-          // currently created NGraphEncapsulate
-          // TODO: create a separate namespace of node attributes for backend
-          // and for bridge
-          performed_aot_on_enc.insert(node->name());
-          NGRAPH_VLOG(5) << "Performed AOT on " << node->name();
-        }
-      }
-    }  // end of for (ShapeHintMap single_hint : node_shapes_hints_sets)
-
-    // In the end assert that all encapsulates have performed AOT
-    for (auto node : graph->op_nodes()) {
-      if (node->type_string() == "NGraphEncapsulate") {
-        if (performed_aot_on_enc.find(node->name()) ==
-            performed_aot_on_enc.end()) {
-          return errors::Internal("Requested AOT, but did not perform AOT on ",
-                                  node->name());
-        }
-      }
-    }
-  }  // end of if (aot_requested)
-  return Status::OK();
-}
-
->>>>>>> a2561d72
 Encapsulator::Encapsulator(Graph* g)
     : graph(g), analysis_done(false), rewrite_done(false) {}
 
