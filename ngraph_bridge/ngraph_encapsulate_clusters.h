--- conflicted
+++ resolved
@@ -74,14 +74,10 @@
   Status RewritePass(
       FunctionDefLibrary* fdeflib, int graph_id,
       const std::unordered_map<std::string, std::string>& device_config);
-<<<<<<< HEAD
-  Status NewClusterIds(std::set<int>& result);
-=======
   // Returns the newly created cluster ids after AnalysisPass is done
   // Needed because ClusterManager (CM) might have contained old stuff,
   // so it might not be possible to query the CM itself to get this
   Status GetNewClusterIDs(std::set<int>& result);
->>>>>>> 37ba7100
 
   Encapsulator(const Encapsulator&) = delete;
   Encapsulator(Encapsulator&&) = delete;
@@ -146,11 +142,7 @@
                           const std::map<std::string, std::vector<int>>&
                               inputs_node_shapes_for_compilation,
                           std::string& signature,
-<<<<<<< HEAD
-                          std::shared_ptr<ngraph::Function> ng_function);
-=======
                           std::shared_ptr<ngraph::Function>& ng_function);
->>>>>>> 37ba7100
 
 }  // namespace ngraph_bridge
 }  // namespace tensorflow
