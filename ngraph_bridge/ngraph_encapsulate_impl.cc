/*******************************************************************************
 * Copyright 2019 Intel Corporation
 *
 * Licensed under the Apache License, Version 2.0 (the "License");
 * you may not use this file except in compliance with the License.
 * You may obtain a copy of the License at
 *
 *     http://www.apache.org/licenses/LICENSE-2.0
 *
 * Unless required by applicable law or agreed to in writing, software
 * distributed under the License is distributed on an "AS IS" BASIS,
 * WITHOUT WARRANTIES OR CONDITIONS OF ANY KIND, either express or implied.
 * See the License for the specific language governing permissions and
 * limitations under the License.
 *******************************************************************************/
#include <cstdlib>
#include <mutex>
#include <utility>

#include "tensorflow/core/common_runtime/dma_helper.h"
#include "tensorflow/core/common_runtime/function.h"
#include "tensorflow/core/common_runtime/optimization_registry.h"
#include "tensorflow/core/framework/graph.pb.h"
#include "tensorflow/core/framework/node_def_util.h"
#include "tensorflow/core/framework/op.h"
#include "tensorflow/core/framework/op_kernel.h"
#include "tensorflow/core/framework/tensor.h"
#include "tensorflow/core/graph/graph.h"
#include "tensorflow/core/graph/graph_constructor.h"

#include "ngraph/event_tracing.hpp"
#include "ngraph/runtime/backend.hpp"

#if defined NGRAPH_DISTRIBUTED
#include "ngraph/distributed.hpp"
#endif

#include "logging/ngraph_log.h"
#include "ngraph_bridge/ngraph_backend_manager.h"
#include "ngraph_bridge/ngraph_builder.h"
#include "ngraph_bridge/ngraph_cluster_manager.h"
#include "ngraph_bridge/ngraph_encapsulate_impl.h"
#include "ngraph_bridge/ngraph_encapsulate_op.h"
#include "ngraph_bridge/ngraph_mark_for_clustering.h"
#include "ngraph_bridge/ngraph_timer.h"
#include "ngraph_bridge/ngraph_utils.h"

#if defined(NGRAPH_TF_ENABLE_VARIABLES_AND_OPTIMIZERS)
#include "ngraph_bridge/enable_variable_ops/ngraph_catalog.h"
#include "ngraph_bridge/enable_variable_ops/ngraph_var.h"
#endif

using namespace std;
namespace ng = ngraph;

namespace tensorflow {

namespace ngraph_bridge {

// Ngraph Encapsulate Implementation class for EncapsulateOp class
//---------------------------------------------------------------------------
//  NGraphEncapsulateImpl::ctor
//---------------------------------------------------------------------------
NGraphEncapsulateImpl::NGraphEncapsulateImpl()
    : m_graph(OpRegistry::Global()), m_freshness_tracker(nullptr) {
  my_instance_id = s_instance_count;
  s_instance_count++;
}

// Use tensorflow input tensors to get input_shapes, static_input_map
// and compute the signature
Status NGraphEncapsulateImpl::ComputeSignature(
    const std::vector<Tensor>& tf_input_tensors,
    std::vector<TensorShape>& input_shapes,
    std::vector<const Tensor*>& static_input_map,
    std::stringstream& signature_ss) {
  // Get the inputs
  for (int i = 0; i < tf_input_tensors.size(); i++) {
    const Tensor& input_tensor = tf_input_tensors[i];
    input_shapes.push_back(input_tensor.shape());
    for (const auto& x : input_tensor.shape()) {
      signature_ss << x.size << ",";
    }
    signature_ss << ";";
  }

  signature_ss << "/";

  static_input_map.resize(tf_input_tensors.size());
  for (int i = 0; i < tf_input_tensors.size(); i++) {
    const Tensor& input_tensor = tf_input_tensors[i];
    if (m_input_is_static[i]) {
      static_input_map[i] = &input_tensor;
      TF_RETURN_IF_ERROR(TensorToStream(signature_ss, input_tensor));
      signature_ss << ";";
    }
  }
  return Status::OK();
}

// Calls ComputeSignature and gets ngraph executable
Status NGraphEncapsulateImpl::GetNgExecutable(
    const std::vector<Tensor>& tf_input_tensors,
    std::vector<TensorShape>& input_shapes,
    std::vector<const Tensor*>& static_input_map,
    ng::runtime::Backend*& op_backend,
    std::shared_ptr<ngraph::runtime::Executable>& ng_exec) {
  std::stringstream signature_ss;
  string signature;

  std::shared_ptr<ngraph::Function> ng_function;
  std::shared_ptr<ngraph::runtime::Executable> evicted_ng_exec;

  NGRAPH_VLOG(4) << "GetNgExecutable: Got backend of type: "
                 << m_op_backend_name;
  op_backend = BackendManager::GetBackend(m_op_backend_name);

  // Compute Signature
  TF_RETURN_IF_ERROR(ComputeSignature(tf_input_tensors, input_shapes,
                                      static_input_map, signature_ss));
  signature = signature_ss.str();

  NGRAPH_VLOG(5) << "Computed signature: " << signature;

  auto it = m_ng_exec_map.find(signature);

  NGRAPH_VLOG(4) << "NGraphEncapsulateOp::Compute got inputs for cluster "
                 << m_ngraph_cluster;

  // Translate the TensorFlow graph to nGraph.
  if (it == m_ng_exec_map.end()) {
    // Measure the current total memory usage
    long vm, rss, vm0, rss0;
    MemoryProfile(vm0, rss0);

    NGRAPH_VLOG(1) << "Compilation cache miss: " << m_name;
    if (!m_do_aot) {
      TF_RETURN_IF_ERROR(Builder::TranslateGraph(input_shapes, static_input_map,
                                                 &m_graph, ng_function));
      ng_function->set_friendly_name(m_name);
    } else {
      auto itr = m_aot_functions.find(signature);
      if (itr == m_aot_functions.end()) {
        return errors::Internal(
            "Expected to find AOT precompiled ng function of signature: ",
            signature);
      }
      ng_function = ng::deserialize(itr->second);
    }

    auto function_size = ng_function->get_graph_size() / 1024;  // kb unit

    // Serialize to nGraph if needed
    if (std::getenv("NGRAPH_ENABLE_SERIALIZE") != nullptr) {
      std::string file_name = "tf_function_" + m_name + ".json";
      NgraphSerialize("tf_function_" + m_name + ".json", ng_function);
#if defined NGRAPH_DISTRIBUTED
      int rank_id;
      rank_id = ng::get_distributed_interface()->get_rank();
      NgraphSerialize(
          "tf_function_" + m_name + "_" + to_string(rank_id) + ".json",
          ng_function);
#endif
    }
    // Evict the cache if the number of elements exceeds the limit
    const char* cache_depth_specified =
        std::getenv("NGRAPH_TF_FUNCTION_CACHE_ITEM_DEPTH");
    if (cache_depth_specified != nullptr) {
      my_function_cache_depth_in_items = atoi(cache_depth_specified);
    }
    if (m_ng_exec_map.size() >= my_function_cache_depth_in_items) {
      int input_tensors_bytes_free = 0;
      evicted_ng_exec = m_ng_exec_map[m_lru.back()];
      m_ng_exec_map.erase(m_lru.back());
      m_ng_function_map.erase(evicted_ng_exec);

      // Call delete function here for the erased func
      op_backend->remove_compiled_function(evicted_ng_exec);
      // Now clean the input cache
      std::vector<std::pair<void*, std::shared_ptr<ng::runtime::Tensor>>>&
          input_caches = m_ng_exec_input_cache_map[evicted_ng_exec];
      for (auto& next_input : input_caches) {
        input_tensors_bytes_free += next_input.second->get_size_in_bytes();
        next_input.second.reset();
      }
      m_ng_exec_input_cache_map.erase(evicted_ng_exec);

      // Clean the output cache
      std::vector<std::pair<void*, std::shared_ptr<ng::runtime::Tensor>>>&
          output_caches = m_ng_exec_output_cache_map[evicted_ng_exec];
      int output_tensors_bytes_free = 0;
      for (auto& next_output : output_caches) {
        output_tensors_bytes_free += next_output.second->get_size_in_bytes();
        next_output.second.reset();
      }
      m_ng_exec_output_cache_map.erase(evicted_ng_exec);
      m_lru.pop_back();
      NGRAPH_VLOG(1) << "NGRAPH_TF_MEM_PROFILE:  OP_ID: " << my_instance_id
                     << " Cluster: " << m_name << " Input Tensors freed: "
                     << input_tensors_bytes_free / (1024 * 1024) << " MB"
                     << " Output Tensors freed: "
                     << output_tensors_bytes_free / (1024 * 1024) << " MB";
    }  // cache eviction if cache size greater than cache depth

    ngraph::Event event_compile("Compile nGraph", m_name, "");
    BackendManager::LockBackend(m_op_backend_name);
    try {
      if (m_do_aot) {
        auto itr = m_aot_execs.find(signature);
        if (itr == m_aot_execs.end()) {
          BackendManager::UnlockBackend(m_op_backend_name);
          return errors::Internal(
              "Requested AOT, but could not find string with the "
              "signature: ",
              signature);
        }
        stringstream serialized_exec_read;
        serialized_exec_read << (itr->second);
        ng_exec = op_backend->load(serialized_exec_read);
      } else {
        ng_exec = op_backend->compile(ng_function);
      }
    } catch (const std::exception& exp) {
      BackendManager::UnlockBackend(m_op_backend_name);
      NgraphSerialize("tf_function_error_" + m_name + ".json", ng_function);
      return errors::Internal("Caught exception while compiling op_backend: ",
                              exp.what(), "\n");
    } catch (...) {
      BackendManager::UnlockBackend(m_op_backend_name);
      NgraphSerialize("tf_function_error_" + m_name + ".json", ng_function);
      return errors::Internal("Error in compiling op_backend\n");
    }
    BackendManager::UnlockBackend(m_op_backend_name);
    event_compile.Stop();
    ngraph::Event::write_trace(event_compile);

    SetNgExecMap(signature, ng_exec);
    // caching ng_function to serialize to ngraph if needed
    SetNgFunctionMap(ng_exec, ng_function);

    m_lru.push_front(signature);
    // Memory after
    MemoryProfile(vm, rss);
    auto delta_vm_mem = vm - vm0;
    auto delta_res_mem = rss - rss0;
    NGRAPH_VLOG(1) << "NGRAPH_TF_CACHE_PROFILE: OP_ID: " << my_instance_id
                   << " Cache length: " << m_ng_exec_map.size()
                   << "  Cluster: " << m_name << " Delta VM: " << delta_vm_mem
                   << "  Delta RSS: " << delta_res_mem
                   << "  Function size: " << function_size
                   << " KB Total RSS: " << rss / (1024 * 1024) << " GB "
                   << " VM: " << vm / (1024 * 1024) << " GB" << endl;
  }  // end of input signature not found in m_ng_exec_map
  else {
    // Found the input signature in m_ng_exec_map, use the cached executable
    // Update the m_lru
    if (signature != m_lru.front()) {
      m_lru.remove(signature);
      m_lru.push_front(signature);
    }
    ng_exec = it->second;
  }
  return Status::OK();
}

// Allocate tensors for input arguments. Creates ngraph input tensors using
// tensorflow tensors required to execute ngraph function
Status NGraphEncapsulateImpl::AllocateNGInputTensors(
    const std::vector<Tensor>& tf_input_tensors,
    const std::shared_ptr<ngraph::runtime::Executable>& ng_exec,
    const PipelinedTensorVector& inp_group_from_pipeline,
    ng::runtime::Backend* const op_backend,
    vector<shared_ptr<ng::runtime::Tensor>>& ng_inputs) {
  std::vector<std::unique_ptr<ngraph::Event>> input_copy_events;
  std::vector<TensorShape> input_shapes;
  std::vector<std::pair<void*, std::shared_ptr<ng::runtime::Tensor>>>&
      input_caches = m_ng_exec_input_cache_map[ng_exec];
  input_caches.resize(tf_input_tensors.size());
#if defined(NGRAPH_TF_ENABLE_VARIABLES_AND_OPTIMIZERS)
  log_copies = false;
  TF_RETURN_IF_ERROR(IsNgraphTFLogTensorCopiesEnabled(m_graph_id, log_copies));
  std::stringstream copy_log_str;
  copy_log_str << "["
               << "NGraphEncapsulate:"
               << "]: " << m_name << " ,GraphID " << m_graph_id << "\n";
  number_of_copies = 0;
#endif

  for (int i = 0; i < tf_input_tensors.size(); i++) {
#if defined(NGRAPH_TF_ENABLE_VARIABLES_AND_OPTIMIZERS)
    bool ref_exists = NGraphCatalog::ExistsInInputVariableSharedNameMap(
        m_graph_id, m_name, i);

    // If the input is from a Variable node, we are dealing with later
    // just add a nullptr to the ng_inputs vector.
    if (ref_exists) {
      NGRAPH_VLOG(4) << "NGraphEncapsulateOp:: Input from Variable Node";
      ng_inputs.push_back(nullptr);
      continue;
    }
    NGRAPH_VLOG(4) << "NGraphEncapsulateOp:: Input from non Variable Node";
#endif
    ng::Shape ng_shape(tf_input_tensors[i].shape().dims());
    for (int j = 0; j < tf_input_tensors[i].shape().dims(); ++j) {
      ng_shape[j] = tf_input_tensors[i].shape().dim_size(j);
    }
    ng::element::Type ng_element_type;
    TF_RETURN_IF_ERROR(TFDataTypeToNGraphElementType(
        tf_input_tensors[i].dtype(), &ng_element_type));

    // At the first call of the ng_exec, both last_src_ptr and
    // last_ng_tensor shall point to null. Otherwise, they are retrived
    // from cache.
    void* last_src_ptr = input_caches[i].first;
    std::shared_ptr<ng::runtime::Tensor> last_ng_tensor =
        input_caches[i].second;
    void* current_src_ptr = (void*)DMAHelper::base(&tf_input_tensors[i]);
    std::shared_ptr<ng::runtime::Tensor> current_ng_tensor = GetCurrentNgTensor(
        current_src_ptr, last_src_ptr, last_ng_tensor, false, ng_exec,
        op_backend, ng_element_type, ng_shape,
        m_executable_can_create_tensor ? inp_group_from_pipeline[i] : nullptr);
    bool is_cpu = m_op_backend_name == "CPU";

    if (!is_cpu && current_ng_tensor->get_stale()) {
      // Fresh or stale, in case of CPU this step is never needed
      try {
#if defined(NGRAPH_TF_ENABLE_VARIABLES_AND_OPTIMIZERS)
        int copies = number_of_copies;
        SetNumberOfCopies(copies++);
        copy_log_str << " COPY_INP_VAL[" << i << "]";
#endif
        size_t copy_size =
            current_ng_tensor->get_element_count() * ng_element_type.size();
        string event_name =
            "Input_" + to_string(i) + "_" + to_string(copy_size);
        std::unique_ptr<ngraph::Event> event_copy_input_next(
            new ngraph::Event(event_name, m_name, ""));
        current_ng_tensor->write(
            current_src_ptr, 0,
            current_ng_tensor->get_element_count() * ng_element_type.size());

        event_copy_input_next->Stop();
        input_copy_events.push_back(std::move(event_copy_input_next));

      } catch (const std::exception& exp) {
        errors::Internal(
            "Caught exception while transferring tensor data to nGraph\n");
      } catch (...) {
        errors::Internal("Error in transferring tensor data to nGraph\n");
      }
    }
    input_caches[i] = std::make_pair(current_src_ptr, current_ng_tensor);
    ng_inputs.push_back(current_ng_tensor);
  }  // for (int i = 0; i < input_shapes.size(); i++)

  // Now write the events back
  for (auto& next : input_copy_events) {
    ngraph::Event::write_trace(*next.get());
  }
  return Status::OK();
}

// Allocate tensors for output results.  Creates ngraph output tensors using
// tensorflow tensors required to execute ngraph function
Status NGraphEncapsulateImpl::AllocateNGOutputTensors(
    const std::vector<Tensor*>& output_tensors,
    const std::shared_ptr<ngraph::runtime::Executable>& ng_exec,
    const PipelinedTensorVector& out_group_from_pipeline,
    ng::runtime::Backend* const op_backend,
    vector<shared_ptr<ng::runtime::Tensor>>& ng_outputs) {
  std::vector<std::pair<void*, std::shared_ptr<ng::runtime::Tensor>>>&
      output_caches = m_ng_exec_output_cache_map[ng_exec];
  output_caches.resize(ng_exec->get_results().size());

  // ngraph executable returns get_results, using that to get the tensor shape
  // and element type.
  for (auto i = 0; i < ng_exec->get_results().size(); i++) {
    auto ng_element = ng_exec->get_results()[i];
    auto ng_shape = ng_element->get_shape();
    auto ng_element_type = ng_element->get_element_type();

    void* last_dst_ptr = output_caches[i].first;
    std::shared_ptr<ng::runtime::Tensor> last_ng_tensor =
        output_caches[i].second;

    void* current_dst_ptr = DMAHelper::base(output_tensors[i]);
    std::shared_ptr<ng::runtime::Tensor> current_ng_tensor = nullptr;

#if defined(NGRAPH_TF_ENABLE_VARIABLES_AND_OPTIMIZERS)
    bool ref_exists =
        NGraphCatalog::ExistsInEncapOutputInfoMap(m_graph_id, m_name, i);

    // if the output tensor is going to be assigned to a variable
    // we are dealing with later, just add a nullptr to ng_outputs vectorç
    if (ref_exists) {
      NGRAPH_VLOG(4) << "NGraphEncapsulateImpl:: Output from Variable Node";
      ng_outputs.push_back(nullptr);
      continue;
    }
    NGRAPH_VLOG(4) << "NGraphEncapsulateImpl:: Output from non Variable Node";
#endif

    current_ng_tensor = GetCurrentNgTensor(
        current_dst_ptr, last_dst_ptr, last_ng_tensor, true, ng_exec,
        op_backend, ng_element_type, ng_shape,
        m_executable_can_create_tensor ? out_group_from_pipeline[i] : nullptr);

    current_ng_tensor->set_stale(true);
    output_caches[i] = std::make_pair(current_dst_ptr, current_ng_tensor);
    ng_outputs.push_back(current_ng_tensor);
  }

  return Status::OK();
}

// Get current ngraph tensor
std::shared_ptr<ng::runtime::Tensor> NGraphEncapsulateImpl::GetCurrentNgTensor(
    void* current_tf_ptr, void* last_tf_ptr,
    const std::shared_ptr<ng::runtime::Tensor>& last_ng_tensor,
    const bool& output_tensor,
    const std::shared_ptr<ngraph::runtime::Executable>& ng_exec,
    ng::runtime::Backend* const op_backend,
    const ng::element::Type& ng_element_type, const ng::Shape& ng_shape,
    std::shared_ptr<ng::runtime::Tensor> tensor_from_pipeline) {
  // NOTE: we assume that TF's pointers WILL change if it actually changes
  // values. ie, it will not reuse the same space if its rewritten it
  bool tf_tensor_has_changed = current_tf_ptr != last_tf_ptr;
  bool no_ng_tensor_found = last_ng_tensor == nullptr;
  bool is_cpu = m_op_backend_name == "CPU";

  // We need to check last_ng_tensor != nullptr, since there are cases where
  // at the first call to the ng_exec, both current_dst_ptr (when the
  // output is a 0-sized tensor) and last_dst_ptr (uninitialized at the
  // first call) are nullptr
  // A new tensor needs to be created for sure if no_ng_tensor_found
  // Additionally for CPU, it needs to be created if tf_tensor_has_changed,
  // for others, we do not create
  bool need_new_tensor_creation;
  if (is_cpu) {
    need_new_tensor_creation = no_ng_tensor_found || tf_tensor_has_changed;
  } else {
    need_new_tensor_creation = no_ng_tensor_found;
  }

  // It is stale if a new tensor was created OR the tf tensor has changed OR
  // (tf tensor has not changed, but freshness tracker says its stale)
  bool is_stale;
  if (output_tensor) {
    is_stale = true;  // For output tensors, it is always set stale to true
  } else {
    is_stale = need_new_tensor_creation || tf_tensor_has_changed ||
               (!tf_tensor_has_changed &&
                !m_freshness_tracker->IsFresh(current_tf_ptr, ng_exec));
  }
  // create a new ng tensor or use the last one
  std::shared_ptr<ng::runtime::Tensor> current_ng_tensor;
  if (m_executable_can_create_tensor) {
    current_ng_tensor = tensor_from_pipeline;
  } else {
    if (need_new_tensor_creation) {
      if (is_cpu) {
        current_ng_tensor = op_backend->create_tensor(ng_element_type, ng_shape,
                                                      current_tf_ptr);
      } else {
        current_ng_tensor =
            op_backend->create_tensor(ng_element_type, ng_shape);
      }
    } else {
      current_ng_tensor = last_ng_tensor;
    }
  }
  current_ng_tensor->set_stale(is_stale);
  return current_ng_tensor;
}

<<<<<<< HEAD
Status NGraphEncapsulateImpl::ParseNodeAttributes(
    const google::protobuf::Map<string, AttrValue>& additional_attributes,
    std::unordered_map<std::string, std::string>* additional_attribute_map) {
  for (auto itx : additional_attributes) {
    // Find the optional attributes to be sent to the backend.
    // The optional attributes have '_ngraph_' appended to the start
    // so we need to get rid of that and only send the remaining string
    // since the backend will only look for that.
    // '_ngraph_' is only appended for the bridge.
    // For e.g. _ngraph_ice_cores --> ice_cores
    if (itx.first.find("_ngraph_") != std::string::npos) {
      // TODO: decide what the node attributes should be.
      // right now _ngraph_aot_ is used by aot, _ngraph_ is used for optional
      // attributes
      auto attr_name = itx.first;
      auto attr_value = itx.second.s();
      if (attr_name.find("_ngraph_aot_") != std::string::npos) {
        // The string is in the format: _ngraph_aot_ngexec_signature or
        // _ngraph_aot_ngfunction_signature or _ngraph_aot_requested
        // TODO: do not pass these 3 attributes to set_config of backend
        if (attr_name.find("_ngraph_aot_ngexec_") != std::string::npos) {
          m_aot_execs[ng::split(attr_name, '_')[4]] = attr_value;
        } else if (attr_name.find("_ngraph_aot_ngfunction_") !=
                   std::string::npos) {
          // The other option is _ngraph_aot_ngfunction_
          // No need to save or do anything with _ngraph_aot_ngfunction_. They
          // are there for debugging only
          m_aot_functions[ng::split(attr_name, '_')[4]] = attr_value;
        } else if (attr_name.find("_ngraph_aot_requested") !=
                   std::string::npos) {
          m_do_aot = (attr_value == "1");
          if (m_do_aot) {
            NGRAPH_VLOG(1) << "Using AOT for encapsulate " +
                                  to_string(m_ngraph_cluster);
          }
        } else {
          return errors::Internal(
              "Ngraph attribues beginning with _ngraph_aot_ "
              "must be _ngraph_aot_ngexec_<signature> or "
              "_ngraph_aot_ngfunction_<signature>. But got "
              "attribute named: ",
              itx.first);
        }
      } else {
        NGRAPH_VLOG(4) << "Attribute: " << attr_name.substr(strlen("_ngraph_"))
                       << " Value: " << attr_value;
        additional_attribute_map->insert(
            {attr_name.substr(strlen("_ngraph_")), attr_value});
      }
    }
  }
  if (((m_aot_functions.size() > 0) || (m_aot_execs.size() > 0)) && !m_do_aot) {
    return errors::Internal("The encapsulate ", m_name,
                            " has ngraph functions or executables embedded "
                            "in it, even though AOT was not requested.");
=======
Status NGraphEncapsulateImpl::CachePipelinedTensorIfNeeded(
    std::shared_ptr<ngraph::runtime::Executable> ng_exec) {
  if (!m_executable_can_create_tensor) {
    return errors::Internal(
        "CachePipelinedTensorIfNeeded called, but executable cannot create "
        "tensors");
  }
  auto itr = m_executable_pipelined_tensors_map.find(ng_exec);
  if (itr == m_executable_pipelined_tensors_map.end()) {
    // Create these pipelined ng tensors only if needed, else reuse from cache
    size_t num_inputs = ng_exec->get_parameters().size();
    size_t num_outputs = ng_exec->get_results().size();
    PipelinedTensorMatrix pipelined_input_tensors(num_inputs);
    PipelinedTensorMatrix pipelined_output_tensors(num_outputs);
    for (size_t i = 0; i < num_inputs; i++) {
      pipelined_input_tensors[i] = ng_exec->create_input_tensor(i, m_depth);
    }
    for (size_t i = 0; i < num_outputs; i++) {
      pipelined_output_tensors[i] = ng_exec->create_output_tensor(i, m_depth);
    }
    m_executable_pipelined_tensors_map.insert(
        {ng_exec, PipelinedTensorsStore(pipelined_input_tensors,
                                        pipelined_output_tensors)});
>>>>>>> c0760d59
  }
  return Status::OK();
}

<<<<<<< HEAD
=======
std::tuple<int, PipelinedTensorVector, PipelinedTensorVector>
NGraphEncapsulateImpl::GetTensorsFromPipeline(
    std::shared_ptr<ngraph::runtime::Executable> ng_exec) {
  PipelinedTensorsStore pts = m_executable_pipelined_tensors_map.at(ng_exec);

  // TODO: do something about this spin lock
  // get_tensors returns an index integer, that can be -1, 0, ... depth-1
  // If it returns -1, then it indicates there are no free groups of tensors
  // or the pipeline is full. In that case, we need to wait, hence the while
  std::tuple<int, PipelinedTensorVector, PipelinedTensorVector> out_tpl;
  while (true) {
    out_tpl = pts.get_tensors();

    if (std::get<0>(out_tpl) >= 0) {
      break;
    }
  }
  return out_tpl;
}

>>>>>>> c0760d59
}  // namespace ngraph_bridge

}  // namespace tensorflow<|MERGE_RESOLUTION|>--- conflicted
+++ resolved
@@ -473,7 +473,6 @@
   return current_ng_tensor;
 }
 
-<<<<<<< HEAD
 Status NGraphEncapsulateImpl::ParseNodeAttributes(
     const google::protobuf::Map<string, AttrValue>& additional_attributes,
     std::unordered_map<std::string, std::string>* additional_attribute_map) {
@@ -529,7 +528,10 @@
     return errors::Internal("The encapsulate ", m_name,
                             " has ngraph functions or executables embedded "
                             "in it, even though AOT was not requested.");
-=======
+  }
+  return Status::OK();
+}
+
 Status NGraphEncapsulateImpl::CachePipelinedTensorIfNeeded(
     std::shared_ptr<ngraph::runtime::Executable> ng_exec) {
   if (!m_executable_can_create_tensor) {
@@ -553,13 +555,10 @@
     m_executable_pipelined_tensors_map.insert(
         {ng_exec, PipelinedTensorsStore(pipelined_input_tensors,
                                         pipelined_output_tensors)});
->>>>>>> c0760d59
   }
   return Status::OK();
 }
 
-<<<<<<< HEAD
-=======
 std::tuple<int, PipelinedTensorVector, PipelinedTensorVector>
 NGraphEncapsulateImpl::GetTensorsFromPipeline(
     std::shared_ptr<ngraph::runtime::Executable> ng_exec) {
@@ -580,7 +579,6 @@
   return out_tpl;
 }
 
->>>>>>> c0760d59
 }  // namespace ngraph_bridge
 
 }  // namespace tensorflow