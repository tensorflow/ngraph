--- conflicted
+++ resolved
@@ -189,11 +189,9 @@
 
   void SetName(string name) { m_name = name; }
 
-<<<<<<< HEAD
   Status ParseNodeAttributes(
       const google::protobuf::Map<string, AttrValue>& additional_attributes,
       std::unordered_map<std::string, std::string>* additional_attribute_map);
-=======
   void SetExecCanCreateTensor(bool b) { m_executable_can_create_tensor = b; }
 
   bool GetExecCanCreateTensor() { return m_executable_can_create_tensor; }
@@ -212,7 +210,6 @@
       std::shared_ptr<ngraph::runtime::Executable> ng_exec, size_t idx) {
     m_executable_pipelined_tensors_map.at(ng_exec).return_tensors(idx);
   }
->>>>>>> c0760d59
 
   // TF Graph for the cluster
   Graph m_graph;
