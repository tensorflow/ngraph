--- conflicted
+++ resolved
@@ -85,7 +85,6 @@
       const ng::element::Type& ng_element_type, const ng::Shape& ng_shape,
       std::shared_ptr<ng::runtime::Tensor> tensor_from_pipeline);
 
-<<<<<<< HEAD
   // Clear all maps with ng_exec as keys
   void ClearExecMaps();
 
@@ -100,12 +99,8 @@
   Status ReturnPipelinedTensors(std::shared_ptr<ngraph::runtime::Executable>,
                                 size_t);
 
-  void DumpNgFunction(const string&,
+  Status DumpNgFunction(const string&,
                       std::shared_ptr<ngraph::runtime::Executable>);
-=======
-  Status DumpNgFunction(const string&,
-                        std::shared_ptr<ngraph::runtime::Executable>);
->>>>>>> 9d4860a9
 
   // Accessors(getters and setters) for the private data members of
   // NgraphEncapsulateImpl class
