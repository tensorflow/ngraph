--- conflicted
+++ resolved
@@ -254,16 +254,12 @@
                      PipelinedTensorsStore>
       m_executable_pipelined_tensors_map;
 
-<<<<<<< HEAD
-  int m_depth{2};
-=======
   Status UpdatePipelinedTensorCache(
       std::shared_ptr<ngraph::runtime::Executable> ng_exec);
   std::tuple<int, PipelinedTensorVector, PipelinedTensorVector>
   GetTensorsFromPipeline(std::shared_ptr<ngraph::runtime::Executable> ng_exec);
 
-  int m_depth{2};  // TODO make this settable
->>>>>>> 6e267937
+  int m_depth{2};
 };
 
 }  // namespace ngraph_bridge
