/*******************************************************************************
 * Copyright 2017-2019 Intel Corporation
 *
 * Licensed under the Apache License, Version 2.0 (the "License");
 * you may not use this file except in compliance with the License.
 * You may obtain a copy of the License at
 *
 *     http://www.apache.org/licenses/LICENSE-2.0
 *
 * Unless required by applicable law or agreed to in writing, software
 * distributed under the License is distributed on an "AS IS" BASIS,
 * WITHOUT WARRANTIES OR CONDITIONS OF ANY KIND, either express or implied.
 * See the License for the specific language governing permissions and
 * limitations under the License.
 *******************************************************************************/
#include <cstdlib>
#include <mutex>
#include <utility>

#include "tensorflow/core/common_runtime/dma_helper.h"
#include "tensorflow/core/common_runtime/function.h"
#include "tensorflow/core/common_runtime/optimization_registry.h"
#include "tensorflow/core/framework/attr_value.pb.h"
#include "tensorflow/core/framework/graph.pb.h"
#include "tensorflow/core/framework/node_def_util.h"
#include "tensorflow/core/framework/op.h"
#include "tensorflow/core/framework/op_kernel.h"
#include "tensorflow/core/framework/tensor.h"
#include "tensorflow/core/graph/graph.h"
#include "tensorflow/core/graph/graph_constructor.h"

#include "ngraph/event_tracing.hpp"
#include "ngraph/runtime/backend.hpp"

#if defined NGRAPH_DISTRIBUTED
#include "ngraph/distributed.hpp"
#endif

#include "logging/ngraph_log.h"
#include "ngraph_bridge/ngraph_backend_manager.h"
#include "ngraph_bridge/ngraph_builder.h"
#include "ngraph_bridge/ngraph_cluster_manager.h"
#include "ngraph_bridge/ngraph_encapsulate_get_prefetch.h"
#include "ngraph_bridge/ngraph_encapsulate_impl.h"
#include "ngraph_bridge/ngraph_encapsulate_op.h"
#include "ngraph_bridge/ngraph_freshness_tracker.h"
#include "ngraph_bridge/ngraph_mark_for_clustering.h"
#include "ngraph_bridge/ngraph_pipelined_tensors.h"
#include "ngraph_bridge/ngraph_prefetch_shared_data.h"
#include "ngraph_bridge/ngraph_timer.h"
#include "ngraph_bridge/ngraph_utils.h"

#if defined(NGRAPH_TF_ENABLE_VARIABLES_AND_OPTIMIZERS)
#include "ngraph_bridge/enable_variable_ops/ngraph_var.h"
#include "ngraph_bridge/ngraph_catalog.h"
#endif

using namespace std;
namespace ng = ngraph;

namespace tensorflow {

namespace ngraph_bridge {

int NGraphEncapsulateOp::s_instance_id = 0;

//---------------------------------------------------------------------------
//  NGraphEncapsulateOp::ctor
//---------------------------------------------------------------------------
NGraphEncapsulateOp::NGraphEncapsulateOp(OpKernelConstruction* ctx)
    : OpKernel(ctx) {
  // Set the backend type for the this NGraphEncapsulate Op
  std::string backend_name;
  OP_REQUIRES_OK(ctx, ctx->GetAttr<string>("ngraph_backend", &backend_name));
  std::string device_id;
  OP_REQUIRES_OK(ctx, ctx->GetAttr<string>("ngraph_device_id", &device_id));

  // Concatenate the backend_name:device_id
  string be_name =
      BackendManager::GetBackendCreationString(backend_name, device_id);

  NGRAPH_VLOG(4) << "NGraphEncapsulateOp::Create backend " << def().name()
                 << "BE: " << be_name;
  OP_REQUIRES_OK(ctx, BackendManager::CreateBackend(be_name));

  auto backend = BackendManager::GetBackend(be_name);
  OP_REQUIRES(
      ctx, backend != nullptr,
      errors::Internal("Cannot get the backend object for BE: ", be_name));

// If we have the VARIABLE capture on then we can't use the
// parallel executor until that support is added.
#if !defined(NGRAPH_TF_ENABLE_VARIABLES_AND_OPTIMIZERS)
  m_use_parallel_executor = backend->executable_can_create_tensors();
#else
  m_use_parallel_executor = false;
#endif

  // Override the switch for debugging/testing
  if (std::getenv("NGRAPH_TF_USE_LEGACY_EXECUTOR") != nullptr) {
    NGRAPH_VLOG(3) << "Forcing the use of LEGACY Executor";
    m_use_parallel_executor = false;
  }

  if (m_use_parallel_executor) {
    CreateParallelExecutor(ctx, be_name);
  } else {
    CreateLegacyExecutor(ctx, be_name);
  }
}

//---------------------------------------------------------------------------
//  CreateParallelExecutor
//---------------------------------------------------------------------------
void NGraphEncapsulateOp::CreateParallelExecutor(OpKernelConstruction* ctx,
                                                 const string& backend_name) {
  GraphDef* graph_def;
  unique_ptr<Graph> encap_subgraph(new Graph(OpRegistry::Global()));

  int cluster_id{-1};
  OP_REQUIRES_OK(ctx, ctx->GetAttr<int>("ngraph_cluster", &cluster_id));
  graph_def = NGraphClusterManager::GetClusterGraph(cluster_id);

  string node_name = name();
  if (graph_def == nullptr) {
    string flib_key = node_name;
    // Read graphdef from function library
    const FunctionLibraryDefinition flib =
        *ctx->function_library()->GetFunctionLibraryDefinition();
    const FunctionDef* fdef = flib.Find(flib_key);
    OP_REQUIRES(
        ctx, fdef != nullptr,
        errors::Internal("Did not find graphdef for encapsulate ", flib_key,
                         " in NGraphClusterManager or function library"));
    // TODO: how to convert from functiondef to graphdef. Anything easier?
    std::unique_ptr<FunctionBody> fnbody;
    const auto get_func_sig = [&flib](const string& op, const OpDef** sig) {
      return flib.LookUpOpDef(op, sig);
    };
    OP_REQUIRES_OK(
        ctx, FunctionDefToBodyHelper(*fdef, {}, &flib, get_func_sig, &fnbody));
    CopyGraph(*fnbody->graph, encap_subgraph.get());
  } else {
    GraphConstructorOptions opts;
    opts.allow_internal_ops = true;
    OP_REQUIRES_OK(
        ctx, ConvertGraphDefToGraph(opts, *graph_def, encap_subgraph.get()));
  }

  int graph_id{-1};
  OP_REQUIRES_OK(ctx, ctx->GetAttr("ngraph_graph_id", &graph_id));

  const int cache_depth = 16;
  int my_function_cache_depth_in_items = cache_depth;
  const char* cache_depth_specified =
      std::getenv("NGRAPH_TF_FUNCTION_CACHE_ITEM_DEPTH");
  if (cache_depth_specified != nullptr) {
    my_function_cache_depth_in_items = atoi(cache_depth_specified);
  }

  // Create the Executor object
  m_parallel_executor = move(unique_ptr<NGraphExecutor>(new NGraphExecutor(
<<<<<<< HEAD
      s_instance_id, cluster_id, graph_id, encap_subgraph, backend_name,
      my_function_cache_depth_in_items, node_name)));
=======
      s_instance_id, cluster_id, graph_id, encap_subgraph, backend_name, name(),
      my_function_cache_depth_in_items)));
>>>>>>> 2d120a74

  auto tensor_manager = m_parallel_executor->GetTensorManager();
  OP_REQUIRES(ctx, tensor_manager->GetNumberOfInputs() == ctx->num_inputs(),
              errors::Internal(
                  "Num of inputs from TensorManager and Ctx do not match"));
  OP_REQUIRES(ctx, tensor_manager->GetNumberOfOutputs() == ctx->num_outputs(),
              errors::Internal(
                  "Num of outputs from TensorManager and Ctx do not match"));
  s_instance_id++;

  // Get the optional attributes
  std::unordered_map<std::string, std::string> additional_attribute_map;
  auto node_def = ctx->def();
  OP_REQUIRES_OK(ctx, m_parallel_executor->ParseNodeAttributes(
                          node_def.attr(), &additional_attribute_map));
  // SetConfig will be called for each EncapsulateOp
  BackendManager::SetConfig(backend_name, additional_attribute_map);
}

//---------------------------------------------------------------------------
//  CreateLegacyExecutor
//---------------------------------------------------------------------------
void NGraphEncapsulateOp::CreateLegacyExecutor(OpKernelConstruction* ctx,
                                               const string& backend_name) {
  ng_encap_impl_.SetName(name());

  std::ostringstream oss;
  oss << "Encapsulate_" << ng_encap_impl_.GetInstanceId() << ": " << name();

  ngraph::Event event(oss.str(), name(), "");

  NGRAPH_VLOG(1) << "NGraphEncapsulateOp: " << ng_encap_impl_.GetInstanceId()
                 << " Name: " << name();

  GraphDef* graph_def;

  int cluster{-1};
  OP_REQUIRES_OK(ctx, ctx->GetAttr<int>("ngraph_cluster", &cluster));
  ng_encap_impl_.SetNgraphCluster(cluster);
  graph_def =
      NGraphClusterManager::GetClusterGraph(ng_encap_impl_.GetNgraphCluster());

  if (graph_def == nullptr) {
    string flib_key =
        "ngraph_cluster_" + to_string(ng_encap_impl_.GetNgraphCluster());
    // Read graphdef from function library
    const FunctionLibraryDefinition flib =
        *ctx->function_library()->GetFunctionLibraryDefinition();
    const FunctionDef* fdef = flib.Find(flib_key);
    OP_REQUIRES(
        ctx, fdef != nullptr,
        errors::Internal("Did not find graphdef for encapsulate ", flib_key,
                         " in NGraphClusterManager or function library"));
    // TODO: how to convert from functiondef to graphdef. Anything easier?
    std::unique_ptr<FunctionBody> fnbody;
    const auto get_func_sig = [&flib](const string& op, const OpDef** sig) {
      return flib.LookUpOpDef(op, sig);
    };
    Status status =
        FunctionDefToBodyHelper(*fdef, {}, &flib, get_func_sig, &fnbody);
    if (!status.ok()) {
      NGRAPH_VLOG(2) << "FunctionDefToBodyHelper returned a not ok status.";
    }
    CopyGraph(*fnbody->graph, &ng_encap_impl_.m_graph);
  } else {
    GraphConstructorOptions opts;
    opts.allow_internal_ops = true;
    OP_REQUIRES_OK(
        ctx, ConvertGraphDefToGraph(opts, *graph_def, &ng_encap_impl_.m_graph));
  }

  int graph_id{-1};
  OP_REQUIRES_OK(ctx, ctx->GetAttr("ngraph_graph_id", &graph_id));
  ng_encap_impl_.SetGraphId(graph_id);
  //
  // Initialize the "m_input_is_static" vector as follows:
  // (1) create m_input_is_static with n+1 elements, where n is the max arg
  //     index
  // (2) for each _Arg node n, set m_input_is_static[n.index] to true if n
  //     is driving any static input; else set it to false.
  //

  // Create the vector.
  int32 max_arg_index = -1;
  std::vector<const Node*> arg_nodes;

  for (auto node : ng_encap_impl_.m_graph.nodes()) {
    if (node->type_string() == "_Arg") {
      arg_nodes.push_back(node);

      int32 index;
      OP_REQUIRES_OK(ctx, GetNodeAttr(node->attrs(), "index", &index));
      if (index > max_arg_index) max_arg_index = index;
    }
  }

  int size = max_arg_index + 1;
  ng_encap_impl_.ResizeStaticInputVector(size);

  for (int i = 0; i < size; i++) {
    ng_encap_impl_.SetStaticInputVector(i, false);
  }

  // Fill the vector.
  for (auto node : arg_nodes) {
    int32 index;
    OP_REQUIRES_OK(ctx, GetNodeAttr(node->attrs(), "index", &index));

    bool is_static = false;
    for (auto edge : node->out_edges()) {
      if (edge->IsControlEdge() || !edge->dst()->IsOp()) {
        continue;
      }

      NGRAPH_VLOG(5) << "For arg " << index << " checking edge "
                     << edge->DebugString();

      if (InputIsStatic(edge->dst(), edge->dst_input())) {
        NGRAPH_VLOG(5) << "Marking edge static: " << edge->DebugString();
        is_static = true;
        break;
      }
    }
    NGRAPH_VLOG(5) << "Marking arg " << index << " is_static: " << is_static;
    ng_encap_impl_.SetStaticInputVector(index, is_static);
  }

  // Get the optional attributes
  std::unordered_map<std::string, std::string> additional_attribute_map;
  auto node_def = ctx->def();
  OP_REQUIRES_OK(ctx, ng_encap_impl_.ParseNodeAttributes(
                          node_def.attr(), &additional_attribute_map));

  ng_encap_impl_.SetOpBackend(backend_name);

  // SetConfig will be called for each EncapsulateOp
  BackendManager::SetConfig(ng_encap_impl_.GetOpBackend(),
                            additional_attribute_map);

  bool exec_can_create_tensor =
      BackendManager::GetBackend(ng_encap_impl_.GetOpBackend())
          ->executable_can_create_tensors();
  if (ng_encap_impl_.GetOpBackend() == "CPU") {
    ng_encap_impl_.SetExecCanCreateTensor(false);
  } else {
    ng_encap_impl_.SetExecCanCreateTensor(exec_can_create_tensor);
  }
  NGRAPH_VLOG(5) << "Executable can " << (exec_can_create_tensor ? "" : "not")
                 << " create tensors";

  event.Stop();
  ngraph::Event::write_trace(event);
}

//---------------------------------------------------------------------------
//  ~NGraphEncapsulateOp()
//---------------------------------------------------------------------------
NGraphEncapsulateOp::~NGraphEncapsulateOp() {
  std::ostringstream oss;
  oss << "Destroy Encapsulate_" << ng_encap_impl_.GetInstanceId() << ": "
      << name();
  ngraph::Event event(oss.str(), name(), "");
  NGRAPH_VLOG(2) << "~NGraphEncapsulateOp::" << name();

  if (m_use_parallel_executor) {
    NGRAPH_VLOG(2)
        << "~NGraphEncapsulateOp():: ParallelExecutor: ReleaseBackend";
    // The sequence of termination is important as some backends do not
    // do it right.
    // If we rely on the C++ destructor sequence then for these backends
    // the problem is the following:
    // The backend is released here at this time but the executor sill remains
    // alive. When the executor is destroyed (during the destruction of the
    // TF Op NGraphEncapsulate - which may be much later) the backend
    // impmenetation chokes.

    // So - we reset the executor (which holds backend tensors and
    // other items) - that reduces the ref count and possibly delete if
    // 0. Then we release the backend
    string backend = m_parallel_executor->GetOpBackendName();
    m_parallel_executor.reset();
    BackendManager::ReleaseBackend(backend);
    return;
  }

  // If the kernel goes away, we must de-register all of its cached
  // functions
  // from the freshness tracker.
  if (ng_encap_impl_.GetNgraphFreshnessTracker() != nullptr) {
    for (auto kv : ng_encap_impl_.GetNgExecMap()) {
      ng_encap_impl_.GetNgraphFreshnessTracker()->RemoveUser(kv.second);
    }

    // TODO(amprocte): We should be able to unref the tracker here, but it
    // seems to screw things up in the C++ unit tests.
    // m_freshness_tracker->Unref();
  }

#if defined(NGRAPH_TF_ENABLE_VARIABLES_AND_OPTIMIZERS)
  // Remove Entries from Catalog
  // Remove entries related to outputs
  for (int i = 0; i < ng_encap_impl_.GetNumberOfOutputs(); i++) {
    string key =
        NGraphCatalog::CreateNodeKey(ng_encap_impl_.GetGraphId(), name(), i);
    if (NGraphCatalog::ExistsInEncapOutputInfoMap(key)) {
      NGraphCatalog::DeleteFromEncapOutputInfoMap(key);
      NGRAPH_VLOG(2) << "Deleting from output info map " << key;
    }
  }

  NGRAPH_VLOG(2) << "Deleting from Output Copy Index map " << name();
  NGraphCatalog::DeleteFromEncapOutputCopyIndexesMap(
      ng_encap_impl_.GetGraphId(), name());

  // Remove entries related to inputs
  for (int i = 0; i < ng_encap_impl_.GetNumberOfOutputs(); i++) {
    string key =
        NGraphCatalog::CreateNodeKey(ng_encap_impl_.GetGraphId(), name(), i);
    if (NGraphCatalog::ExistsInInputVariableSharedNameMap(key)) {
      NGraphCatalog::DeleteFromInputVariableSharedNameMap(key);
      NGRAPH_VLOG(2) << "Deleting from input variable shared name map " << key;
    }
  }

#endif

  ng_encap_impl_.ClearExecMaps();

  // Release the backend
  NGRAPH_VLOG(2) << "~NGraphEncapsulateOp():: ReleaseBackend";
  BackendManager::ReleaseBackend(ng_encap_impl_.GetOpBackend());
  event.Stop();
  ngraph::Event::write_trace(event);
}

//---------------------------------------------------------------------------
// OpKernel::Compute
//---------------------------------------------------------------------------
void NGraphEncapsulateOp::Compute(OpKernelContext* ctx) {
  ngraph::Event event_compute("Compute", "", "");

  if (m_use_parallel_executor) {
    NGRAPH_VLOG(1) << "NGraphEncapsulateOp::Compute: Using Pipelined Executor";
    ComputeUsingParallelExecutor(ctx);
  } else {
    NGRAPH_VLOG(1) << "NGraphEncapsulateOp::Compute: Using Legacy Executor";
    ComputeUsingLegacyExecutor(ctx);
  }

  event_compute.Stop();
  ngraph::Event::write_trace(event_compute);
}

//---------------------------------------------------------------------------
// ComputeUsingParallelExecutor
//---------------------------------------------------------------------------
void NGraphEncapsulateOp::ComputeUsingParallelExecutor(OpKernelContext* ctx) {
  cout << "using parallel exec " << endl;
  // TF input tensors
  std::vector<Tensor> tf_input_tensors;

  // Note: Even though when we are using prefetching to device, the input
  // tensors much come from the context as their shape determines the cache
  // hit/miss
  // This results in duplicate Tensors but ok as we are not memory limited
  // (The prefetching applies for inputs)
  for (int i = 0; i < ctx->num_inputs(); i++) {
    tf_input_tensors.push_back(ctx->input(i));
  }

  // Get ngraph executable,function and Pipelined Tensor Store
  ngraph::Event event_get_ng_item("GetExecutableAndTensors", "", "");
  std::shared_ptr<ngraph::runtime::Executable> ng_exec;
  std::string serialized_ng_function;
  shared_ptr<PipelinedTensorsStore> pipelined_tensor_store;
  bool cache_hit;

  OP_REQUIRES_OK(ctx, m_parallel_executor->GetExecutableFunctionAndTensors(
                          tf_input_tensors, ng_exec, serialized_ng_function,
                          pipelined_tensor_store, cache_hit));
  NGRAPH_VLOG(2) << "CACHE HIT: " << PrintBool(cache_hit) << endl;
  NGRAPH_VLOG(2) << " Step_ID: " << ctx->step_id();

  NGRAPH_VLOG(2)
      << "NGraphEncapsulateOp::Compute got ngraph executable for cluster id: "
      << m_parallel_executor->GetNgraphClusterId();

  event_get_ng_item.Stop();
  ngraph::Event::write_trace(event_get_ng_item);

  // Error check for pipelined tensors and pipeline depth
  OP_REQUIRES(ctx, m_parallel_executor->GetTensorPipelineDepth() == 2,
              errors::Internal("Pipeline Depth is not 2, got ",
                               m_parallel_executor->GetTensorPipelineDepth()));

  // Get Tensor Manager and some error checking
  auto tensor_manager = m_parallel_executor->GetTensorManager();
  int num_of_inputs = tensor_manager->GetNumberOfInputs();
  int num_of_outputs = tensor_manager->GetNumberOfOutputs();
  OP_REQUIRES(ctx, num_of_inputs == ctx->num_inputs(),
              errors::Internal("Num of inputs from TensorManager ",
                               num_of_inputs, " and Ctx->num_inputs() ",
                               ctx->num_inputs(), " do not match"));
  OP_REQUIRES(
      ctx, num_of_inputs == tf_input_tensors.size(),
      errors::Internal("Num of inputs from TensorManager ", num_of_inputs,
                       " and num of "
                       "input tensors from ctxt ",
                       tf_input_tensors.size(), " do not match"));
  OP_REQUIRES(
      ctx, num_of_inputs == ng_exec->get_parameters().size(),
      errors::Internal("Num of inputs from TensorManager ", num_of_inputs,
                       " and num of "
                       "parameters from exec ",
                       ng_exec->get_parameters().size(), " do not match"));

  OP_REQUIRES(ctx, num_of_outputs == ctx->num_outputs(),
              errors::Internal("Num of outputs from TensorManager ",
                               num_of_outputs, " and Ctx->num_outputs()",
                               ctx->num_outputs(), " do not match"));
  OP_REQUIRES(ctx, num_of_outputs == ng_exec->get_results().size(),
              errors::Internal("Num of outputs from TensorManager ",
                               num_of_outputs, "and number of exec outputs ",
                               ng_exec->get_results().size(), " do not match"));

  // Get pipelined input output tensors for this iteration
  std::tuple<int, PipelinedTensorVector, PipelinedTensorVector>
      pipelined_io_tensors;
  OP_REQUIRES_OK(ctx, GetPipelinedIOTensorsReadyForExecution(
                          ctx, tf_input_tensors, pipelined_tensor_store,
                          tensor_manager, pipelined_io_tensors));

  int current_iter_pipeline_depth = get<0>(pipelined_io_tensors);
  vector<shared_ptr<ng::runtime::Tensor>> ng_inputs(num_of_inputs);
  vector<shared_ptr<ng::runtime::Tensor>> ng_outputs(num_of_outputs);

  // Assume All inputs and outputs are pipelined
  // TODO: Fit in variables
  ng_inputs = get<1>(pipelined_io_tensors);
  ng_outputs = get<2>(pipelined_io_tensors);

  // And execute
  ngraph::Event event_execute_graph("Execute Graph", "", "");

  BackendManager::LockBackend(m_parallel_executor->GetOpBackendName());
  NGRAPH_VLOG(4) << "NGraphEncapsulateOp::Compute call starting for cluster "
                 << m_parallel_executor->GetNgraphClusterId();
  try {
    ng_exec->call(ng_outputs, ng_inputs);
  } catch (const std::exception& exp) {
    BackendManager::UnlockBackend(m_parallel_executor->GetOpBackendName());
    Status st =
        StringToFile("tf_function_error" + ctx->op_kernel().name() + ".json",
                     serialized_ng_function);
    string status_string =
        "Caught exception while executing nGraph computation: " +
        string(exp.what()) +
        (st.ok() ? "" : (" Also error in dumping serialized function: " +
                         st.error_message()));
    OP_REQUIRES(ctx, false, errors::Internal(status_string));
  } catch (...) {
    BackendManager::UnlockBackend(m_parallel_executor->GetOpBackendName());
    Status st =
        StringToFile("tf_function_error" + ctx->op_kernel().name() + ".json",
                     serialized_ng_function);
    string status_string =
        "Error in executing the nGraph computation." +
        (st.ok() ? "" : (" Also error in dumping serialized function: " +
                         st.error_message()));
    OP_REQUIRES(ctx, false, errors::Internal(status_string));
  }
  BackendManager::UnlockBackend(m_parallel_executor->GetOpBackendName());
  event_execute_graph.Stop();
  ngraph::Event::write_trace(event_execute_graph);

  // Now prepare the output
  ngraph::Event event_copy_output_tensor("Copy Output Tensor", "", "");

  std::vector<std::unique_ptr<ngraph::Event>> output_copy_events;
  for (auto i = 0; i < ng_exec->get_results().size(); i++) {
    std::unique_ptr<ngraph::Event> event_copy_prep(
        new ngraph::Event("Copy Prep", "", ""));
    auto ng_element = ng_exec->get_results()[i];
    auto ng_shape = ng_element->get_shape();
    auto ng_element_type = ng_element->get_element_type();

    // Create the TF output tensor
    vector<int64> dims;
    for (auto dim : ng_shape) {
      dims.push_back(dim);
    }
    TensorShape tf_shape(dims);
    Tensor* tf_output_tensor = nullptr;
    OP_REQUIRES_OK(ctx, ctx->allocate_output(i, tf_shape, &tf_output_tensor));

    // Make sure the nGraph-inferred element type agrees with what TensorFlow
    // expected.
    ng::element::Type expected_elem_type;
    OP_REQUIRES_OK(ctx,
                   TFDataTypeToNGraphElementType(ctx->expected_output_dtype(i),
                                                 &expected_elem_type));
    OP_REQUIRES(
        ctx, ng_element_type == expected_elem_type,
        errors::Internal("Element type inferred by nGraph does not match "
                         "the element type expected by TensorFlow"));
    event_copy_prep->Stop();
    output_copy_events.push_back(std::move(event_copy_prep));

    // Now copy the nGraph Tensor to Host Tensor
    std::unique_ptr<ngraph::Event> event_copy_d2h(
        new ngraph::Event("Device to Host Copy", "", ""));
    void* dst_ptr = DMAHelper::base(tf_output_tensor);

    ng_outputs[i]->read(
        dst_ptr, ng_outputs[i]->get_element_count() * ng_element_type.size());
    event_copy_d2h->Stop();
    output_copy_events.push_back(std::move(event_copy_d2h));
  }

  for (auto& next : output_copy_events) {
    ngraph::Event::write_trace(*next.get());
  }

  event_copy_output_tensor.Stop();
  ngraph::Event::write_trace(event_copy_output_tensor);

  // Now return them to the cache
  ngraph::Event event_return_tensor("Return Tensor", "", "");
  pipelined_tensor_store->return_tensors(current_iter_pipeline_depth);

  event_return_tensor.Stop();
  ngraph::Event::write_trace(event_return_tensor);

  NGRAPH_VLOG(2) << "[PREFETCH] COMPUTE: Done";
}

//---------------------------------------------------------------------------
//    ComputeUsingLegacyExecutor
//---------------------------------------------------------------------------
void NGraphEncapsulateOp::ComputeUsingLegacyExecutor(OpKernelContext* ctx) {
  std::ostringstream oss;
  oss << "Execute: Encapsulate_" << ng_encap_impl_.GetInstanceId() << ": "
      << name();
  ngraph::Event event(oss.str(), name(), "");

  Timer compute_time;
  std::lock_guard<std::mutex> lock(m_compute_lock_);
  NGRAPH_VLOG(4) << "NGraphEncapsulateOp::Compute starting for cluster "
                 << ng_encap_impl_.GetNgraphCluster();

  ngraph::Event event_func_maybe_create("FunctionMaybeCreate", name(), "");
  Timer function_lookup_or_create;

  std::vector<TensorShape> input_shapes;
  std::vector<const Tensor*> static_input_map;
  std::shared_ptr<ngraph::runtime::Executable> ng_exec;
  ng::runtime::Backend* op_backend;

  // TF input tensor
  std::vector<Tensor> tf_input_tensors;

  for (int i = 0; i < ctx->num_inputs(); i++) {
    tf_input_tensors.push_back(ctx->input(i));
  }

  int step_id = ctx->step_id();

  // Get ngraph executable and inputs information
  OP_REQUIRES_OK(ctx, ng_encap_impl_.GetNgExecutable(
                          tf_input_tensors, input_shapes, static_input_map,
                          op_backend, ng_exec));

  NGRAPH_VLOG(1) << " Step_ID: " << step_id;
  NGRAPH_VLOG(4)
      << "NGraphEncapsulateOp::Compute got ngraph executable for cluster "
      << ng_encap_impl_.GetNgraphCluster();

  int time_func_create_or_lookup = function_lookup_or_create.ElapsedInMS();
  event_func_maybe_create.Stop();

  NGRAPH_VLOG(4) << "NGraphEncapsulateOp::Compute got graph for cluster "
                 << ng_encap_impl_.GetNgraphCluster();

  Timer create_or_lookup_tensors;

  int pipeline_idx = -1;
  PipelinedTensorVector inp_group_from_pipeline;
  PipelinedTensorVector out_group_from_pipeline;
  if (ng_encap_impl_.GetExecCanCreateTensor()) {
    std::tuple<int, PipelinedTensorVector, PipelinedTensorVector> tmp_tpl;
    OP_REQUIRES_OK(ctx,
                   ng_encap_impl_.GetPipelineIdxAndTensors(ng_exec, tmp_tpl));
    std::tie(pipeline_idx, inp_group_from_pipeline, out_group_from_pipeline) =
        tmp_tpl;
  }

  if (ng_encap_impl_.GetNgraphFreshnessTracker() == nullptr) {
    auto creator = [](NGraphFreshnessTracker** tracker) {
      *tracker = new NGraphFreshnessTracker();
      return Status::OK();
    };
    NGraphFreshnessTracker* set_tracker = nullptr;
    OP_REQUIRES_OK(
        ctx, ctx->resource_manager()->LookupOrCreate<NGraphFreshnessTracker>(
                 ctx->resource_manager()->default_container(),
                 "ngraph_freshness_tracker", &set_tracker, creator));
    ng_encap_impl_.SetNgraphFreshnessTracker(set_tracker);
  }

  NGRAPH_VLOG(4)
      << "NGraphEncapsulateOp::Compute got freshness tracker for cluster "
      << ng_encap_impl_.GetNgraphCluster();

  // Allocate tensors for input arguments.
  ngraph::Event event_alloc_input("Input: maybe create", name(), "");

  vector<shared_ptr<ng::runtime::Tensor>> ng_inputs;
  int ng_input_tensor_size_in_bytes = 0;

  OP_REQUIRES_OK(ctx, ng_encap_impl_.AllocateNGInputTensors(
                          tf_input_tensors, ng_exec, inp_group_from_pipeline,
                          op_backend, ng_inputs));

  event_alloc_input.Stop();

  NGRAPH_VLOG(4) << "NGraphEncapsulateOp::Compute allocated argument tensors "
                    "for cluster "
                 << ng_encap_impl_.GetNgraphCluster();
  // Allocate tensors for the output results.
  ngraph::Event event_alloc_output("Output: maybe create", name(), "");
  vector<shared_ptr<ng::runtime::Tensor>> ng_outputs;
  int ng_output_tensor_size_in_bytes = 0;
  std::vector<Tensor*> tf_output_tensors;

  for (auto i = 0; i < ng_exec->get_results().size(); i++) {
    auto ng_element = ng_exec->get_results()[i];
    auto ng_shape = ng_element->get_shape();
    auto ng_element_type = ng_element->get_element_type();

    // Create the TF output tensor
    vector<int64> dims;
    for (auto dim : ng_shape) {
      dims.push_back(dim);
    }
    TensorShape tf_shape(dims);
    Tensor* output_tensor = nullptr;
    OP_REQUIRES_OK(ctx, ctx->allocate_output(i, tf_shape, &output_tensor));
    tf_output_tensors.push_back(output_tensor);

    // Make sure the nGraph-inferred element type agrees with what TensorFlow
    // expected.
    ng::element::Type expected_elem_type;
    OP_REQUIRES_OK(ctx,
                   TFDataTypeToNGraphElementType(ctx->expected_output_dtype(i),
                                                 &expected_elem_type));
    OP_REQUIRES(
        ctx, ng_element_type == expected_elem_type,
        errors::Internal("Element type inferred by nGraph does not match "
                         "the element type expected by TensorFlow"));
  }

  OP_REQUIRES_OK(ctx, ng_encap_impl_.AllocateNGOutputTensors(
                          tf_output_tensors, ng_exec, out_group_from_pipeline,
                          op_backend, ng_outputs));
  auto output_caches = ng_encap_impl_.GetNgExecOutputCacheMap(ng_exec);

  event_alloc_output.Stop();
  NGRAPH_VLOG(4)
      << "NGraphEncapsulateOp::Compute allocated result tensors for cluster "
      << ng_encap_impl_.GetNgraphCluster();

// Dealing with the output from Variable nodes here
#if defined(NGRAPH_TF_ENABLE_VARIABLES_AND_OPTIMIZERS)
  NGRAPH_VLOG(4) << "NGraphEncapsulateOp::Compute getting output variables "
                    "from resource manager "
                 << ng_encap_impl_.GetNgraphCluster();

  ngraph::Event event_output_check_in_catalog(
      "Get Variable Outputs from Resource Manager", name(), "");

  for (auto i = 0; i < ng_exec->get_results().size(); i++) {
    void* current_dst_ptr = DMAHelper::base(tf_output_tensors[i]);
    std::shared_ptr<ng::runtime::Tensor> current_ng_tensor = nullptr;
    // if the output tensor is going to be assigned to a variable
    // we ask nGraph to provide the output directly in the variable tensor
    bool ref_exists = NGraphCatalog::ExistsInEncapOutputInfoMap(
        ng_encap_impl_.GetGraphId(), name(), i);
    if (!ref_exists) {
      OP_REQUIRES(ctx, ng_outputs[i] != nullptr,
                  errors::Internal("Output ", i,
                                   " is not in Catalog nor was set from TF"));
      continue;
    }
    string output_key =
        NGraphCatalog::CreateNodeKey(ng_encap_impl_.GetGraphId(), name(), i);
    string ref_var_name =
        NGraphCatalog::GetVariableSharedNameFromEncapOutputInfoMap(output_key);
    NGraphVar* var;
    OP_REQUIRES_OK(ctx, ctx->resource_manager()->Lookup<NGraphVar>(
                            ctx->resource_manager()->default_container(),
                            ref_var_name, &var));
    current_ng_tensor = var->ng_tensor();

    // There might be scenarios where the input and output tensors are the
    // same.The staleness determined for the input tensor should be the
    // final staleness for the given tensor. The staleness of output
    // tensor should not matter as this tensor is meant to be
    // overwritten with the computed value.
    // So not setting staleness here.
    output_caches[i] = std::make_pair(current_dst_ptr, current_ng_tensor);
    var->Unref();
    ng_outputs[i] = current_ng_tensor;
  }
  event_output_check_in_catalog.Stop();
  ngraph::Event::write_trace(event_output_check_in_catalog);

  NGRAPH_VLOG(4) << "NGraphEncapsulateOp::Compute getting input variables "
                    "from resource manager "
                 << ng_encap_impl_.GetNgraphCluster();

  ngraph::Event event_input_check_in_catalog(
      "Get Variable Inputs from Resource Manager", name(), "");

  // Dealing with the input from Variable nodes here
  for (int input_index = 0; input_index < input_shapes.size(); input_index++) {
    bool ref_exists = NGraphCatalog::ExistsInInputVariableSharedNameMap(
        ng_encap_impl_.GetGraphId(), def().name(), input_index);

    if (!ref_exists) {
      OP_REQUIRES(ctx, ng_inputs[input_index] != nullptr,
                  errors::Internal("Input ", input_index,
                                   " is not in Catalog nor was set from TF"));
      continue;
    }

    string ref_var_name = NGraphCatalog::GetInputVariableSharedName(
        ng_encap_impl_.GetGraphId(), def().name(), input_index);
    NGraphVar* var;
    OP_REQUIRES_OK(ctx, ctx->resource_manager()->Lookup<NGraphVar>(
                            ctx->resource_manager()->default_container(),
                            ref_var_name, &var));

    void* current_tf_ptr = (void*)DMAHelper::base(&ctx->input(input_index));
    bool is_stale = !ng_encap_impl_.GetNgraphFreshnessTracker()->IsFresh(
        current_tf_ptr, ng_exec);
    var->ng_tensor()->set_stale(is_stale);
    ng_inputs[input_index] = var->ng_tensor();

    var->Unref();
  }

  event_input_check_in_catalog.Stop();
  ngraph::Event::write_trace(event_input_check_in_catalog);
#endif

  int time_create_or_lookup_tensors = create_or_lookup_tensors.ElapsedInMS();

  // Execute the nGraph function.
  ngraph::Event event_execute_function("Execute nGraph", name(), "");
  Timer execute_function;
  {
    BackendManager::LockBackend(ng_encap_impl_.GetOpBackend());
    NGRAPH_VLOG(4) << "NGraphEncapsulateOp::Compute call starting for cluster "
                   << ng_encap_impl_.GetNgraphCluster();
    try {
      ng_exec->call(ng_outputs, ng_inputs);
    } catch (const std::exception& exp) {
      BackendManager::UnlockBackend(ng_encap_impl_.GetOpBackend());
      Status st = ng_encap_impl_.DumpNgFunction(
          "tf_function_error_" + ctx->op_kernel().name() + ".json", ng_exec);
      string status_string =
          "Caught exception while executing nGraph computation: " +
          string(exp.what()) +
          (st.ok() ? "" : (" Also error in dumping serialized function: " +
                           st.error_message()));
      OP_REQUIRES(ctx, false, errors::Internal(status_string));
    } catch (...) {
      BackendManager::UnlockBackend(ng_encap_impl_.GetOpBackend());
      Status st = ng_encap_impl_.DumpNgFunction(
          "tf_function_error_" + ctx->op_kernel().name() + ".json", ng_exec);
      string status_string =
          "Error in executing the nGraph computation." +
          (st.ok() ? "" : (" Also error in dumping serialized function: " +
                           st.error_message()));
      OP_REQUIRES(ctx, false, errors::Internal(status_string));
    }
    BackendManager::UnlockBackend(ng_encap_impl_.GetOpBackend());
  }
  int time_execute_function = execute_function.ElapsedInMS();
  event_execute_function.Stop();

  long vm, rss;
  MemoryProfile(vm, rss);
  NGRAPH_VLOG(1) << "NGRAPH_TF_MEM_PROFILE:  OP_ID: "
                 << ng_encap_impl_.GetInstanceId() << " Step_ID: " << step_id
                 << " Cluster: " << name() << " Input Tensors created: "
                 << ng_input_tensor_size_in_bytes / (1024 * 1024) << " MB"
                 << " Output Tensors created: "
                 << ng_output_tensor_size_in_bytes / (1024 * 1024) << " MB"
                 << " Total process memory: " << rss / (1024 * 1024) << " GB";

  NGRAPH_VLOG(4) << "NGraphEncapsulateOp::Compute call done for cluster "
                 << ng_encap_impl_.GetNgraphCluster();

  // Copy value to host if backend is not CPU
  ngraph::Event event_copy_output("Output - copy back", name(), "");
  Timer copy_output_tensors_to_host;

  try {
    size_t output_tensor_count = output_caches.size();
    std::vector<std::unique_ptr<ngraph::Event>> output_copy_events;
#if defined(NGRAPH_TF_ENABLE_VARIABLES_AND_OPTIMIZERS)
    if (ng_encap_impl_.GetNumberOfOutputs() == -1) {
      NGRAPH_VLOG(4) << "Settig number of outputs for " << def().name();
      ng_encap_impl_.SetNumberOfOutputs(ng_outputs.size());
      NGRAPH_VLOG(4) << "Setting number of inputs for " << def().name();
      ng_encap_impl_.SetNumberOfInputs(ng_inputs.size());
    }
    for (size_t i = 0; i < output_tensor_count; ++i) {
      // Sync the Var Tensor if required
      string output_key = NGraphCatalog::CreateNodeKey(
          ng_encap_impl_.GetGraphId(), def().name(), i);
      bool ref_exists = NGraphCatalog::ExistsInEncapOutputInfoMap(output_key);

      if (ref_exists) {
        NGRAPH_VLOG(4) << "Syncing the output var tensor " << output_key;

        // Get var
        string ref_var_name =
            NGraphCatalog::GetVariableSharedNameFromEncapOutputInfoMap(
                output_key);
        NGraphVar* var;
        OP_REQUIRES_OK(ctx, ctx->resource_manager()->Lookup<NGraphVar>(
                                ctx->resource_manager()->default_container(),
                                ref_var_name, &var));

        if (NGraphCatalog::GetCopyToTFFromEncapOutputInfoMap(output_key)) {
          if (var->copy_ng_to_tf()) {
            int copies = ng_encap_impl_.GetNumberOfCopies();
            ng_encap_impl_.SetNumberOfCopies(copies++);
            ng_encap_impl_.AppendCopyLog(" COPY_TO_TF ");
          }
        }
        var->Unref();
      }

      std::shared_ptr<ng::runtime::Tensor> dst_ng_tensor;
      void* dst_ptr;
      std::tie(dst_ptr, dst_ng_tensor) = output_caches[i];

      if (ng_encap_impl_.GetOpBackend() != "CPU" &&
          NGraphCatalog::EncapOutputIndexNeedsCopy(ng_encap_impl_.GetGraphId(),
                                                   def().name(), i)) {
        int copies = ng_encap_impl_.GetNumberOfCopies();
        ng_encap_impl_.SetNumberOfCopies(copies++);
        stringstream log;
        log << " COPY_OP_VAL[" << i << "]";
        ng_encap_impl_.AppendCopyLog(log.str());

        NGRAPH_VLOG(4) << "Copying Output " << def().name() << " ,index: " << i;
        auto ng_element_type = dst_ng_tensor->get_element_type();
        size_t copy_size =
            dst_ng_tensor->get_element_count() * ng_element_type.size();
        string event_name =
            "Output_" + to_string(i) + "_" + to_string(copy_size);
        std::unique_ptr<ngraph::Event> event_copy_output_next(
            new ngraph::Event(event_name, name(), ""));
        dst_ng_tensor->read(dst_ptr, dst_ng_tensor->get_element_count() *
                                         ng_element_type.size());
        event_copy_output_next->Stop();
        output_copy_events.push_back(std::move(event_copy_output_next));
      }
    }
#else
    if (ng_encap_impl_.GetOpBackend() != "CPU") {
      for (size_t i = 0; i < output_tensor_count; ++i) {
        void* dst_ptr;
        std::shared_ptr<ng::runtime::Tensor> dst_ng_tensor;
        std::tie(dst_ptr, dst_ng_tensor) = output_caches[i];
        auto ng_element_type = dst_ng_tensor->get_element_type();
        std::unique_ptr<ngraph::Event> event_copy_output_next(new ngraph::Event(
            ("Output_" + std::to_string(i) + "_" +
             std::to_string(dst_ng_tensor->get_element_count() *
                            ng_element_type.size())),
            name(), ""));
        dst_ng_tensor->read(dst_ptr, dst_ng_tensor->get_element_count() *
                                         ng_element_type.size());
        event_copy_output_next->Stop();
        output_copy_events.push_back(std::move(event_copy_output_next));
      }
    }
#endif
    // Now write the events back
    for (auto& next : output_copy_events) {
      ngraph::Event::write_trace(*next.get());
    }
  } catch (const std::exception& exp) {
    OP_REQUIRES(ctx, false,
                errors::Internal(
                    "Caught exception while transferring tensor data to host: ",
                    exp.what(), "\n"));
  } catch (...) {
    OP_REQUIRES(ctx, false, errors::Internal(
                                "Error in transferring tensor data to host\n"));
  }
  event_copy_output.Stop();

#if defined(NGRAPH_TF_ENABLE_VARIABLES_AND_OPTIMIZERS)
  std::stringstream str;
  str << " Number of copies " << ng_encap_impl_.GetNumberOfCopies() << "\n";
  ng_encap_impl_.AppendCopyLog(str.str());
  if (ng_encap_impl_.GetLogCopies()) {
    cout << ng_encap_impl_.GetCopyLog();
  }
#endif

  // Mark input tensors as fresh for the next time around.
  // Note: these ng_tensors are being marked fresh so that in the next
  // iteration if this encapsulate finds the tensor fresh, then it will use it
  for (int i = 0; i < input_shapes.size(); i++) {
    void* src_ptr = (void*)DMAHelper::base(&ctx->input(i));
    ng_encap_impl_.GetNgraphFreshnessTracker()->MarkFresh(src_ptr, ng_exec);
  }
  int time_copy_output_tensors_to_host =
      copy_output_tensors_to_host.ElapsedInMS();

  if (ng_encap_impl_.GetExecCanCreateTensor()) {
    OP_REQUIRES_OK(
        ctx, ng_encap_impl_.ReturnPipelinedTensors(ng_exec, pipeline_idx));
  }

  NGRAPH_VLOG(4)
      << "NGraphEncapsulateOp::Compute done marking fresh for cluster "
      << ng_encap_impl_.GetNgraphCluster();
  NGRAPH_VLOG(1) << "NGRAPH_TF_TIMING_PROFILE: OP_ID: "
                 << ng_encap_impl_.GetInstanceId() << " Step_ID: " << step_id
                 << " Cluster: " << name()
                 << " Time-Compute: " << compute_time.ElapsedInMS()
                 << " Function-Create-or-Lookup: " << time_func_create_or_lookup
                 << " Create-and-copy-tensors: "
                 << time_create_or_lookup_tensors
                 << " Execute: " << time_execute_function
                 << " Copy-outputs-to-host: "
                 << time_copy_output_tensors_to_host;
  event.Stop();
  ngraph::Event::write_trace(event_func_maybe_create);
  ngraph::Event::write_trace(event_alloc_output);
  ngraph::Event::write_trace(event_alloc_input);
  ngraph::Event::write_trace(event_execute_function);
  ngraph::Event::write_trace(event_copy_output);
  ngraph::Event::write_trace(event);

}  // end compute

int NGraphEncapsulateImpl::s_instance_count = 0;

}  // namespace ngraph_bridge

REGISTER_KERNEL_BUILDER(Name("NGraphEncapsulate").Device(DEVICE_CPU),
                        ngraph_bridge::NGraphEncapsulateOp);

}  // namespace tensorflow<|MERGE_RESOLUTION|>--- conflicted
+++ resolved
@@ -121,9 +121,8 @@
   OP_REQUIRES_OK(ctx, ctx->GetAttr<int>("ngraph_cluster", &cluster_id));
   graph_def = NGraphClusterManager::GetClusterGraph(cluster_id);
 
-  string node_name = name();
   if (graph_def == nullptr) {
-    string flib_key = node_name;
+    string flib_key = "ngraph_cluster_" + to_string(cluster_id);
     // Read graphdef from function library
     const FunctionLibraryDefinition flib =
         *ctx->function_library()->GetFunctionLibraryDefinition();
@@ -160,13 +159,8 @@
 
   // Create the Executor object
   m_parallel_executor = move(unique_ptr<NGraphExecutor>(new NGraphExecutor(
-<<<<<<< HEAD
-      s_instance_id, cluster_id, graph_id, encap_subgraph, backend_name,
-      my_function_cache_depth_in_items, node_name)));
-=======
       s_instance_id, cluster_id, graph_id, encap_subgraph, backend_name, name(),
       my_function_cache_depth_in_items)));
->>>>>>> 2d120a74
 
   auto tensor_manager = m_parallel_executor->GetTensorManager();
   OP_REQUIRES(ctx, tensor_manager->GetNumberOfInputs() == ctx->num_inputs(),
