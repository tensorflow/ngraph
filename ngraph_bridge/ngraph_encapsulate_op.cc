--- conflicted
+++ resolved
@@ -67,9 +67,6 @@
 //---------------------------------------------------------------------------
 NGraphEncapsulateOp::NGraphEncapsulateOp(OpKernelConstruction* ctx)
     : OpKernel(ctx) {
-<<<<<<< HEAD
-  ng_encap_impl_.SetName(name());
-=======
   // Set the backend type for the this NGraphEncapsulate Op
   std::string backend_name;
   OP_REQUIRES_OK(ctx, ctx->GetAttr<string>("ngraph_backend", &backend_name));
@@ -169,8 +166,7 @@
 //---------------------------------------------------------------------------
 void NGraphEncapsulateOp::CreateLegacyExecutor(OpKernelConstruction* ctx,
                                                const string& backend_name) {
-  ng_encap_impl.SetName(name());
->>>>>>> 018c010d
+  ng_encap_impl_.SetName(name());
 
   std::ostringstream oss;
   oss << "Encapsulate_" << ng_encap_impl_.GetInstanceId() << ": " << name();
@@ -279,26 +275,8 @@
   OP_REQUIRES_OK(ctx, ng_encap_impl_.ParseNodeAttributes(
                           node_def.attr(), &additional_attribute_map));
 
-<<<<<<< HEAD
-  // Concatenate the backend_name:device_id
-  try {
-    string be_name =
-        BackendManager::GetBackendCreationString(backend_name, device_id);
-    ng_encap_impl_.SetOpBackend(be_name);
-  } catch (const std::exception& exp) {
-    Status status = errors::Internal(
-        "Caught exception while creating backend string ", exp.what(), "\n");
-    OP_REQUIRES_OK(ctx, status);
-  }
-  NGRAPH_VLOG(4) << "NGraphEncapsulateOp::Create backend " << def().name();
-  Status status = BackendManager::CreateBackend(ng_encap_impl_.GetOpBackend());
-  if (!status.ok()) {
-    NGRAPH_VLOG(2) << "Cannot create backend " << ng_encap_impl_.GetOpBackend();
-  }
-=======
-  ng_encap_impl.SetOpBackend(backend_name);
-
->>>>>>> 018c010d
+  ng_encap_impl_.SetOpBackend(backend_name);
+
   // SetConfig will be called for each EncapsulateOp
   BackendManager::SetConfig(ng_encap_impl_.GetOpBackend(),
                             additional_attribute_map);
