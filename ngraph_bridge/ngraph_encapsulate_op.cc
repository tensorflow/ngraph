/*******************************************************************************
 * Copyright 2017-2020 Intel Corporation
 *
 * Licensed under the Apache License, Version 2.0 (the "License");
 * you may not use this file except in compliance with the License.
 * You may obtain a copy of the License at
 *
 *     http://www.apache.org/licenses/LICENSE-2.0
 *
 * Unless required by applicable law or agreed to in writing, software
 * distributed under the License is distributed on an "AS IS" BASIS,
 * WITHOUT WARRANTIES OR CONDITIONS OF ANY KIND, either express or implied.
 * See the License for the specific language governing permissions and
 * limitations under the License.
 *******************************************************************************/
#include <cstdlib>
#include <mutex>
#include <utility>

#include "tensorflow/core/common_runtime/dma_helper.h"
#include "tensorflow/core/common_runtime/function.h"
#include "tensorflow/core/common_runtime/optimization_registry.h"
#include "tensorflow/core/framework/attr_value.pb.h"
#include "tensorflow/core/framework/graph.pb.h"
#include "tensorflow/core/framework/node_def_util.h"
#include "tensorflow/core/framework/op.h"
#include "tensorflow/core/framework/op_kernel.h"
#include "tensorflow/core/framework/tensor.h"
#include "tensorflow/core/graph/graph.h"
#include "tensorflow/core/graph/graph_constructor.h"

#include "logging/ngraph_log.h"
#include "ngraph_bridge/ngraph_backend_manager.h"
#include "ngraph_bridge/ngraph_builder.h"
#include "ngraph_bridge/ngraph_cluster_manager.h"
#include "ngraph_bridge/ngraph_encapsulate_impl.h"
#include "ngraph_bridge/ngraph_encapsulate_op.h"
#include "ngraph_bridge/ngraph_executable.h"
#include "ngraph_bridge/ngraph_mark_for_clustering.h"
#include "ngraph_bridge/ngraph_timer.h"
#include "ngraph_bridge/ngraph_utils.h"

using namespace std;

namespace tensorflow {
namespace ngraph_bridge {

int NGraphEncapsulateOp::s_instance_id = 0;

//---------------------------------------------------------------------------
//  NGraphEncapsulateOp::ctor
//---------------------------------------------------------------------------
NGraphEncapsulateOp::NGraphEncapsulateOp(OpKernelConstruction* ctx)
    : OpKernel(ctx) {
<<<<<<< HEAD
  // Set the backend type for the this NGraphEncapsulate Op
  std::string ngraph_backend;
  OP_REQUIRES_OK(ctx, ctx->GetAttr<string>("ngraph_backend", &ngraph_backend));
  std::string ngraph_device_id;
  OP_REQUIRES_OK(ctx,
                 ctx->GetAttr<string>("ngraph_device_id", &ngraph_device_id));

  // Concatenate the backend_name:device_id
  string backend_name = BackendManager::GetBackendCreationString(
      ngraph_backend, ngraph_device_id);

  NGRAPH_VLOG(4) << "NGraphEncapsulateOp::Create backend " << def().name()
                 << ", Backend: " << backend_name;
  OP_REQUIRES_OK(ctx, BackendManager::CreateBackend(backend_name));

  auto backend = BackendManager::GetBackend(backend_name);
  OP_REQUIRES(ctx, backend != nullptr,
              errors::Internal("Cannot get the backend object for backend: ",
                               backend_name));

=======
>>>>>>> ba0d0e3a
  NGRAPH_VLOG(1) << "Create Executor " << name();
  ng_encap_impl_.SetName(name());

  std::ostringstream oss;
  oss << "Encapsulate_" << ng_encap_impl_.GetInstanceId() << ": " << name();

  NG_TRACE(oss.str(), name(), "");

  NGRAPH_VLOG(1) << "NGraphEncapsulateOp: " << ng_encap_impl_.GetInstanceId()
                 << " Name: " << name();

  GraphDef* graph_def;

  int cluster{-1};
  OP_REQUIRES_OK(ctx, ctx->GetAttr<int>("ngraph_cluster", &cluster));
  ng_encap_impl_.SetNgraphCluster(cluster);
  graph_def =
      NGraphClusterManager::GetClusterGraph(ng_encap_impl_.GetNgraphCluster());

  if (graph_def == nullptr) {
    string flib_key =
        "ngraph_cluster_" + to_string(ng_encap_impl_.GetNgraphCluster());
    // Read graphdef from function library
    const FunctionLibraryDefinition flib =
        *ctx->function_library()->GetFunctionLibraryDefinition();
    const FunctionDef* fdef = flib.Find(flib_key);
    OP_REQUIRES(
        ctx, fdef != nullptr,
        errors::Internal("Did not find graphdef for encapsulate ", flib_key,
                         " in NGraphClusterManager or function library"));
    // TODO: how to convert from functiondef to graphdef. Anything easier?
    std::unique_ptr<FunctionBody> fnbody;
    const auto get_func_sig = [&flib](const string& op, const OpDef** sig) {
      return flib.LookUpOpDef(op, sig);
    };
    Status status =
        FunctionDefToBodyHelper(*fdef, {}, &flib, get_func_sig, &fnbody);
    if (!status.ok()) {
      NGRAPH_VLOG(2) << "FunctionDefToBodyHelper returned a not ok status.";
    }
    CopyGraph(*fnbody->graph, &ng_encap_impl_.m_graph);
  } else {
    GraphConstructorOptions opts;
    opts.allow_internal_ops = true;
    OP_REQUIRES_OK(
        ctx, ConvertGraphDefToGraph(opts, *graph_def, &ng_encap_impl_.m_graph));
  }

  int graph_id{-1};
  OP_REQUIRES_OK(ctx, ctx->GetAttr("ngraph_graph_id", &graph_id));
  ng_encap_impl_.SetGraphId(graph_id);
  //
  // Initialize the "m_input_is_static" vector as follows:
  // (1) create m_input_is_static with n+1 elements, where n is the max arg
  //     index
  // (2) for each _Arg node n, set m_input_is_static[n.index] to true if n
  //     is driving any static input; else set it to false.
  //

  // Create the vector.
  int32 max_arg_index = -1;
  std::vector<const Node*> arg_nodes;

  for (auto node : ng_encap_impl_.m_graph.nodes()) {
    if (node->type_string() == "_Arg") {
      arg_nodes.push_back(node);

      int32 index;
      OP_REQUIRES_OK(ctx, GetNodeAttr(node->attrs(), "index", &index));
      if (index > max_arg_index) max_arg_index = index;
    }
  }

  int size = max_arg_index + 1;
  ng_encap_impl_.ResizeStaticInputVector(size);

  for (int i = 0; i < size; i++) {
    ng_encap_impl_.SetStaticInputVector(i, false);
  }

  // Fill the vector.
  for (auto node : arg_nodes) {
    int32 index;
    OP_REQUIRES_OK(ctx, GetNodeAttr(node->attrs(), "index", &index));

    bool is_static = false;
    for (auto edge : node->out_edges()) {
      if (edge->IsControlEdge() || !edge->dst()->IsOp()) {
        continue;
      }

      NGRAPH_VLOG(5) << "For arg " << index << " checking edge "
                     << edge->DebugString();

      if (InputIsStatic(edge->dst(), edge->dst_input())) {
        NGRAPH_VLOG(5) << "Marking edge static: " << edge->DebugString();
        is_static = true;
        break;
      }
    }
    NGRAPH_VLOG(5) << "Marking arg " << index << " is_static: " << is_static;
    ng_encap_impl_.SetStaticInputVector(index, is_static);
  }

  // Get the optional attributes
  std::unordered_map<std::string, std::string> additional_attribute_map;
  auto node_def = ctx->def();
  OP_REQUIRES_OK(ctx, ng_encap_impl_.ParseNodeAttributes(
                          node_def.attr(), &additional_attribute_map));
}

//---------------------------------------------------------------------------
//  ~NGraphEncapsulateOp()
//---------------------------------------------------------------------------
NGraphEncapsulateOp::~NGraphEncapsulateOp() {
  std::ostringstream oss;
  oss << "Destroy Encapsulate_" << ng_encap_impl_.GetInstanceId() << ": "
      << name();
  NG_TRACE(oss.str(), name(), "");
  NGRAPH_VLOG(2) << "~NGraphEncapsulateOp::" << name();
  ng_encap_impl_.ClearExecMaps();
}

//---------------------------------------------------------------------------
// OpKernel::Compute
//---------------------------------------------------------------------------
void NGraphEncapsulateOp::Compute(OpKernelContext* ctx) {
  NGRAPH_VLOG(1) << "Compute using Executor " << name();
  std::ostringstream oss;
  oss << "Execute: Encapsulate_" << ng_encap_impl_.GetInstanceId() << ": "
      << name();
  NG_TRACE(oss.str(), name(), "");

  Timer compute_time;
  std::lock_guard<std::mutex> lock(m_compute_lock_);
  NGRAPH_VLOG(4) << "NGraphEncapsulateOp::Compute starting for cluster "
                 << ng_encap_impl_.GetNgraphCluster();
  int time_func_create_or_lookup;
  Timer function_lookup_or_create;

  std::vector<TensorShape> input_shapes;
  std::vector<const Tensor*> static_input_map;
  std::shared_ptr<Executable> ng_exec;
  std::shared_ptr<ngraph::Function> ng_function;

  // TF input tensor
  std::vector<Tensor> tf_input_tensors;
  int step_id;
  {
    NG_TRACE("FunctionMaybeCreate", name(), "");
    for (int i = 0; i < ctx->num_inputs(); i++) {
      tf_input_tensors.push_back(ctx->input(i));
    }

    step_id = ctx->step_id();

    // Get ngraph executable and inputs information
    OP_REQUIRES_OK(ctx, ng_encap_impl_.GetNgExecutable(
                            tf_input_tensors, input_shapes, static_input_map,
                            ng_exec, ng_function));

    NGRAPH_VLOG(1) << " Step_ID: " << step_id;
    NGRAPH_VLOG(4)
        << "NGraphEncapsulateOp::Compute got ngraph executable for cluster "
        << ng_encap_impl_.GetNgraphCluster();

    time_func_create_or_lookup = function_lookup_or_create.ElapsedInMS();
  }

  NGRAPH_VLOG(4) << "NGraphEncapsulateOp::Compute got graph for cluster "
                 << ng_encap_impl_.GetNgraphCluster();

  Timer create_or_lookup_tensors;

  // Allocate tensors for input arguments.
  vector<shared_ptr<ngraph::runtime::Tensor>> ng_inputs;
  int ng_input_tensor_size_in_bytes = 0;
  {
    NG_TRACE("Input: maybe create", name(), "");
    OP_REQUIRES_OK(
        ctx, ng_encap_impl_.AllocateNGTensors(tf_input_tensors, ng_inputs));
  }

  NGRAPH_VLOG(4) << "NGraphEncapsulateOp::Compute allocated argument tensors "
                    "for cluster "
                 << ng_encap_impl_.GetNgraphCluster();
  // Allocate tensors for the output results.
  vector<shared_ptr<ngraph::runtime::Tensor>> ng_outputs;
  int ng_output_tensor_size_in_bytes = 0;
  std::vector<Tensor> tf_output_tensors;
  {
    NG_TRACE("Output: maybe create", name(), "");
    for (auto i = 0; i < ng_exec->get_results().size(); i++) {
      auto ng_element = ng_exec->get_results()[i];
      auto ng_shape = ng_element->get_shape();
      auto ng_element_type = ng_element->get_element_type();

      // Create the TF output tensor
      vector<int64> dims;
      for (auto dim : ng_shape) {
        dims.push_back(dim);
      }
      TensorShape tf_shape(dims);
      Tensor* output_tensor = nullptr;
      OP_REQUIRES_OK(ctx, ctx->allocate_output(i, tf_shape, &output_tensor));
      tf_output_tensors.push_back(*output_tensor);

      // Make sure the nGraph-inferred element type agrees with what TensorFlow
      // expected.
      ngraph::element::Type expected_elem_type;
      OP_REQUIRES_OK(
          ctx, TFDataTypeToNGraphElementType(ctx->expected_output_dtype(i),
                                             &expected_elem_type));
      OP_REQUIRES(
          ctx, ng_element_type == expected_elem_type,
          errors::Internal("Element type inferred by nGraph does not match "
                           "the element type expected by TensorFlow"));
    }

    OP_REQUIRES_OK(
        ctx, ng_encap_impl_.AllocateNGTensors(tf_output_tensors, ng_outputs));
  }
  NGRAPH_VLOG(4)
      << "NGraphEncapsulateOp::Compute allocated result tensors for cluster "
      << ng_encap_impl_.GetNgraphCluster();

  int time_create_or_lookup_tensors = create_or_lookup_tensors.ElapsedInMS();

  // Execute the nGraph function.
  int time_execute_function;
  {
    NG_TRACE("Execute nGraph", name(), "");
    Timer execute_function;
    {
      NGRAPH_VLOG(4)
          << "NGraphEncapsulateOp::Compute call starting for cluster "
          << ng_encap_impl_.GetNgraphCluster();
      try {
        ng_exec->call(ng_outputs, ng_inputs);
      } catch (const std::exception& exp) {
        NgraphSerialize(
            "tf_function_error_" + ctx->op_kernel().name() + ".json",
            ng_function);
        string status_string =
            "Caught exception while executing nGraph computation: " +
            string(exp.what());
        OP_REQUIRES(ctx, false, errors::Internal(status_string));
      } catch (...) {
        NgraphSerialize(
            "tf_function_error_" + ctx->op_kernel().name() + ".json",
            ng_function);
        string status_string =
            "Caught exception while executing nGraph computation.";
        OP_REQUIRES(ctx, false, errors::Internal(status_string));
      }
    }
    time_execute_function = execute_function.ElapsedInMS();
  }

  long vm, rss;
  MemoryProfile(vm, rss);
  NGRAPH_VLOG(1) << "NGRAPH_TF_MEM_PROFILE:  OP_ID: "
                 << ng_encap_impl_.GetInstanceId() << " Step_ID: " << step_id
                 << " Cluster: " << name() << " Input Tensors created: "
                 << ng_input_tensor_size_in_bytes / (1024 * 1024) << " MB"
                 << " Output Tensors created: "
                 << ng_output_tensor_size_in_bytes / (1024 * 1024) << " MB"
                 << " Total process memory: " << rss / (1024 * 1024) << " GB";

  NGRAPH_VLOG(4) << "NGraphEncapsulateOp::Compute call done for cluster "
                 << ng_encap_impl_.GetNgraphCluster();

  NGRAPH_VLOG(4)
      << "NGraphEncapsulateOp::Compute done marking fresh for cluster "
      << ng_encap_impl_.GetNgraphCluster();
  NGRAPH_VLOG(1) << "NGRAPH_TF_TIMING_PROFILE: OP_ID: "
                 << ng_encap_impl_.GetInstanceId() << " Step_ID: " << step_id
                 << " Cluster: " << name()
                 << " Time-Compute: " << compute_time.ElapsedInMS()
                 << " Function-Create-or-Lookup: " << time_func_create_or_lookup
                 << " Create-and-copy-tensors: "
                 << time_create_or_lookup_tensors
                 << " Execute: " << time_execute_function;
}  // end compute

int NGraphEncapsulateImpl::s_instance_count = 0;

}  // namespace ngraph_bridge

REGISTER_KERNEL_BUILDER(Name("NGraphEncapsulate").Device(DEVICE_CPU),
                        ngraph_bridge::NGraphEncapsulateOp);

}  // namespace tensorflow<|MERGE_RESOLUTION|>--- conflicted
+++ resolved
@@ -52,29 +52,6 @@
 //---------------------------------------------------------------------------
 NGraphEncapsulateOp::NGraphEncapsulateOp(OpKernelConstruction* ctx)
     : OpKernel(ctx) {
-<<<<<<< HEAD
-  // Set the backend type for the this NGraphEncapsulate Op
-  std::string ngraph_backend;
-  OP_REQUIRES_OK(ctx, ctx->GetAttr<string>("ngraph_backend", &ngraph_backend));
-  std::string ngraph_device_id;
-  OP_REQUIRES_OK(ctx,
-                 ctx->GetAttr<string>("ngraph_device_id", &ngraph_device_id));
-
-  // Concatenate the backend_name:device_id
-  string backend_name = BackendManager::GetBackendCreationString(
-      ngraph_backend, ngraph_device_id);
-
-  NGRAPH_VLOG(4) << "NGraphEncapsulateOp::Create backend " << def().name()
-                 << ", Backend: " << backend_name;
-  OP_REQUIRES_OK(ctx, BackendManager::CreateBackend(backend_name));
-
-  auto backend = BackendManager::GetBackend(backend_name);
-  OP_REQUIRES(ctx, backend != nullptr,
-              errors::Internal("Cannot get the backend object for backend: ",
-                               backend_name));
-
-=======
->>>>>>> ba0d0e3a
   NGRAPH_VLOG(1) << "Create Executor " << name();
   ng_encap_impl_.SetName(name());
 
