/*******************************************************************************
 * Copyright 2017-2019 Intel Corporation
 *
 * Licensed under the Apache License, Version 2.0 (the "License");
 * you may not use this file except in compliance with the License.
 * You may obtain a copy of the License at
 *
 *     http://www.apache.org/licenses/LICENSE-2.0
 *
 * Unless required by applicable law or agreed to in writing, software
 * distributed under the License is distributed on an "AS IS" BASIS,
 * WITHOUT WARRANTIES OR CONDITIONS OF ANY KIND, either express or implied.
 * See the License for the specific language governing permissions and
 * limitations under the License.
 *******************************************************************************/
#include <cstdlib>
#include <mutex>
#include <utility>

#include "tensorflow/core/common_runtime/dma_helper.h"
#include "tensorflow/core/common_runtime/function.h"
#include "tensorflow/core/common_runtime/optimization_registry.h"
#include "tensorflow/core/framework/attr_value.pb.h"
#include "tensorflow/core/framework/graph.pb.h"
#include "tensorflow/core/framework/node_def_util.h"
#include "tensorflow/core/framework/op.h"
#include "tensorflow/core/framework/op_kernel.h"
#include "tensorflow/core/framework/tensor.h"
#include "tensorflow/core/graph/graph.h"
#include "tensorflow/core/graph/graph_constructor.h"

#include "ngraph/event_tracing.hpp"
#include "ngraph/runtime/backend.hpp"

#if defined NGRAPH_DISTRIBUTED
#include "ngraph/distributed.hpp"
#endif

#include "logging/ngraph_log.h"
#include "ngraph_bridge/ngraph_backend_manager.h"
#include "ngraph_bridge/ngraph_builder.h"
#include "ngraph_bridge/ngraph_cluster_manager.h"
#include "ngraph_bridge/ngraph_encapsulate_impl.h"
#include "ngraph_bridge/ngraph_encapsulate_op.h"
#include "ngraph_bridge/ngraph_freshness_tracker.h"
#include "ngraph_bridge/ngraph_mark_for_clustering.h"
#include "ngraph_bridge/ngraph_timer.h"
#include "ngraph_bridge/ngraph_utils.h"

#if defined(NGRAPH_TF_ENABLE_VARIABLES_AND_OPTIMIZERS)
#include "ngraph_bridge/enable_variable_ops/ngraph_catalog.h"
#include "ngraph_bridge/enable_variable_ops/ngraph_var.h"
#endif

using namespace std;
namespace ng = ngraph;

namespace tensorflow {

namespace ngraph_bridge {

//---------------------------------------------------------------------------
//  NGraphEncapsulateOp::ctor
//---------------------------------------------------------------------------
NGraphEncapsulateOp::NGraphEncapsulateOp(OpKernelConstruction* ctx)
    : OpKernel(ctx) {
  ng_encap_impl.SetName(name());

  std::ostringstream oss;
  oss << "Encapsulate_" << ng_encap_impl.GetInstanceId() << ": " << name();

  ngraph::Event event(oss.str(), name(), "");

  NGRAPH_VLOG(1) << "NGraphEncapsulateOp: " << ng_encap_impl.GetInstanceId()
                 << " Name: " << name();

  GraphDef* graph_def;

  int cluster{-1};
  OP_REQUIRES_OK(ctx, ctx->GetAttr<int>("ngraph_cluster", &cluster));
  ng_encap_impl.SetNgraphCluster(cluster);
  graph_def =
      NGraphClusterManager::GetClusterGraph(ng_encap_impl.GetNgraphCluster());

  if (graph_def == nullptr) {
    string flib_key =
        "ngraph_cluster_" + to_string(ng_encap_impl.GetNgraphCluster());
    // Read graphdef from function library
    const FunctionLibraryDefinition flib =
        *ctx->function_library()->GetFunctionLibraryDefinition();
    const FunctionDef* fdef = flib.Find(flib_key);
    OP_REQUIRES(
        ctx, fdef != nullptr,
        errors::Internal("Did not find graphdef for encapsulate ", flib_key,
                         " in NGraphClusterManager or function library"));
    // TODO: how to convert from functiondef to graphdef. Anything easier?
    std::unique_ptr<FunctionBody> fnbody;
    const auto get_func_sig = [&flib](const string& op, const OpDef** sig) {
      return flib.LookUpOpDef(op, sig);
    };
    FunctionDefToBodyHelper(*fdef, {}, &flib, get_func_sig, &fnbody);
    CopyGraph(*fnbody->graph, &ng_encap_impl.m_graph);
  } else {
    GraphConstructorOptions opts;
    opts.allow_internal_ops = true;
    OP_REQUIRES_OK(
        ctx, ConvertGraphDefToGraph(opts, *graph_def, &ng_encap_impl.m_graph));
  }

  int graph_id{-1};
  OP_REQUIRES_OK(ctx, ctx->GetAttr("ngraph_graph_id", &graph_id));
  ng_encap_impl.SetGraphId(graph_id);
  //
  // Initialize the "m_input_is_static" vector as follows:
  // (1) create m_input_is_static with n+1 elements, where n is the max arg
  //     index
  // (2) for each _Arg node n, set m_input_is_static[n.index] to true if n
  //     is driving any static input; else set it to false.
  //

  // Create the vector.
  int32 max_arg_index = -1;
  std::vector<const Node*> arg_nodes;

  for (auto node : ng_encap_impl.m_graph.nodes()) {
    if (node->type_string() == "_Arg") {
      arg_nodes.push_back(node);

      int32 index;
      OP_REQUIRES_OK(ctx, GetNodeAttr(node->attrs(), "index", &index));
      if (index > max_arg_index) max_arg_index = index;
    }
  }

  int size = max_arg_index + 1;
  ng_encap_impl.ResizeStaticInputVector(size);

  for (int i = 0; i < size; i++) {
    ng_encap_impl.SetStaticInputVector(i, false);
  }

  // Fill the vector.
  for (auto node : arg_nodes) {
    int32 index;
    OP_REQUIRES_OK(ctx, GetNodeAttr(node->attrs(), "index", &index));

    bool is_static = false;
    for (auto edge : node->out_edges()) {
      if (edge->IsControlEdge() || !edge->dst()->IsOp()) {
        continue;
      }

      NGRAPH_VLOG(5) << "For arg " << index << " checking edge "
                     << edge->DebugString();

      if (InputIsStatic(edge->dst(), edge->dst_input())) {
        NGRAPH_VLOG(5) << "Marking edge static: " << edge->DebugString();
        is_static = true;
        break;
      }
    }
    NGRAPH_VLOG(5) << "Marking arg " << index << " is_static: " << is_static;
    ng_encap_impl.SetStaticInputVector(index, is_static);
  }

  // Set the backend type for the op
  std::string backend_name;
  OP_REQUIRES_OK(ctx, ctx->GetAttr<string>("ngraph_backend", &backend_name));
  std::string device_id;
  OP_REQUIRES_OK(ctx, ctx->GetAttr<string>("ngraph_device_id", &device_id));
  // Get the optional attributes
  std::unordered_map<std::string, std::string> additional_attribute_map;
  auto node_def = ctx->def();
  auto additional_attributes = node_def.attr();
  for (auto itx : additional_attributes) {
    // Find the optional attributes to be sent to the backend.
    // The optional attributes have '_ngraph_' appended to the start
    // so we need to get rid of that and only send the remaining string
    // since the backend will only look for that.
    // '_ngraph_' is only appended for the bridge.
    // For e.g. _ngraph_ice_cores --> ice_cores
    if (itx.first.find("_ngraph_") != std::string::npos) {
      NGRAPH_VLOG(4) << "Attribute: " << itx.first.substr(strlen("_ngraph_"))
                     << " Value: " << itx.second.s();
      additional_attribute_map.insert(
          {itx.first.substr(strlen("_ngraph_")), itx.second.s()});
    }
  }

  // Concatenate the backend_name:device_id
  try {
    string be_name =
        BackendManager::GetBackendCreationString(backend_name, device_id);
    ng_encap_impl.SetOpBackend(be_name);
  } catch (const std::exception& exp) {
    Status status = errors::Internal(
        "Caught exception while creating backend string ", exp.what(), "\n");
    OP_REQUIRES_OK(ctx, status);
  }
  NGRAPH_VLOG(4) << "NGraphEncapsulateOp::Create backend " << def().name();
  BackendManager::CreateBackend(ng_encap_impl.GetOpBackend());
  // SetConfig will be called for each EncapsulateOp
  BackendManager::SetConfig(ng_encap_impl.GetOpBackend(),
                            additional_attribute_map);

  event.Stop();
  ngraph::Event::write_trace(event);
}

//---------------------------------------------------------------------------
//  ~NGraphEncapsulateOp()
//---------------------------------------------------------------------------
NGraphEncapsulateOp::~NGraphEncapsulateOp() {
  std::ostringstream oss;
  oss << "Destroy Encapsulate_" << ng_encap_impl.GetInstanceId() << ": "
      << name();
  ngraph::Event event(oss.str(), name(), "");
  NGRAPH_VLOG(2) << "~NGraphEncapsulateOp::" << name();
  // If the kernel goes away, we must de-register all of its cached
  // functions
  // from the freshness tracker.
  if (ng_encap_impl.GetNgraphFreshnessTracker() != nullptr) {
    for (auto kv : ng_encap_impl.GetNgExecMap()) {
      ng_encap_impl.GetNgraphFreshnessTracker()->RemoveUser(kv.second);
    }

    // TODO(amprocte): We should be able to unref the tracker here, but it
    // seems to screw things up in the C++ unit tests.
    // m_freshness_tracker->Unref();
  }

#if defined(NGRAPH_TF_ENABLE_VARIABLES_AND_OPTIMIZERS)
  // Remove Entries from Catalog
  // Remove entries related to outputs
  for (int i = 0; i < ng_encap_impl.GetNumberOfOutputs(); i++) {
    string key =
        NGraphCatalog::CreateNodeKey(ng_encap_impl.GetGraphId(), name(), i);
    if (NGraphCatalog::ExistsInEncapOutputInfoMap(key)) {
      NGraphCatalog::DeleteFromEncapOutputInfoMap(key);
      NGRAPH_VLOG(2) << "Deleting from output info map " << key;
    }
  }

  NGRAPH_VLOG(2) << "Deleting from Output Copy Index map " << name();
  NGraphCatalog::DeleteFromEncapOutputCopyIndexesMap(ng_encap_impl.GetGraphId(),
                                                     name());

  // Remove entries related to inputs
  for (int i = 0; i < ng_encap_impl.GetNumberOfOutputs(); i++) {
    string key =
        NGraphCatalog::CreateNodeKey(ng_encap_impl.GetGraphId(), name(), i);
    if (NGraphCatalog::ExistsInInputVariableSharedNameMap(key)) {
      NGraphCatalog::DeleteFromInputVariableSharedNameMap(key);
      NGRAPH_VLOG(2) << "Deleting from input variable shared name map " << key;
    }
  }

#endif

  ng_encap_impl.ClearNgExecInputCache();
  ng_encap_impl.ClearNgExecOutputCache();
  ng_encap_impl.ClearNgExecMap();
  ng_encap_impl.ClearNgFunctionMap();

  // Release the backend
  NGRAPH_VLOG(2) << "~NGraphEncapsulateOp():: ReleaseBackend";
  BackendManager::ReleaseBackend(ng_encap_impl.GetOpBackend());
  event.Stop();
  ngraph::Event::write_trace(event);
}

//---------------------------------------------------------------------------
// OpKernel::Compute
//---------------------------------------------------------------------------
void NGraphEncapsulateOp::Compute(OpKernelContext* ctx) {
  std::ostringstream oss;
  oss << "Execute: Encapsulate_" << ng_encap_impl.GetInstanceId() << ": "
      << name();
  ngraph::Event event(oss.str(), name(), "");

  Timer compute_time;
  std::lock_guard<std::mutex> lock(m_compute_lock);
  NGRAPH_VLOG(4) << "NGraphEncapsulateOp::Compute starting for cluster "
                 << ng_encap_impl.GetNgraphCluster();

  ngraph::Event event_func_maybe_create("FunctionMaybeCreate", name(), "");
  Timer function_lookup_or_create;

  std::vector<TensorShape> input_shapes;
  std::vector<const Tensor*> static_input_map;
  std::shared_ptr<ngraph::Function> ng_function;
  std::shared_ptr<ngraph::runtime::Executable> ng_exec;
  ng::runtime::Backend* op_backend;

  // TF input tensor
  std::vector<Tensor> tf_input_tensors;

  for (int i = 0; i < ctx->num_inputs(); i++) {
    tf_input_tensors.push_back(ctx->input(i));
  }

  int step_id = ctx->step_id();

  // Get ngraph executable and inputs information
  OP_REQUIRES_OK(ctx, ng_encap_impl.GetNgExecutable(
                          tf_input_tensors, input_shapes, static_input_map,
                          op_backend, ng_exec));

  NGRAPH_VLOG(1) << " Step_ID: " << step_id;
  NGRAPH_VLOG(4)
      << "NGraphEncapsulateOp::Compute got ngraph executable for cluster "
      << ng_encap_impl.GetNgraphCluster();

  int time_func_create_or_lookup = function_lookup_or_create.ElapsedInMS();
  event_func_maybe_create.Stop();

  NGRAPH_VLOG(4) << "NGraphEncapsulateOp::Compute got graph for cluster "
                 << ng_encap_impl.GetNgraphCluster();

  Timer create_or_lookup_tensors;

  if (ng_encap_impl.GetNgraphFreshnessTracker() == nullptr) {
    auto creator = [](NGraphFreshnessTracker** tracker) {
      *tracker = new NGraphFreshnessTracker();
      return Status::OK();
    };
    NGraphFreshnessTracker* set_tracker = nullptr;
    OP_REQUIRES_OK(
        ctx, ctx->resource_manager()->LookupOrCreate<NGraphFreshnessTracker>(
                 ctx->resource_manager()->default_container(),
                 "ngraph_freshness_tracker", &set_tracker, creator));
    ng_encap_impl.SetNgraphFreshnessTracker(set_tracker);
  }

  NGRAPH_VLOG(4)
      << "NGraphEncapsulateOp::Compute got freshness tracker for cluster "
      << ng_encap_impl.GetNgraphCluster();

  // Allocate tensors for input arguments.
  ngraph::Event event_alloc_input("Input: maybe create", name(), "");

  vector<shared_ptr<ng::runtime::Tensor>> ng_inputs;
  int ng_input_tensor_size_in_bytes = 0;

  OP_REQUIRES_OK(ctx, ng_encap_impl.AllocateNGInputTensors(
                          tf_input_tensors, ng_exec, op_backend, ng_inputs));

  event_alloc_input.Stop();

  NGRAPH_VLOG(4) << "NGraphEncapsulateOp::Compute allocated argument tensors "
                    "for cluster "
                 << ng_encap_impl.GetNgraphCluster();
  // Allocate tensors for the output results.
  ngraph::Event event_alloc_output("Output: maybe create", name(), "");
  vector<shared_ptr<ng::runtime::Tensor>> ng_outputs;
  int ng_output_tensor_size_in_bytes = 0;
  std::vector<Tensor*> tf_output_tensors;

  for (auto i = 0; i < ng_exec->get_results().size(); i++) {
    auto ng_element = ng_exec->get_results()[i];
    auto ng_shape = ng_element->get_shape();
    auto ng_element_type = ng_element->get_element_type();

    // Create the TF output tensor
    vector<int64> dims;
    for (auto dim : ng_shape) {
      dims.push_back(dim);
    }
    TensorShape tf_shape(dims);
    Tensor* output_tensor = nullptr;
    OP_REQUIRES_OK(ctx, ctx->allocate_output(i, tf_shape, &output_tensor));
    tf_output_tensors.push_back(output_tensor);

    // Make sure the nGraph-inferred element type agrees with what TensorFlow
    // expected.
    ng::element::Type expected_elem_type;
    OP_REQUIRES_OK(ctx,
                   TFDataTypeToNGraphElementType(ctx->expected_output_dtype(i),
                                                 &expected_elem_type));
    OP_REQUIRES(
        ctx, ng_element_type == expected_elem_type,
        errors::Internal("Element type inferred by nGraph does not match "
                         "the element type expected by TensorFlow"));
  }

  OP_REQUIRES_OK(ctx, ng_encap_impl.AllocateNGOutputTensors(
                          tf_output_tensors, ng_exec, op_backend, ng_outputs));
  auto output_caches = ng_encap_impl.GetNgExecOutputCacheMap(ng_exec);

  event_alloc_output.Stop();
  NGRAPH_VLOG(4)
      << "NGraphEncapsulateOp::Compute allocated result tensors for cluster "
      << ng_encap_impl.GetNgraphCluster();

// add comment
#if defined(NGRAPH_TF_ENABLE_VARIABLES_AND_OPTIMIZERS)
  NGRAPH_VLOG(4) << "NGraphEncapsulateOp::Compute getting output variables "
                    "from resource manager "
                 << ng_encap_impl.GetNgraphCluster();

  ngraph::Event event_output_check_in_catalog(
      "Get Variable Outputs from Resource Manager", name(), "");

  for (auto i = 0; i < ng_exec->get_results().size(); i++) {
    void* current_dst_ptr = DMAHelper::base(tf_output_tensors[i]);
    std::shared_ptr<ng::runtime::Tensor> current_ng_tensor = nullptr;
    // if the output tensor is going to be assigned to a variable
    // we ask nGraph to provide the output directly in the variable tensor
    bool ref_exists = NGraphCatalog::ExistsInEncapOutputInfoMap(
        ng_encap_impl.GetGraphId(), name(), i);
    if (!ref_exists) {
      OP_REQUIRES(ctx, ng_outputs[i] != nullptr,
                  errors::Internal("Output ", i,
                                   " is not in Catalog nor was set from TF"));
      continue;
    }
    string output_key =
        NGraphCatalog::CreateNodeKey(ng_encap_impl.GetGraphId(), name(), i);
    string ref_var_name =
        NGraphCatalog::GetVariableSharedNameFromEncapOutputInfoMap(output_key);
    NGraphVar* var;
    OP_REQUIRES_OK(ctx, ctx->resource_manager()->Lookup<NGraphVar>(
                            ctx->resource_manager()->default_container(),
                            ref_var_name, &var));
    current_ng_tensor = var->ng_tensor();

    // There might be scenarios where the input and output tensors are the
    // same.The staleness determined for the input tensor should be the
    // final staleness for the given tensor. The staleness of output
    // tensor should not matter as this tensor is meant to be
    // overwritten with the computed value.
    // So not setting staleness here.
    output_caches[i] = std::make_pair(current_dst_ptr, current_ng_tensor);
    var->Unref();
    ng_outputs[i] = current_ng_tensor;
  }
  event_output_check_in_catalog.Stop();
  ngraph::Event::write_trace(event_output_check_in_catalog);
#endif

#if defined(NGRAPH_TF_ENABLE_VARIABLES_AND_OPTIMIZERS)
  NGRAPH_VLOG(4) << "NGraphEncapsulateOp::Compute getting input variables "
                    "from resource manager "
                 << ng_encap_impl.GetNgraphCluster();

  ngraph::Event event_input_check_in_catalog(
      "Get Variable Inputs from Resource Manager", name(), "");

  // Dealing with the input from Variable nodes here
  for (int input_index = 0; input_index < input_shapes.size(); input_index++) {
    bool ref_exists = NGraphCatalog::ExistsInInputVariableSharedNameMap(
        ng_encap_impl.GetGraphId(), def().name(), input_index);

    if (!ref_exists) {
      OP_REQUIRES(ctx, ng_inputs[input_index] != nullptr,
                  errors::Internal("Input ", input_index,
                                   " is not in Catalog nor was set from TF"));
      continue;
    }

    string ref_var_name = NGraphCatalog::GetInputVariableSharedName(
        ng_encap_impl.GetGraphId(), def().name(), input_index);
    NGraphVar* var;
    OP_REQUIRES_OK(ctx, ctx->resource_manager()->Lookup<NGraphVar>(
                            ctx->resource_manager()->default_container(),
                            ref_var_name, &var));

    if (var->sync_ng_tensor()) {
      int copies = ng_encap_impl.GetNumberOfCopies();
      ng_encap_impl.SetNumberOfCopies(copies++);
      stringstream str;
      str << "Var_Sync[" << input_index << "] ";
      ng_encap_impl.SetCopyLog(str.str());
    }

    void* current_tf_ptr = (void*)DMAHelper::base(&ctx->input(input_index));
    bool is_stale = !ng_encap_impl.GetNgraphFreshnessTracker()->IsFresh(
        current_tf_ptr, ng_exec);
    var->ng_tensor()->set_stale(is_stale);
    ng_inputs[input_index] = var->ng_tensor();

    var->Unref();
  }

  event_input_check_in_catalog.Stop();
  ngraph::Event::write_trace(event_input_check_in_catalog);
#endif

  int time_create_or_lookup_tensors = create_or_lookup_tensors.ElapsedInMS();

  // Execute the nGraph function.
  ngraph::Event event_execute_function("Execute nGraph", name(), "");
  Timer execute_function;
  {
    BackendManager::LockBackend(ng_encap_impl.GetOpBackend());
    NGRAPH_VLOG(4) << "NGraphEncapsulateOp::Compute call starting for cluster "
                   << ng_encap_impl.GetNgraphCluster();
    try {
      ng_exec->call(ng_outputs, ng_inputs);
    } catch (const std::exception& exp) {
      ng_function = ng_encap_impl.GetNgFunctionMap()[ng_exec];
      BackendManager::UnlockBackend(ng_encap_impl.GetOpBackend());
      NgraphSerialize("tf_function_error_" + ctx->op_kernel().name() + ".json",
                      ng_function);
      OP_REQUIRES(ctx, false,
                  errors::Internal(
                      "Caught exception while executing nGraph computation: ",
                      exp.what(), "\n"));
    } catch (...) {
      ng_function = ng_encap_impl.GetNgFunctionMap()[ng_exec];
      BackendManager::UnlockBackend(ng_encap_impl.GetOpBackend());
      NgraphSerialize("tf_function_error_" + ctx->op_kernel().name() + ".json",
                      ng_function);
      OP_REQUIRES(
          ctx, false,
          errors::Internal("Error in executing the nGraph computation\n"));
    }
    BackendManager::UnlockBackend(ng_encap_impl.GetOpBackend());
  }
  int time_execute_function = execute_function.ElapsedInMS();
  event_execute_function.Stop();

  long vm, rss;
  MemoryProfile(vm, rss);
  NGRAPH_VLOG(1) << "NGRAPH_TF_MEM_PROFILE:  OP_ID: "
                 << ng_encap_impl.GetInstanceId() << " Step_ID: " << step_id
                 << " Cluster: " << name() << " Input Tensors created: "
                 << ng_input_tensor_size_in_bytes / (1024 * 1024) << " MB"
                 << " Output Tensors created: "
                 << ng_output_tensor_size_in_bytes / (1024 * 1024) << " MB"
                 << " Total process memory: " << rss / (1024 * 1024) << " GB";

  NGRAPH_VLOG(4) << "NGraphEncapsulateOp::Compute call done for cluster "
                 << ng_encap_impl.GetNgraphCluster();

  // Copy value to host if backend is not CPU
  ngraph::Event event_copy_output("Output - copy back", name(), "");
  Timer copy_output_tensors_to_host;

  try {
    size_t output_tensor_count = output_caches.size();
    std::vector<std::unique_ptr<ngraph::Event>> output_copy_events;
#if defined(NGRAPH_TF_ENABLE_VARIABLES_AND_OPTIMIZERS)
    if (ng_encap_impl.GetNumberOfOutputs() == -1) {
      NGRAPH_VLOG(4) << "Settig number of outputs for " << def().name();
      ng_encap_impl.SetNumberOfOutputs(output_caches.size());
    }
    if (ng_encap_impl.GetNumberOfOutputs() == -1) {
      NGRAPH_VLOG(4) << "Settig number of outputs for " << def().name();
      ng_encap_impl.SetNumberOfOutputs(ng_outputs.size());
      NGRAPH_VLOG(4) << "Setting number of inputs for " << def().name();
      ng_encap_impl.SetNumberOfInputs(ng_inputs.size());
    }
    for (size_t i = 0; i < output_tensor_count; ++i) {
      // Sync the Var Tensor if required
      string output_key = NGraphCatalog::CreateNodeKey(
          ng_encap_impl.GetGraphId(), def().name(), i);
      bool ref_exists = NGraphCatalog::ExistsInEncapOutputInfoMap(output_key);

      if (ref_exists) {
        NGRAPH_VLOG(4) << "Syncing the output var tensor " << output_key;

        // Get var
        string ref_var_name =
            NGraphCatalog::GetVariableSharedNameFromEncapOutputInfoMap(
                output_key);
        NGraphVar* var;
        OP_REQUIRES_OK(ctx, ctx->resource_manager()->Lookup<NGraphVar>(
                                ctx->resource_manager()->default_container(),
                                ref_var_name, &var));

        if (NGraphCatalog::GetCopyToTFFromEncapOutputInfoMap(output_key)) {
          if (var->copy_ng_to_tf()) {
            int copies = ng_encap_impl.GetNumberOfCopies();
            ng_encap_impl.SetNumberOfCopies(copies++);
            ng_encap_impl.SetCopyLog(" COPY_TF ");
          }
          if (!NGraphCatalog::GetIsTFJustLookingFromEncapOutputInfoMap(
                  output_key)) {
            // Some tf op might update the ng-tensor value so mark it stale
            ng_encap_impl.SetCopyLog(" SET_SYNC ");
            var->set_sync_ng_tensor(true);
          }
        }
        var->Unref();
      }

      std::shared_ptr<ng::runtime::Tensor> dst_ng_tensor;
      void* dst_ptr;
      std::tie(dst_ptr, dst_ng_tensor) = output_caches[i];

      if (ng_encap_impl.GetOpBackend() != "CPU" &&
          NGraphCatalog::EncapOutputIndexNeedsCopy(ng_encap_impl.GetGraphId(),
                                                   def().name(), i)) {
        int copies = ng_encap_impl.GetNumberOfCopies();
        ng_encap_impl.SetNumberOfCopies(copies++);
        stringstream log;
        log << " COPY_OP_VAL[" << i << "]";
        ng_encap_impl.SetCopyLog(log.str());

        NGRAPH_VLOG(4) << "Copying Output " << def().name() << " ,index: " << i;
        auto ng_element_type = dst_ng_tensor->get_element_type();
        size_t copy_size =
            dst_ng_tensor->get_element_count() * ng_element_type.size();
        string event_name =
            "Output_" + to_string(i) + "_" + to_string(copy_size);
        std::unique_ptr<ngraph::Event> event_copy_output_next(
            new ngraph::Event(event_name, name(), ""));
        dst_ng_tensor->read(dst_ptr, 0, dst_ng_tensor->get_element_count() *
                                            ng_element_type.size());
        event_copy_output_next->Stop();
        output_copy_events.push_back(std::move(event_copy_output_next));
      }
    }
#else
    if (ng_encap_impl.GetOpBackend() != "CPU") {
      for (size_t i = 0; i < output_tensor_count; ++i) {
<<<<<<< HEAD
=======
        // Sync the Var Tensor if required
        string output_key =
            NGraphCatalog::CreateNodeKey(m_graph_id, def().name(), i);
        bool ref_exists = NGraphCatalog::ExistsInEncapOutputInfoMap(output_key);

        if (ref_exists) {
          NGRAPH_VLOG(4) << "Syncing the output var tensor " << output_key;

          // Get var
          string ref_var_name =
              NGraphCatalog::GetVariableSharedNameFromEncapOutputInfoMap(
                  output_key);
          NGraphVar* var;
          OP_REQUIRES_OK(ctx, ctx->resource_manager()->Lookup<NGraphVar>(
                                  ctx->resource_manager()->default_container(),
                                  ref_var_name, &var));

          if (NGraphCatalog::GetCopyToTFFromEncapOutputInfoMap(output_key)) {
            if (var->copy_ng_to_tf()) {
              number_of_copies++;
              copy_log_str << " COPY_TO_TF ";
            }
            if (!NGraphCatalog::GetIsTFJustLookingFromEncapOutputInfoMap(
                    output_key)) {
              // Some tf op might update the ng-tensor value so mark it stale
              copy_log_str << " SET_SYNC ";
              var->set_sync_ng_tensor(true);
            }
          }
          var->Unref();
        }

        std::shared_ptr<ng::runtime::Tensor> dst_ng_tensor;
>>>>>>> f0e85ae9
        void* dst_ptr;
        std::shared_ptr<ng::runtime::Tensor> dst_ng_tensor;
        std::tie(dst_ptr, dst_ng_tensor) = output_caches[i];
        auto ng_element_type = dst_ng_tensor->get_element_type();
        std::unique_ptr<ngraph::Event> event_copy_output_next(new ngraph::Event(
            ("Output_" + std::to_string(i) + "_" +
             std::to_string(dst_ng_tensor->get_element_count() *
                            ng_element_type.size())),
            name(), ""));
        dst_ng_tensor->read(dst_ptr, 0, dst_ng_tensor->get_element_count() *
                                            ng_element_type.size());
        event_copy_output_next->Stop();
        output_copy_events.push_back(std::move(event_copy_output_next));
      }
    }
#endif
    // Now write the events back
    for (auto& next : output_copy_events) {
      ngraph::Event::write_trace(*next.get());
    }
  } catch (const std::exception& exp) {
    OP_REQUIRES(ctx, false,
                errors::Internal(
                    "Caught exception while transferring tensor data to host: ",
                    exp.what(), "\n"));
  } catch (...) {
    OP_REQUIRES(ctx, false, errors::Internal(
                                "Error in transferring tensor data to host\n"));
  }
  event_copy_output.Stop();

#if defined(NGRAPH_TF_ENABLE_VARIABLES_AND_OPTIMIZERS)
  std::stringstream str;
  str << " Number of copies " << ng_encap_impl.GetNumberOfCopies() << "\n";
  ng_encap_impl.SetCopyLog(str.str());
  if (ng_encap_impl.GetLogCopies()) {
    cout << ng_encap_impl.GetCopyLog();
  }
#endif

  // Mark input tensors as fresh for the next time around.
  // Note: these ng_tensors are being marked fresh so that in the next
  // iteration if this encapsulate finds the tensor fresh, then it will use it
  for (int i = 0; i < input_shapes.size(); i++) {
    void* src_ptr = (void*)DMAHelper::base(&ctx->input(i));
    ng_encap_impl.GetNgraphFreshnessTracker()->MarkFresh(src_ptr, ng_exec);
  }
  int time_copy_output_tensors_to_host =
      copy_output_tensors_to_host.ElapsedInMS();

  NGRAPH_VLOG(4)
      << "NGraphEncapsulateOp::Compute done marking fresh for cluster "
      << ng_encap_impl.GetNgraphCluster();
  NGRAPH_VLOG(1) << "NGRAPH_TF_TIMING_PROFILE: OP_ID: "
                 << ng_encap_impl.GetInstanceId() << " Step_ID: " << step_id
                 << " Cluster: " << name()
                 << " Time-Compute: " << compute_time.ElapsedInMS()
                 << " Function-Create-or-Lookup: " << time_func_create_or_lookup
                 << " Create-and-copy-tensors: "
                 << time_create_or_lookup_tensors
                 << " Execute: " << time_execute_function
                 << " Copy-outputs-to-host: "
                 << time_copy_output_tensors_to_host;
  event.Stop();
  ngraph::Event::write_trace(event_func_maybe_create);
  ngraph::Event::write_trace(event_alloc_output);
  ngraph::Event::write_trace(event_alloc_input);
  ngraph::Event::write_trace(event_execute_function);
  ngraph::Event::write_trace(event_copy_output);
  ngraph::Event::write_trace(event);

}  // end compute

int NGraphEncapsulateImpl::s_instance_count = 0;

}  // namespace ngraph_bridge

REGISTER_KERNEL_BUILDER(Name("NGraphEncapsulate").Device(DEVICE_CPU),
                        ngraph_bridge::NGraphEncapsulateOp);

}  // namespace tensorflow<|MERGE_RESOLUTION|>--- conflicted
+++ resolved
@@ -392,7 +392,7 @@
       << "NGraphEncapsulateOp::Compute allocated result tensors for cluster "
       << ng_encap_impl.GetNgraphCluster();
 
-// add comment
+// Dealing with the output from Variable nodes here
 #if defined(NGRAPH_TF_ENABLE_VARIABLES_AND_OPTIMIZERS)
   NGRAPH_VLOG(4) << "NGraphEncapsulateOp::Compute getting output variables "
                     "from resource manager "
@@ -573,7 +573,7 @@
           if (var->copy_ng_to_tf()) {
             int copies = ng_encap_impl.GetNumberOfCopies();
             ng_encap_impl.SetNumberOfCopies(copies++);
-            ng_encap_impl.SetCopyLog(" COPY_TF ");
+            ng_encap_impl.SetCopyLog(" COPY_TO_TF ");
           }
           if (!NGraphCatalog::GetIsTFJustLookingFromEncapOutputInfoMap(
                   output_key)) {
@@ -615,42 +615,6 @@
 #else
     if (ng_encap_impl.GetOpBackend() != "CPU") {
       for (size_t i = 0; i < output_tensor_count; ++i) {
-<<<<<<< HEAD
-=======
-        // Sync the Var Tensor if required
-        string output_key =
-            NGraphCatalog::CreateNodeKey(m_graph_id, def().name(), i);
-        bool ref_exists = NGraphCatalog::ExistsInEncapOutputInfoMap(output_key);
-
-        if (ref_exists) {
-          NGRAPH_VLOG(4) << "Syncing the output var tensor " << output_key;
-
-          // Get var
-          string ref_var_name =
-              NGraphCatalog::GetVariableSharedNameFromEncapOutputInfoMap(
-                  output_key);
-          NGraphVar* var;
-          OP_REQUIRES_OK(ctx, ctx->resource_manager()->Lookup<NGraphVar>(
-                                  ctx->resource_manager()->default_container(),
-                                  ref_var_name, &var));
-
-          if (NGraphCatalog::GetCopyToTFFromEncapOutputInfoMap(output_key)) {
-            if (var->copy_ng_to_tf()) {
-              number_of_copies++;
-              copy_log_str << " COPY_TO_TF ";
-            }
-            if (!NGraphCatalog::GetIsTFJustLookingFromEncapOutputInfoMap(
-                    output_key)) {
-              // Some tf op might update the ng-tensor value so mark it stale
-              copy_log_str << " SET_SYNC ";
-              var->set_sync_ng_tensor(true);
-            }
-          }
-          var->Unref();
-        }
-
-        std::shared_ptr<ng::runtime::Tensor> dst_ng_tensor;
->>>>>>> f0e85ae9
         void* dst_ptr;
         std::shared_ptr<ng::runtime::Tensor> dst_ng_tensor;
         std::tie(dst_ptr, dst_ng_tensor) = output_caches[i];
