/*******************************************************************************
 * Copyright 2017-2019 Intel Corporation
 *
 * Licensed under the Apache License, Version 2.0 (the "License");
 * you may not use this file except in compliance with the License.
 * You may obtain a copy of the License at
 *
 *     http://www.apache.org/licenses/LICENSE-2.0
 *
 * Unless required by applicable law or agreed to in writing, software
 * distributed under the License is distributed on an "AS IS" BASIS,
 * WITHOUT WARRANTIES OR CONDITIONS OF ANY KIND, either express or implied.
 * See the License for the specific language governing permissions and
 * limitations under the License.
 *******************************************************************************/
#include <cstdlib>
#include <mutex>
#include <utility>

#include "tensorflow/core/common_runtime/dma_helper.h"
#include "tensorflow/core/common_runtime/function.h"
#include "tensorflow/core/common_runtime/optimization_registry.h"
#include "tensorflow/core/framework/attr_value.pb.h"
#include "tensorflow/core/framework/graph.pb.h"
#include "tensorflow/core/framework/node_def_util.h"
#include "tensorflow/core/framework/op.h"
#include "tensorflow/core/framework/op_kernel.h"
#include "tensorflow/core/framework/tensor.h"
#include "tensorflow/core/graph/graph.h"
#include "tensorflow/core/graph/graph_constructor.h"

#include "ngraph/event_tracing.hpp"
#include "ngraph/runtime/backend.hpp"

#if defined NGRAPH_DISTRIBUTED
#include "ngraph/distributed.hpp"
#endif

#include "logging/ngraph_log.h"
#include "ngraph_bridge/ngraph_backend_manager.h"
#include "ngraph_bridge/ngraph_builder.h"
#include "ngraph_bridge/ngraph_cluster_manager.h"
#include "ngraph_bridge/ngraph_encapsulate_impl.h"
#include "ngraph_bridge/ngraph_encapsulate_op.h"
#include "ngraph_bridge/ngraph_freshness_tracker.h"
#include "ngraph_bridge/ngraph_mark_for_clustering.h"
#include "ngraph_bridge/ngraph_timer.h"
#include "ngraph_bridge/ngraph_utils.h"

#if defined(NGRAPH_TF_ENABLE_VARIABLES_AND_OPTIMIZERS)
#include "ngraph_bridge/enable_variable_ops/ngraph_catalog.h"
#include "ngraph_bridge/enable_variable_ops/ngraph_var.h"
#endif

using namespace std;
namespace ng = ngraph;

namespace tensorflow {

namespace ngraph_bridge {

//---------------------------------------------------------------------------
//  NGraphEncapsulateOp::ctor
//---------------------------------------------------------------------------
NGraphEncapsulateOp::NGraphEncapsulateOp(OpKernelConstruction* ctx)
    : OpKernel(ctx) {
  ng_encap_impl = new NGraphEncapsulateImpl(name());

  std::ostringstream oss;
  oss << "Encapsulate_" << ng_encap_impl->get_instance_id() << ": " << name();

  ngraph::Event event(oss.str(), name(), "");

  NGRAPH_VLOG(1) << "NGraphEncapsulateOp: " << ng_encap_impl->get_instance_id()
                 << " Name: " << name();

  GraphDef* graph_def;

  int cluster{-1};
  OP_REQUIRES_OK(ctx, ctx->GetAttr<int>("ngraph_cluster", &cluster));
  ng_encap_impl->set_ngraph_cluster(cluster);
  graph_def = NGraphClusterManager::GetClusterGraph(
      ng_encap_impl->get_ngraph_cluster());

  if (graph_def == nullptr) {
    string flib_key =
        "ngraph_cluster_" + to_string(ng_encap_impl->get_ngraph_cluster());
    // Read graphdef from function library
    const FunctionLibraryDefinition flib =
        *ctx->function_library()->GetFunctionLibraryDefinition();
    const FunctionDef* fdef = flib.Find(flib_key);
    OP_REQUIRES(
        ctx, fdef != nullptr,
        errors::Internal("Did not find graphdef for encapsulate ", flib_key,
                         " in NGraphClusterManager or function library"));
    // TODO: how to convert from functiondef to graphdef. Anything easier?
    std::unique_ptr<FunctionBody> fnbody;
    const auto get_func_sig = [&flib](const string& op, const OpDef** sig) {
      return flib.LookUpOpDef(op, sig);
    };
    FunctionDefToBodyHelper(*fdef, {}, &flib, get_func_sig, &fnbody);
    CopyGraph(*fnbody->graph, &ng_encap_impl->m_graph);
  } else {
    GraphConstructorOptions opts;
    opts.allow_internal_ops = true;
    OP_REQUIRES_OK(
        ctx, ConvertGraphDefToGraph(opts, *graph_def, &ng_encap_impl->m_graph));
  }

  int graph_id{-1};
  OP_REQUIRES_OK(ctx, ctx->GetAttr("ngraph_graph_id", &graph_id));
  ng_encap_impl->set_graph_id(graph_id);
  //
  // Initialize the "m_input_is_static" vector as follows:
  // (1) create m_input_is_static with n+1 elements, where n is the max arg
  //     index
  // (2) for each _Arg node n, set m_input_is_static[n.index] to true if n
  //     is driving any static input; else set it to false.
  //

  // Create the vector.
  int32 max_arg_index = -1;
  std::vector<const Node*> arg_nodes;

  for (auto node : ng_encap_impl->m_graph.nodes()) {
    if (node->type_string() == "_Arg") {
      arg_nodes.push_back(node);

      int32 index;
      OP_REQUIRES_OK(ctx, GetNodeAttr(node->attrs(), "index", &index));
      if (index > max_arg_index) max_arg_index = index;
    }
  }

  int size = max_arg_index + 1;
  ng_encap_impl->resize_static(size);

  for (int i = 0; i < size; i++) {
    ng_encap_impl->set_static(i, false);
  }

  // Fill the vector.
  for (auto node : arg_nodes) {
    int32 index;
    OP_REQUIRES_OK(ctx, GetNodeAttr(node->attrs(), "index", &index));

    bool is_static = false;
    for (auto edge : node->out_edges()) {
      if (edge->IsControlEdge() || !edge->dst()->IsOp()) {
        continue;
      }

      NGRAPH_VLOG(5) << "For arg " << index << " checking edge "
                     << edge->DebugString();

      if (InputIsStatic(edge->dst(), edge->dst_input())) {
        NGRAPH_VLOG(5) << "Marking edge static: " << edge->DebugString();
        is_static = true;
        break;
      }
    }
    NGRAPH_VLOG(5) << "Marking arg " << index << " is_static: " << is_static;
    ng_encap_impl->set_static(index, is_static);
  }

  // Set the backend type for the op
  std::string backend_name;
  OP_REQUIRES_OK(ctx, ctx->GetAttr<string>("ngraph_backend", &backend_name));
  std::string device_id;
  OP_REQUIRES_OK(ctx, ctx->GetAttr<string>("ngraph_device_id", &device_id));
  // Get the optional attributes
  std::unordered_map<std::string, std::string> additional_attribute_map;
  auto node_def = ctx->def();
  auto additional_attributes = node_def.attr();
  for (auto itx : additional_attributes) {
    // Find the optional attributes to be sent to the backend.
    // The optional attributes have '_ngraph_' appended to the start
    // so we need to get rid of that and only send the remaining string
    // since the backend will only look for that.
    // '_ngraph_' is only appended for the bridge.
    // For e.g. _ngraph_ice_cores --> ice_cores
    if (itx.first.find("_ngraph_") != std::string::npos) {
      NGRAPH_VLOG(4) << "Attribute: " << itx.first.substr(strlen("_ngraph_"))
                     << " Value: " << itx.second.s();
      additional_attribute_map.insert(
          {itx.first.substr(strlen("_ngraph_")), itx.second.s()});
    }
  }

<<<<<<< HEAD
  // Concatenate the backend_name:device_id
  try {
    string be_name =
        BackendManager::GetBackendCreationString(backend_name, device_id);
    ng_encap_impl->set_op_backend_name(be_name);
  } catch (const std::exception& exp) {
    Status status = errors::Internal(
        "Caught exception while creating backend string ", exp.what(), "\n");
    OP_REQUIRES_OK(ctx, status);
  }
  NGRAPH_VLOG(4) << "NGraphEncapsulateOp::Create backend " << def().name();
  BackendManager::CreateBackend(ng_encap_impl->get_op_backend_name());
  // SetConfig will be called for each EncapsulateOp
  BackendManager::SetConfig(ng_encap_impl->get_op_backend_name(),
                            additional_attribute_map);

  event.Stop();
  ngraph::Event::write_trace(event);
}

//---------------------------------------------------------------------------
//  ~NGraphEncapsulateOp()
//---------------------------------------------------------------------------
NGraphEncapsulateOp::~NGraphEncapsulateOp() {
  std::ostringstream oss;
  oss << "Destroy Encapsulate_" << ng_encap_impl->get_instance_id() << ": "
      << name();
  ngraph::Event event(oss.str(), name(), "");
  NGRAPH_VLOG(2) << "~NGraphEncapsulateOp::" << name();
  // If the kernel goes away, we must de-register all of its cached
  // functions
  // from the freshness tracker.
  if (ng_encap_impl->m_freshness_tracker != nullptr) {
    for (auto kv : ng_encap_impl->get_ng_exec_map()) {
      ng_encap_impl->m_freshness_tracker->RemoveUser(kv.second);
    }
=======
#if defined(NGRAPH_TF_ENABLE_VARIABLES_AND_OPTIMIZERS)
    // Remove Entries from Catalog
    // Remove entries related to outputs
    for (int i = 0; i < m_number_outputs; i++) {
      string key = NGraphCatalog::CreateNodeKey(m_graph_id, name(), i);
      if (NGraphCatalog::ExistsInEncapOutputInfoMap(key)) {
        NGraphCatalog::DeleteFromEncapOutputInfoMap(key);
        NGRAPH_VLOG(2) << "Deleting from output info map " << key;
      }
    }

    NGRAPH_VLOG(2) << "Deleting from Output Copy Index map " << name();
    NGraphCatalog::DeleteFromEncapOutputCopyIndexesMap(m_graph_id, name());

    // Remove entries related to inputs
    for (int i = 0; i < m_number_inputs; i++) {
      string key = NGraphCatalog::CreateNodeKey(m_graph_id, name(), i);
      if (NGraphCatalog::ExistsInInputVariableSharedNameMap(key)) {
        NGraphCatalog::DeleteFromInputVariableSharedNameMap(key);
        NGRAPH_VLOG(2) << "Deleting from input variable shared name map "
                       << key;
      }
    }

#endif
    m_ng_exec_input_cache_map.clear();
    m_ng_exec_output_cache_map.clear();
    m_ng_exec_map.clear();
    m_ng_function_map.clear();
>>>>>>> 0b648236

    // TODO(amprocte): We should be able to unref the tracker here, but it
    // seems to screw things up in the C++ unit tests.
    // m_freshness_tracker->Unref();
  }

#if defined(NGRAPH_TF_ENABLE_VARIABLES_AND_OPTIMIZERS)
  for (int i = 0; i < ng_encap_impl->get_number_outputs(); i++) {
    string key =
        NGraphCatalog::CreateNodeKey(ng_encap_impl->get_graph_id(), name(), i);
    if (NGraphCatalog::ExistsInEncapOutputTensorMap(key)) {
      NGraphCatalog::DeleteFromEncapOutputTensorMap(key);
      NGRAPH_VLOG(2) << "Deleting from output tensor map " << key;
    }
  }
#endif
  // Release the backend
  NGRAPH_VLOG(2) << "~NGraphEncapsulateOp():: ReleaseBackend";
  BackendManager::ReleaseBackend(ng_encap_impl->get_op_backend_name());
  event.Stop();
  ngraph::Event::write_trace(event);
}

//---------------------------------------------------------------------------
// OpKernel::Compute
//---------------------------------------------------------------------------
void NGraphEncapsulateOp::Compute(OpKernelContext* ctx) {
  std::ostringstream oss;
  oss << "Execute: Encapsulate_" << ng_encap_impl->get_instance_id() << ": "
      << name();
  ngraph::Event event(oss.str(), name(), "");

  Timer compute_time;
  std::lock_guard<std::mutex> lock(ng_encap_impl->m_compute_lock);
  NGRAPH_VLOG(4) << "NGraphEncapsulateOp::Compute starting for cluster "
                 << ng_encap_impl->get_ngraph_cluster();

  ngraph::Event event_func_maybe_create("FunctionMaybeCreate", name(), "");
  Timer function_lookup_or_create;

  std::vector<TensorShape> input_shapes;
  std::vector<const Tensor*> static_input_map;
  std::shared_ptr<ngraph::Function> ng_function;
  std::shared_ptr<ngraph::runtime::Executable> ng_exec;
  ng::runtime::Backend* op_backend;

  // TF input tensor
  std::vector<Tensor> tf_input_tensors;

  for (int i = 0; i < ctx->num_inputs(); i++) {
    tf_input_tensors.push_back(ctx->input(i));
  }

  int step_id = ctx->step_id();

  // Get ngraph executable and inputs information
  OP_REQUIRES_OK(ctx, ng_encap_impl->GetNgExecutable(
                          tf_input_tensors, input_shapes, static_input_map,
                          op_backend, ng_exec));

  NGRAPH_VLOG(1) << " Step_ID: " << step_id;
  NGRAPH_VLOG(4)
      << "NGraphEncapsulateOp::Compute got ngraph executable for cluster "
      << ng_encap_impl->get_ngraph_cluster();

  int time_func_create_or_lookup = function_lookup_or_create.ElapsedInMS();
  event_func_maybe_create.Stop();

  NGRAPH_VLOG(4) << "NGraphEncapsulateOp::Compute got graph for cluster "
                 << ng_encap_impl->get_ngraph_cluster();

  Timer create_or_lookup_tensors;

  if (ng_encap_impl->m_freshness_tracker == nullptr) {
    auto creator = [](NGraphFreshnessTracker** tracker) {
      *tracker = new NGraphFreshnessTracker();
      return Status::OK();
    };
    OP_REQUIRES_OK(
        ctx, ctx->resource_manager()->LookupOrCreate<NGraphFreshnessTracker>(
                 ctx->resource_manager()->default_container(),
                 "ngraph_freshness_tracker",
                 &ng_encap_impl->m_freshness_tracker, creator));
  }

  NGRAPH_VLOG(4)
      << "NGraphEncapsulateOp::Compute got freshness tracker for cluster "
      << ng_encap_impl->get_ngraph_cluster();

  // Allocate tensors for input arguments.
  ngraph::Event event_alloc_input("Input: maybe create", name(), "");

  vector<shared_ptr<ng::runtime::Tensor>> ng_inputs;
  int ng_input_tensor_size_in_bytes = 0;

  OP_REQUIRES_OK(ctx, ng_encap_impl->AllocateNGInputTensors(
                          tf_input_tensors, ng_exec, op_backend, ng_inputs));

  event_alloc_input.Stop();

  NGRAPH_VLOG(4) << "NGraphEncapsulateOp::Compute allocated argument tensors "
                    "for cluster "
                 << ng_encap_impl->get_ngraph_cluster();
  // Allocate tensors for the output results.
  ngraph::Event event_alloc_output("Output: maybe create", name(), "");
  vector<shared_ptr<ng::runtime::Tensor>> ng_outputs;
  int ng_output_tensor_size_in_bytes = 0;
  std::vector<Tensor*> tf_output_tensors;

  for (auto i = 0; i < ng_exec->get_results().size(); i++) {
    auto ng_element = ng_exec->get_results()[i];
    auto ng_shape = ng_element->get_shape();
    auto ng_element_type = ng_element->get_element_type();

    // Create the TF output tensor
    vector<int64> dims;
    for (auto dim : ng_shape) {
      dims.push_back(dim);
    }
    TensorShape tf_shape(dims);
    Tensor* output_tensor = nullptr;
    OP_REQUIRES_OK(ctx, ctx->allocate_output(i, tf_shape, &output_tensor));
    tf_output_tensors.push_back(output_tensor);

    // Make sure the nGraph-inferred element type agrees with what TensorFlow
    // expected.
    ng::element::Type expected_elem_type;
    OP_REQUIRES_OK(ctx,
                   TFDataTypeToNGraphElementType(ctx->expected_output_dtype(i),
                                                 &expected_elem_type));
    OP_REQUIRES(
        ctx, ng_element_type == expected_elem_type,
        errors::Internal("Element type inferred by nGraph does not match "
                         "the element type expected by TensorFlow"));
  }

  OP_REQUIRES_OK(ctx, ng_encap_impl->AllocateNGOutputTensors(
                          tf_output_tensors, ng_exec, op_backend, ng_outputs));
  auto output_caches = ng_encap_impl->get_ng_exec_output_cache_map(ng_exec);

  event_alloc_output.Stop();
  NGRAPH_VLOG(4)
      << "NGraphEncapsulateOp::Compute allocated result tensors for cluster "
      << ng_encap_impl->get_ngraph_cluster();

#if defined(NGRAPH_TF_ENABLE_VARIABLES_AND_OPTIMIZERS)
  NGRAPH_VLOG(4) << "NGraphEncapsulateOp::Compute getting input variables "
                    "from resource manager "
                 << ng_encap_impl->get_ngraph_cluster();

  ngraph::Event event_input_check_in_catalog(
      "Get Variable Inputs from Resource Manager", name(), "");

  // Dealing with the input from Variable nodes here
  for (int input_index = 0; input_index < input_shapes.size(); input_index++) {
    bool ref_exists = NGraphCatalog::ExistsInInputVariableSharedNameMap(
        ng_encap_impl->get_graph_id(), def().name(), input_index);

    if (!ref_exists) {
      OP_REQUIRES(ctx, ng_inputs[input_index] != nullptr,
                  errors::Internal("Input ", input_index,
                                   " is not in Catalog nor was set from TF"));
      continue;
    }

    string ref_var_name = NGraphCatalog::GetInputVariableSharedName(
        ng_encap_impl->get_graph_id(), def().name(), input_index);
    NGraphVar* var;
    OP_REQUIRES_OK(ctx, ctx->resource_manager()->Lookup<NGraphVar>(
                            ctx->resource_manager()->default_container(),
                            ref_var_name, &var));

    if (var->sync_ng_tensor()) {
      int copies = ng_encap_impl->get_number_of_copies();
      ng_encap_impl->set_number_of_copies(copies++);
      stringstream str;
      str << "Var_Sync[" << input_index << "] ";
      ng_encap_impl->set_copy_log_str(str.str());
    }

    void* current_tf_ptr = (void*)DMAHelper::base(&ctx->input(input_index));
    bool is_stale =
        !ng_encap_impl->m_freshness_tracker->IsFresh(current_tf_ptr, ng_exec);
    var->ng_tensor()->set_stale(is_stale);
    ng_inputs[input_index] = var->ng_tensor();

    var->Unref();
  }

  event_input_check_in_catalog.Stop();
  ngraph::Event::write_trace(event_input_check_in_catalog);
#endif

  int time_create_or_lookup_tensors = create_or_lookup_tensors.ElapsedInMS();

  // Execute the nGraph function.
  ngraph::Event event_execute_function("Execute nGraph", name(), "");
  Timer execute_function;
  {
    BackendManager::LockBackend(ng_encap_impl->get_op_backend_name());
    NGRAPH_VLOG(4) << "NGraphEncapsulateOp::Compute call starting for cluster "
                   << ng_encap_impl->get_ngraph_cluster();
    try {
      ng_exec->call(ng_outputs, ng_inputs);
    } catch (const std::exception& exp) {
      ng_function = ng_encap_impl->get_ng_function_map()[ng_exec];
      BackendManager::UnlockBackend(ng_encap_impl->get_op_backend_name());
      NgraphSerialize("tf_function_error_" + ctx->op_kernel().name() + ".json",
                      ng_function);
      OP_REQUIRES(ctx, false,
                  errors::Internal(
                      "Caught exception while executing nGraph computation: ",
                      exp.what(), "\n"));
    } catch (...) {
      ng_function = ng_encap_impl->get_ng_function_map()[ng_exec];
      BackendManager::UnlockBackend(ng_encap_impl->get_op_backend_name());
      NgraphSerialize("tf_function_error_" + ctx->op_kernel().name() + ".json",
                      ng_function);
      OP_REQUIRES(
<<<<<<< HEAD
          ctx, false,
          errors::Internal("Error in executing the nGraph computation\n"));
=======
          ctx, ng_element_type == expected_elem_type,
          errors::Internal("Element type inferred by nGraph does not match "
                           "the element type expected by TensorFlow"));

      void* last_dst_ptr = output_caches[i].first;
      std::shared_ptr<ng::runtime::Tensor> last_ng_tensor =
          output_caches[i].second;

      void* current_dst_ptr = DMAHelper::base(output_tensor);
      std::shared_ptr<ng::runtime::Tensor> current_ng_tensor = nullptr;
// if the output tensor is going to be assigned to a variable
// we ask nGraph to provide the output directly in the variable tensor
#if defined(NGRAPH_TF_ENABLE_VARIABLES_AND_OPTIMIZERS)
      if (NGraphCatalog::ExistsInEncapOutputInfoMap(m_graph_id, name(), i)) {
        string output_key = NGraphCatalog::CreateNodeKey(m_graph_id, name(), i);
        string ref_var_name =
            NGraphCatalog::GetVariableSharedNameFromEncapOutputInfoMap(
                output_key);
        NGraphVar* var;
        OP_REQUIRES_OK(ctx, ctx->resource_manager()->Lookup<NGraphVar>(
                                ctx->resource_manager()->default_container(),
                                ref_var_name, &var));
        current_ng_tensor = var->ng_tensor();

        // There might be scenarios where the input and output tensors are the
        // same.The staleness determined for the input tensor should be the
        // final staleness for the given tensor. The staleness of output
        // tensor should not matter as this tensor is meant to be
        // overwritten with the computed value.
        // So not setting staleness here.
        output_caches[i] = std::make_pair(current_dst_ptr, current_ng_tensor);
        var->Unref();
        ng_outputs.push_back(current_ng_tensor);
        continue;
      }
#endif
      current_ng_tensor = GetCurrentNgTensor(
          current_dst_ptr, last_dst_ptr, last_ng_tensor, true, ng_exec,
          op_backend, ng_element_type, ng_shape);

      current_ng_tensor->set_stale(true);
      output_caches[i] = std::make_pair(current_dst_ptr, current_ng_tensor);

      ng_outputs.push_back(current_ng_tensor);
>>>>>>> 0b648236
    }
    BackendManager::UnlockBackend(ng_encap_impl->get_op_backend_name());
  }
  int time_execute_function = execute_function.ElapsedInMS();
  event_execute_function.Stop();

  long vm, rss;
  MemoryProfile(vm, rss);
  NGRAPH_VLOG(1) << "NGRAPH_TF_MEM_PROFILE:  OP_ID: "
                 << ng_encap_impl->get_instance_id() << " Step_ID: " << step_id
                 << " Cluster: " << name() << " Input Tensors created: "
                 << ng_input_tensor_size_in_bytes / (1024 * 1024) << " MB"
                 << " Output Tensors created: "
                 << ng_output_tensor_size_in_bytes / (1024 * 1024) << " MB"
                 << " Total process memory: " << rss / (1024 * 1024) << " GB";

  NGRAPH_VLOG(4) << "NGraphEncapsulateOp::Compute call done for cluster "
                 << ng_encap_impl->get_ngraph_cluster();

  // Copy value to host if backend is not CPU
  ngraph::Event event_copy_output("Output - copy back", name(), "");
  Timer copy_output_tensors_to_host;

  try {
    size_t output_tensor_count = output_caches.size();
    std::vector<std::unique_ptr<ngraph::Event>> output_copy_events;
#if defined(NGRAPH_TF_ENABLE_VARIABLES_AND_OPTIMIZERS)
    if (ng_encap_impl->get_number_outputs() == -1) {
      NGRAPH_VLOG(4) << "Settig number of outputs for " << def().name();
      ng_encap_impl->set_number_outputs(output_caches.size());
    }
    for (size_t i = 0; i < output_tensor_count; ++i) {
      string key = NGraphCatalog::CreateNodeKey(ng_encap_impl->get_graph_id(),
                                                def().name(), i);
      bool ref_exists = NGraphCatalog::ExistsInEncapOutputTensorMap(key);
      void* dst_ptr;
      std::shared_ptr<ng::runtime::Tensor> dst_ng_tensor;
      std::tie(dst_ptr, dst_ng_tensor) = output_caches[i];

      if (ref_exists) {
        NGRAPH_VLOG(4) << "Adding in output tensor map " << key;
        NGraphCatalog::AddToEncapOutputTensorMap(key, dst_ng_tensor);
      }

<<<<<<< HEAD
      if (ng_encap_impl->get_op_backend_name() != "CPU" &&
          NGraphCatalog::EncapOutputIndexNeedsCopy(def().name(), i)) {
        int copies = ng_encap_impl->get_number_of_copies();
        ng_encap_impl->set_number_of_copies(copies++);
        stringstream str;
        str << " COPY_OP_VAL[" << i << "]";
        ng_encap_impl->set_copy_log_str(str.str());

        NGRAPH_VLOG(4) << "Copying Output " << def().name() << " ,index: " << i;
        auto ng_element_type = dst_ng_tensor->get_element_type();
        size_t copy_size =
            dst_ng_tensor->get_element_count() * ng_element_type.size();
        string event_name =
            "Output_" + to_string(i) + "_" + to_string(copy_size);
        std::unique_ptr<ngraph::Event> event_copy_output_next(
            new ngraph::Event(event_name, name(), ""));
        dst_ng_tensor->read(dst_ptr, 0, dst_ng_tensor->get_element_count() *
                                            ng_element_type.size());
        event_copy_output_next->Stop();
        output_copy_events.push_back(std::move(event_copy_output_next));
=======
    try {
      size_t output_tensor_count = output_caches.size();
      std::vector<std::unique_ptr<ngraph::Event>> output_copy_events;
#if defined(NGRAPH_TF_ENABLE_VARIABLES_AND_OPTIMIZERS)
      if (m_number_outputs == -1) {
        NGRAPH_VLOG(4) << "Settig number of outputs for " << def().name();
        m_number_outputs = ng_outputs.size();
        NGRAPH_VLOG(4) << "Setting number of inputs for " << def().name();
        m_number_inputs = ng_inputs.size();
>>>>>>> 0b648236
      }
    }
#else
    if (ng_encap_impl->get_op_backend_name() != "CPU") {
      for (size_t i = 0; i < output_tensor_count; ++i) {
<<<<<<< HEAD
        void* dst_ptr;
        std::shared_ptr<ng::runtime::Tensor> dst_ng_tensor;
        std::tie(dst_ptr, dst_ng_tensor) = output_caches[i];
        auto ng_element_type = dst_ng_tensor->get_element_type();
        std::unique_ptr<ngraph::Event> event_copy_output_next(new ngraph::Event(
            ("Output_" + std::to_string(i) + "_" +
             std::to_string(dst_ng_tensor->get_element_count() *
                            ng_element_type.size())),
            name(), ""));
        dst_ng_tensor->read(dst_ptr, 0, dst_ng_tensor->get_element_count() *
                                            ng_element_type.size());
        event_copy_output_next->Stop();
        output_copy_events.push_back(std::move(event_copy_output_next));
=======
        // Sync the Var Tensor if required
        string output_key =
            NGraphCatalog::CreateNodeKey(m_graph_id, def().name(), i);
        bool ref_exists = NGraphCatalog::ExistsInEncapOutputInfoMap(output_key);

        if (ref_exists) {
          NGRAPH_VLOG(4) << "Syncing the output var tensor " << output_key;

          // Get var
          string ref_var_name =
              NGraphCatalog::GetVariableSharedNameFromEncapOutputInfoMap(
                  output_key);
          NGraphVar* var;
          OP_REQUIRES_OK(ctx, ctx->resource_manager()->Lookup<NGraphVar>(
                                  ctx->resource_manager()->default_container(),
                                  ref_var_name, &var));

          if (NGraphCatalog::GetCopyToTFFromEncapOutputInfoMap(output_key)) {
            if (var->copy_ng_to_tf()) {
              number_of_copies++;
              copy_log_str << " COPY_TF ";
            }
            if (!NGraphCatalog::GetIsTFJustLookingFromEncapOutputInfoMap(
                    output_key)) {
              // Some tf op might update the ng-tensor value so mark it stale
              copy_log_str << " SET_SYNC ";
              var->set_sync_ng_tensor(true);
            }
          }
          var->Unref();
        }

        std::shared_ptr<ng::runtime::Tensor> dst_ng_tensor;
        void* dst_ptr;
        std::tie(dst_ptr, dst_ng_tensor) = output_caches[i];

        if (m_op_backend_name != "CPU" &&
            NGraphCatalog::EncapOutputIndexNeedsCopy(m_graph_id, def().name(),
                                                     i)) {
          number_of_copies++;
          copy_log_str << " COPY_OP_VAL[" << i << "]";

          NGRAPH_VLOG(4) << "Copying Output " << def().name()
                         << " ,index: " << i;
          auto ng_element_type = dst_ng_tensor->get_element_type();
          size_t copy_size =
              dst_ng_tensor->get_element_count() * ng_element_type.size();
          string event_name =
              "Output_" + to_string(i) + "_" + to_string(copy_size);
          std::unique_ptr<ngraph::Event> event_copy_output_next(
              new ngraph::Event(event_name, name(), ""));
          dst_ng_tensor->read(dst_ptr, 0, dst_ng_tensor->get_element_count() *
                                              ng_element_type.size());
          event_copy_output_next->Stop();
          output_copy_events.push_back(std::move(event_copy_output_next));
        }
      }
#else
      if (m_op_backend_name != "CPU") {
        for (size_t i = 0; i < output_tensor_count; ++i) {
          void* dst_ptr;
          std::shared_ptr<ng::runtime::Tensor> dst_ng_tensor;
          std::tie(dst_ptr, dst_ng_tensor) = output_caches[i];
          auto ng_element_type = dst_ng_tensor->get_element_type();
          std::unique_ptr<ngraph::Event> event_copy_output_next(
              new ngraph::Event(
                  ("Output_" + std::to_string(i) + "_" +
                   std::to_string(dst_ng_tensor->get_element_count() *
                                  ng_element_type.size())),
                  name(), ""));
          dst_ng_tensor->read(dst_ptr, 0, dst_ng_tensor->get_element_count() *
                                              ng_element_type.size());
          event_copy_output_next->Stop();
          output_copy_events.push_back(std::move(event_copy_output_next));
        }
>>>>>>> 0b648236
      }
    }
#endif
    // Now write the events back
    for (auto& next : output_copy_events) {
      ngraph::Event::write_trace(*next.get());
    }
  } catch (const std::exception& exp) {
    OP_REQUIRES(ctx, false,
                errors::Internal(
                    "Caught exception while transferring tensor data to host: ",
                    exp.what(), "\n"));
  } catch (...) {
    OP_REQUIRES(ctx, false, errors::Internal(
                                "Error in transferring tensor data to host\n"));
  }
  event_copy_output.Stop();

#if defined(NGRAPH_TF_ENABLE_VARIABLES_AND_OPTIMIZERS)
  std::stringstream str;
  str << " Number of copies " << ng_encap_impl->get_number_of_copies() << "\n";
  ng_encap_impl->set_copy_log_str(str.str());
  if (ng_encap_impl->get_log_copies()) {
    cout << ng_encap_impl->get_copy_log_str();
  }
#endif

  // Mark input tensors as fresh for the next time around.
  // Note: these ng_tensors are being marked fresh so that in the next
  // iteration if this encapsulate finds the tensor fresh, then it will use it
  for (int i = 0; i < input_shapes.size(); i++) {
    void* src_ptr = (void*)DMAHelper::base(&ctx->input(i));
    ng_encap_impl->m_freshness_tracker->MarkFresh(src_ptr, ng_exec);
  }
<<<<<<< HEAD
  int time_copy_output_tensors_to_host =
      copy_output_tensors_to_host.ElapsedInMS();

  NGRAPH_VLOG(4)
      << "NGraphEncapsulateOp::Compute done marking fresh for cluster "
      << ng_encap_impl->get_ngraph_cluster();
  NGRAPH_VLOG(1) << "NGRAPH_TF_TIMING_PROFILE: OP_ID: "
                 << ng_encap_impl->get_instance_id() << " Step_ID: " << step_id
                 << " Cluster: " << name()
                 << " Time-Compute: " << compute_time.ElapsedInMS()
                 << " Function-Create-or-Lookup: " << time_func_create_or_lookup
                 << " Create-and-copy-tensors: "
                 << time_create_or_lookup_tensors
                 << " Execute: " << time_execute_function
                 << " Copy-outputs-to-host: "
                 << time_copy_output_tensors_to_host;
  event.Stop();
  ngraph::Event::write_trace(event_func_maybe_create);
  ngraph::Event::write_trace(event_alloc_output);
  ngraph::Event::write_trace(event_alloc_input);
  ngraph::Event::write_trace(event_execute_function);
  ngraph::Event::write_trace(event_copy_output);
  ngraph::Event::write_trace(event);

}  // end compute

int NGraphEncapsulateImpl::s_instance_count = 0;
=======
  std::list<std::string> m_lru;
  size_t my_function_cache_depth_in_items = 16;
  static int s_instance_count;
  int my_instance_id{0};
  int m_number_outputs = -1;
  int m_number_inputs = -1;
};

int NGraphEncapsulateOp::s_instance_count = 0;
>>>>>>> 0b648236

}  // namespace ngraph_bridge

REGISTER_KERNEL_BUILDER(Name("NGraphEncapsulate").Device(DEVICE_CPU),
                        ngraph_bridge::NGraphEncapsulateOp);

}  // namespace tensorflow<|MERGE_RESOLUTION|>--- conflicted
+++ resolved
@@ -187,7 +187,6 @@
     }
   }
 
-<<<<<<< HEAD
   // Concatenate the backend_name:device_id
   try {
     string be_name =
@@ -224,37 +223,6 @@
     for (auto kv : ng_encap_impl->get_ng_exec_map()) {
       ng_encap_impl->m_freshness_tracker->RemoveUser(kv.second);
     }
-=======
-#if defined(NGRAPH_TF_ENABLE_VARIABLES_AND_OPTIMIZERS)
-    // Remove Entries from Catalog
-    // Remove entries related to outputs
-    for (int i = 0; i < m_number_outputs; i++) {
-      string key = NGraphCatalog::CreateNodeKey(m_graph_id, name(), i);
-      if (NGraphCatalog::ExistsInEncapOutputInfoMap(key)) {
-        NGraphCatalog::DeleteFromEncapOutputInfoMap(key);
-        NGRAPH_VLOG(2) << "Deleting from output info map " << key;
-      }
-    }
-
-    NGRAPH_VLOG(2) << "Deleting from Output Copy Index map " << name();
-    NGraphCatalog::DeleteFromEncapOutputCopyIndexesMap(m_graph_id, name());
-
-    // Remove entries related to inputs
-    for (int i = 0; i < m_number_inputs; i++) {
-      string key = NGraphCatalog::CreateNodeKey(m_graph_id, name(), i);
-      if (NGraphCatalog::ExistsInInputVariableSharedNameMap(key)) {
-        NGraphCatalog::DeleteFromInputVariableSharedNameMap(key);
-        NGRAPH_VLOG(2) << "Deleting from input variable shared name map "
-                       << key;
-      }
-    }
-
-#endif
-    m_ng_exec_input_cache_map.clear();
-    m_ng_exec_output_cache_map.clear();
-    m_ng_exec_map.clear();
-    m_ng_function_map.clear();
->>>>>>> 0b648236
 
     // TODO(amprocte): We should be able to unref the tracker here, but it
     // seems to screw things up in the C++ unit tests.
@@ -262,15 +230,38 @@
   }
 
 #if defined(NGRAPH_TF_ENABLE_VARIABLES_AND_OPTIMIZERS)
+  // Remove Entries from Catalog
+  // Remove entries related to outputs
   for (int i = 0; i < ng_encap_impl->get_number_outputs(); i++) {
     string key =
         NGraphCatalog::CreateNodeKey(ng_encap_impl->get_graph_id(), name(), i);
-    if (NGraphCatalog::ExistsInEncapOutputTensorMap(key)) {
-      NGraphCatalog::DeleteFromEncapOutputTensorMap(key);
-      NGRAPH_VLOG(2) << "Deleting from output tensor map " << key;
-    }
-  }
+    if (NGraphCatalog::ExistsInEncapOutputInfoMap(key)) {
+      NGraphCatalog::DeleteFromEncapOutputInfoMap(key);
+      NGRAPH_VLOG(2) << "Deleting from output info map " << key;
+    }
+  }
+
+  NGRAPH_VLOG(2) << "Deleting from Output Copy Index map " << name();
+  NGraphCatalog::DeleteFromEncapOutputCopyIndexesMap(
+      ng_encap_impl->get_graph_id(), name());
+
+  // Remove entries related to inputs
+  for (int i = 0; i < ng_encap_impl->get_number_outputs(); i++) {
+    string key =
+        NGraphCatalog::CreateNodeKey(ng_encap_impl->get_graph_id(), name(), i);
+    if (NGraphCatalog::ExistsInInputVariableSharedNameMap(key)) {
+      NGraphCatalog::DeleteFromInputVariableSharedNameMap(key);
+      NGRAPH_VLOG(2) << "Deleting from input variable shared name map " << key;
+    }
+  }
+
 #endif
+
+  ng_encap_impl->clear_m_ng_exec_input_cache_map();
+  ng_encap_impl->clear_ng_exec_output_cache_map();
+  ng_encap_impl->clear_ng_exec_map();
+  ng_encap_impl->clear_ng_function_map();
+
   // Release the backend
   NGRAPH_VLOG(2) << "~NGraphEncapsulateOp():: ReleaseBackend";
   BackendManager::ReleaseBackend(ng_encap_impl->get_op_backend_name());
@@ -390,7 +381,33 @@
         errors::Internal("Element type inferred by nGraph does not match "
                          "the element type expected by TensorFlow"));
   }
-
+// if the output tensor is going to be assigned to a variable
+// we ask nGraph to provide the output directly in the variable tensor
+#if defined(NGRAPH_TF_ENABLE_VARIABLES_AND_OPTIMIZERS)
+  if (NGraphCatalog::ExistsInEncapOutputInfoMap(ng_encap_impl->get_graph_id(),
+                                                name(), i)) {
+    string output_key =
+        NGraphCatalog::CreateNodeKey(ng_encap_impl->get_graph_id(), name(), i);
+    string ref_var_name =
+        NGraphCatalog::GetVariableSharedNameFromEncapOutputInfoMap(output_key);
+    NGraphVar* var;
+    OP_REQUIRES_OK(ctx, ctx->resource_manager()->Lookup<NGraphVar>(
+                            ctx->resource_manager()->default_container(),
+                            ref_var_name, &var));
+    current_ng_tensor = var->ng_tensor();
+
+    // There might be scenarios where the input and output tensors are the
+    // same.The staleness determined for the input tensor should be the
+    // final staleness for the given tensor. The staleness of output
+    // tensor should not matter as this tensor is meant to be
+    // overwritten with the computed value.
+    // So not setting staleness here.
+    output_caches[i] = std::make_pair(current_dst_ptr, current_ng_tensor);
+    var->Unref();
+    ng_outputs.push_back(current_ng_tensor);
+    continue;
+  }
+#endif
   OP_REQUIRES_OK(ctx, ng_encap_impl->AllocateNGOutputTensors(
                           tf_output_tensors, ng_exec, op_backend, ng_outputs));
   auto output_caches = ng_encap_impl->get_ng_exec_output_cache_map(ng_exec);
@@ -474,55 +491,8 @@
       NgraphSerialize("tf_function_error_" + ctx->op_kernel().name() + ".json",
                       ng_function);
       OP_REQUIRES(
-<<<<<<< HEAD
           ctx, false,
           errors::Internal("Error in executing the nGraph computation\n"));
-=======
-          ctx, ng_element_type == expected_elem_type,
-          errors::Internal("Element type inferred by nGraph does not match "
-                           "the element type expected by TensorFlow"));
-
-      void* last_dst_ptr = output_caches[i].first;
-      std::shared_ptr<ng::runtime::Tensor> last_ng_tensor =
-          output_caches[i].second;
-
-      void* current_dst_ptr = DMAHelper::base(output_tensor);
-      std::shared_ptr<ng::runtime::Tensor> current_ng_tensor = nullptr;
-// if the output tensor is going to be assigned to a variable
-// we ask nGraph to provide the output directly in the variable tensor
-#if defined(NGRAPH_TF_ENABLE_VARIABLES_AND_OPTIMIZERS)
-      if (NGraphCatalog::ExistsInEncapOutputInfoMap(m_graph_id, name(), i)) {
-        string output_key = NGraphCatalog::CreateNodeKey(m_graph_id, name(), i);
-        string ref_var_name =
-            NGraphCatalog::GetVariableSharedNameFromEncapOutputInfoMap(
-                output_key);
-        NGraphVar* var;
-        OP_REQUIRES_OK(ctx, ctx->resource_manager()->Lookup<NGraphVar>(
-                                ctx->resource_manager()->default_container(),
-                                ref_var_name, &var));
-        current_ng_tensor = var->ng_tensor();
-
-        // There might be scenarios where the input and output tensors are the
-        // same.The staleness determined for the input tensor should be the
-        // final staleness for the given tensor. The staleness of output
-        // tensor should not matter as this tensor is meant to be
-        // overwritten with the computed value.
-        // So not setting staleness here.
-        output_caches[i] = std::make_pair(current_dst_ptr, current_ng_tensor);
-        var->Unref();
-        ng_outputs.push_back(current_ng_tensor);
-        continue;
-      }
-#endif
-      current_ng_tensor = GetCurrentNgTensor(
-          current_dst_ptr, last_dst_ptr, last_ng_tensor, true, ng_exec,
-          op_backend, ng_element_type, ng_shape);
-
-      current_ng_tensor->set_stale(true);
-      output_caches[i] = std::make_pair(current_dst_ptr, current_ng_tensor);
-
-      ng_outputs.push_back(current_ng_tensor);
->>>>>>> 0b648236
     }
     BackendManager::UnlockBackend(ng_encap_impl->get_op_backend_name());
   }
@@ -554,27 +524,58 @@
       NGRAPH_VLOG(4) << "Settig number of outputs for " << def().name();
       ng_encap_impl->set_number_outputs(output_caches.size());
     }
+    if (ng_encap_impl->get_number_outputs() == -1) {
+      NGRAPH_VLOG(4) << "Settig number of outputs for " << def().name();
+      ng_encap_impl->set_number_outputs(ng_outputs.size());
+      NGRAPH_VLOG(4) << "Setting number of inputs for " << def().name();
+      ng_encap_impl->set_number_inputs(ng_inputs.size());
+    }
     for (size_t i = 0; i < output_tensor_count; ++i) {
-      string key = NGraphCatalog::CreateNodeKey(ng_encap_impl->get_graph_id(),
-                                                def().name(), i);
-      bool ref_exists = NGraphCatalog::ExistsInEncapOutputTensorMap(key);
+      // Sync the Var Tensor if required
+      string output_key = NGraphCatalog::CreateNodeKey(
+          ng_encap_impl->get_graph_id(), def().name(), i);
+      bool ref_exists = NGraphCatalog::ExistsInEncapOutputInfoMap(output_key);
+
+      if (ref_exists) {
+        NGRAPH_VLOG(4) << "Syncing the output var tensor " << output_key;
+
+        // Get var
+        string ref_var_name =
+            NGraphCatalog::GetVariableSharedNameFromEncapOutputInfoMap(
+                output_key);
+        NGraphVar* var;
+        OP_REQUIRES_OK(ctx, ctx->resource_manager()->Lookup<NGraphVar>(
+                                ctx->resource_manager()->default_container(),
+                                ref_var_name, &var));
+
+        if (NGraphCatalog::GetCopyToTFFromEncapOutputInfoMap(output_key)) {
+          if (var->copy_ng_to_tf()) {
+            int copies = ng_encap_impl->get_number_of_copies();
+            set_number_of_copies(copies++);
+            ng_encap_impl->set_copy_log_str(" COPY_TF ");
+          }
+          if (!NGraphCatalog::GetIsTFJustLookingFromEncapOutputInfoMap(
+                  output_key)) {
+            // Some tf op might update the ng-tensor value so mark it stale
+            ng_encap_impl->set_copy_log_str(" SET_SYNC ");
+            var->set_sync_ng_tensor(true);
+          }
+        }
+        var->Unref();
+      }
+
+      std::shared_ptr<ng::runtime::Tensor> dst_ng_tensor;
       void* dst_ptr;
-      std::shared_ptr<ng::runtime::Tensor> dst_ng_tensor;
       std::tie(dst_ptr, dst_ng_tensor) = output_caches[i];
 
-      if (ref_exists) {
-        NGRAPH_VLOG(4) << "Adding in output tensor map " << key;
-        NGraphCatalog::AddToEncapOutputTensorMap(key, dst_ng_tensor);
-      }
-
-<<<<<<< HEAD
       if (ng_encap_impl->get_op_backend_name() != "CPU" &&
-          NGraphCatalog::EncapOutputIndexNeedsCopy(def().name(), i)) {
+          NGraphCatalog::EncapOutputIndexNeedsCopy(
+              ng_encap_impl->get_graph_id(), def().name(), i)) {
         int copies = ng_encap_impl->get_number_of_copies();
-        ng_encap_impl->set_number_of_copies(copies++);
-        stringstream str;
-        str << " COPY_OP_VAL[" << i << "]";
-        ng_encap_impl->set_copy_log_str(str.str());
+        set_number_of_copies(copies++);
+        stringstream log;
+        log << " COPY_OP_VAL[" << i << "]";
+        ng_encap_impl->set_copy_log_str(log.str());
 
         NGRAPH_VLOG(4) << "Copying Output " << def().name() << " ,index: " << i;
         auto ng_element_type = dst_ng_tensor->get_element_type();
@@ -588,23 +589,11 @@
                                             ng_element_type.size());
         event_copy_output_next->Stop();
         output_copy_events.push_back(std::move(event_copy_output_next));
-=======
-    try {
-      size_t output_tensor_count = output_caches.size();
-      std::vector<std::unique_ptr<ngraph::Event>> output_copy_events;
-#if defined(NGRAPH_TF_ENABLE_VARIABLES_AND_OPTIMIZERS)
-      if (m_number_outputs == -1) {
-        NGRAPH_VLOG(4) << "Settig number of outputs for " << def().name();
-        m_number_outputs = ng_outputs.size();
-        NGRAPH_VLOG(4) << "Setting number of inputs for " << def().name();
-        m_number_inputs = ng_inputs.size();
->>>>>>> 0b648236
       }
     }
 #else
     if (ng_encap_impl->get_op_backend_name() != "CPU") {
       for (size_t i = 0; i < output_tensor_count; ++i) {
-<<<<<<< HEAD
         void* dst_ptr;
         std::shared_ptr<ng::runtime::Tensor> dst_ng_tensor;
         std::tie(dst_ptr, dst_ng_tensor) = output_caches[i];
@@ -618,83 +607,6 @@
                                             ng_element_type.size());
         event_copy_output_next->Stop();
         output_copy_events.push_back(std::move(event_copy_output_next));
-=======
-        // Sync the Var Tensor if required
-        string output_key =
-            NGraphCatalog::CreateNodeKey(m_graph_id, def().name(), i);
-        bool ref_exists = NGraphCatalog::ExistsInEncapOutputInfoMap(output_key);
-
-        if (ref_exists) {
-          NGRAPH_VLOG(4) << "Syncing the output var tensor " << output_key;
-
-          // Get var
-          string ref_var_name =
-              NGraphCatalog::GetVariableSharedNameFromEncapOutputInfoMap(
-                  output_key);
-          NGraphVar* var;
-          OP_REQUIRES_OK(ctx, ctx->resource_manager()->Lookup<NGraphVar>(
-                                  ctx->resource_manager()->default_container(),
-                                  ref_var_name, &var));
-
-          if (NGraphCatalog::GetCopyToTFFromEncapOutputInfoMap(output_key)) {
-            if (var->copy_ng_to_tf()) {
-              number_of_copies++;
-              copy_log_str << " COPY_TF ";
-            }
-            if (!NGraphCatalog::GetIsTFJustLookingFromEncapOutputInfoMap(
-                    output_key)) {
-              // Some tf op might update the ng-tensor value so mark it stale
-              copy_log_str << " SET_SYNC ";
-              var->set_sync_ng_tensor(true);
-            }
-          }
-          var->Unref();
-        }
-
-        std::shared_ptr<ng::runtime::Tensor> dst_ng_tensor;
-        void* dst_ptr;
-        std::tie(dst_ptr, dst_ng_tensor) = output_caches[i];
-
-        if (m_op_backend_name != "CPU" &&
-            NGraphCatalog::EncapOutputIndexNeedsCopy(m_graph_id, def().name(),
-                                                     i)) {
-          number_of_copies++;
-          copy_log_str << " COPY_OP_VAL[" << i << "]";
-
-          NGRAPH_VLOG(4) << "Copying Output " << def().name()
-                         << " ,index: " << i;
-          auto ng_element_type = dst_ng_tensor->get_element_type();
-          size_t copy_size =
-              dst_ng_tensor->get_element_count() * ng_element_type.size();
-          string event_name =
-              "Output_" + to_string(i) + "_" + to_string(copy_size);
-          std::unique_ptr<ngraph::Event> event_copy_output_next(
-              new ngraph::Event(event_name, name(), ""));
-          dst_ng_tensor->read(dst_ptr, 0, dst_ng_tensor->get_element_count() *
-                                              ng_element_type.size());
-          event_copy_output_next->Stop();
-          output_copy_events.push_back(std::move(event_copy_output_next));
-        }
-      }
-#else
-      if (m_op_backend_name != "CPU") {
-        for (size_t i = 0; i < output_tensor_count; ++i) {
-          void* dst_ptr;
-          std::shared_ptr<ng::runtime::Tensor> dst_ng_tensor;
-          std::tie(dst_ptr, dst_ng_tensor) = output_caches[i];
-          auto ng_element_type = dst_ng_tensor->get_element_type();
-          std::unique_ptr<ngraph::Event> event_copy_output_next(
-              new ngraph::Event(
-                  ("Output_" + std::to_string(i) + "_" +
-                   std::to_string(dst_ng_tensor->get_element_count() *
-                                  ng_element_type.size())),
-                  name(), ""));
-          dst_ng_tensor->read(dst_ptr, 0, dst_ng_tensor->get_element_count() *
-                                              ng_element_type.size());
-          event_copy_output_next->Stop();
-          output_copy_events.push_back(std::move(event_copy_output_next));
-        }
->>>>>>> 0b648236
       }
     }
 #endif
@@ -729,7 +641,6 @@
     void* src_ptr = (void*)DMAHelper::base(&ctx->input(i));
     ng_encap_impl->m_freshness_tracker->MarkFresh(src_ptr, ng_exec);
   }
-<<<<<<< HEAD
   int time_copy_output_tensors_to_host =
       copy_output_tensors_to_host.ElapsedInMS();
 
@@ -757,17 +668,6 @@
 }  // end compute
 
 int NGraphEncapsulateImpl::s_instance_count = 0;
-=======
-  std::list<std::string> m_lru;
-  size_t my_function_cache_depth_in_items = 16;
-  static int s_instance_count;
-  int my_instance_id{0};
-  int m_number_outputs = -1;
-  int m_number_inputs = -1;
-};
-
-int NGraphEncapsulateOp::s_instance_count = 0;
->>>>>>> 0b648236
 
 }  // namespace ngraph_bridge
 
