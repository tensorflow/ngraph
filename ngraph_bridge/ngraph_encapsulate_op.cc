--- conflicted
+++ resolved
@@ -157,13 +157,9 @@
   }
 
   // Create the Executor object
-<<<<<<< HEAD
   m_parallel_executor = move(unique_ptr<NGraphExecutor>(
       new NGraphExecutor(s_instance_id, cluster_id, graph_id, encap_subgraph,
                          backend_name, my_function_cache_depth_in_items)));
-=======
-  m_parallel_executor = move(unique_ptr<NGraphExecutor>(new NGraphExecutor(
-      s_instance_id, cluster_id, graph_id, encap_subgraph, backend_name)));
 
   auto tensor_manager = m_parallel_executor->GetTensorManager();
   OP_REQUIRES(ctx, tensor_manager->GetNumberOfInputs() == ctx->num_inputs(),
@@ -172,8 +168,6 @@
   OP_REQUIRES(ctx, tensor_manager->GetNumberOfOutputs() == ctx->num_outputs(),
               errors::Internal(
                   "Num of outputs from TensorManager and Ctx do not match"));
-
->>>>>>> da3e5872
   s_instance_id++;
 
   // Get the optional attributes
@@ -442,7 +436,6 @@
 
   // Get ngraph executable and inputs information and Pipelined tensors
   bool cache_hit;
-<<<<<<< HEAD
   std::string serialized_ng_function;
   OP_REQUIRES_OK(ctx, m_parallel_executor->GetExecutableFunctionAndTensors(
                           tf_input_tensors, ng_exec, serialized_ng_function,
@@ -450,9 +443,6 @@
   io_tensors = pipelined_tensor_store->get_tensors();
   OP_REQUIRES(ctx, !(std::get<0>(io_tensors) < 0),
               errors::Internal("No free tensor available"));
-=======
-  OP_REQUIRES_OK(ctx, m_parallel_executor->GetNgExecutable(tf_input_tensors,
-                                                           ng_exec, cache_hit));
 
   auto tensor_manager = m_parallel_executor->GetTensorManager();
   OP_REQUIRES(ctx, tensor_manager->GetNumberOfInputs() == ctx->num_inputs(),
@@ -480,7 +470,6 @@
                                "and number of exec outputs ",
                                ng_exec->get_results().size(), " do not match"));
 
->>>>>>> da3e5872
   NGRAPH_VLOG(2) << "CACHE HIT: " << PrintBool(cache_hit) << endl;
   NGRAPH_VLOG(2) << " Step_ID: " << step_id;
   NGRAPH_VLOG(2)
