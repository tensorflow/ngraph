/*******************************************************************************
 * Copyright 2017-2019 Intel Corporation
 *
 * Licensed under the Apache License, Version 2.0 (the "License");
 * you may not use this file except in compliance with the License.
 * You may obtain a copy of the License at
 *
 *     http://www.apache.org/licenses/LICENSE-2.0
 *
 * Unless required by applicable law or agreed to in writing, software
 * distributed under the License is distributed on an "AS IS" BASIS,
 * WITHOUT WARRANTIES OR CONDITIONS OF ANY KIND, either express or implied.
 * See the License for the specific language governing permissions and
 * limitations under the License.
 *******************************************************************************/
#include <cstdlib>
#include <mutex>
#include <utility>

#include "tensorflow/core/common_runtime/dma_helper.h"
#include "tensorflow/core/common_runtime/function.h"
#include "tensorflow/core/common_runtime/optimization_registry.h"
#include "tensorflow/core/framework/attr_value.pb.h"
#include "tensorflow/core/framework/graph.pb.h"
#include "tensorflow/core/framework/node_def_util.h"
#include "tensorflow/core/framework/op.h"
#include "tensorflow/core/graph/graph.h"
#include "tensorflow/core/graph/graph_constructor.h"

#include "ngraph/event_tracing.hpp"
#include "ngraph/runtime/backend.hpp"

#if defined NGRAPH_DISTRIBUTED
#include "ngraph/distributed.hpp"
#endif

#include "logging/ngraph_log.h"
#include "ngraph_bridge/ngraph_backend_manager.h"
#include "ngraph_bridge/ngraph_builder.h"
#include "ngraph_bridge/ngraph_cluster_manager.h"
#include "ngraph_bridge/ngraph_freshness_tracker.h"
#include "ngraph_bridge/ngraph_mark_for_clustering.h"
#include "ngraph_bridge/ngraph_timer.h"
#include "ngraph_bridge/ngraph_utils.h"

#if defined(NGRAPH_TF_ENABLE_VARIABLES_AND_OPTIMIZERS)
#include "ngraph_bridge/enable_variable_ops/ngraph_catalog.h"
#include "ngraph_bridge/enable_variable_ops/ngraph_var.h"
#endif

using namespace std;
namespace ng = ngraph;

namespace tensorflow {

// For each I/O tensor, cache TF's data ptr and nGraph's Tensor
using NgFunctionIOCache = std::unordered_map<
    std::shared_ptr<ngraph::runtime::Executable>,
    std::vector<std::pair<void*, shared_ptr<ng::runtime::Tensor>>>>;

namespace ngraph_bridge {

class NGraphEncapsulateOp : public OpKernel {
 public:
  //---------------------------------------------------------------------------
  //  NGraphEncapsulateOp::ctor
  //---------------------------------------------------------------------------
  explicit NGraphEncapsulateOp(OpKernelConstruction* ctx)
      : OpKernel(ctx),
        m_graph(OpRegistry::Global()),
        m_freshness_tracker(nullptr) {
    my_instance_id = s_instance_count;
    s_instance_count++;

    std::ostringstream oss;
    oss << "Encapsulate_" << my_instance_id << ": " << name();
    ngraph::Event event(oss.str(), name(), "");

    NGRAPH_VLOG(1) << "NGraphEncapsulateOp: " << my_instance_id
                   << " Name: " << name();

    GraphDef* graph_def;

    OP_REQUIRES_OK(ctx, ctx->GetAttr<int>("ngraph_cluster", &m_ngraph_cluster));
    graph_def = NGraphClusterManager::GetClusterGraph(m_ngraph_cluster);

    if (graph_def == nullptr) {
      string flib_key = "ngraph_cluster_" + to_string(m_ngraph_cluster);
      // Read graphdef from function library
      const FunctionLibraryDefinition flib =
          *ctx->function_library()->GetFunctionLibraryDefinition();
      const FunctionDef* fdef = flib.Find(flib_key);
      OP_REQUIRES(
          ctx, fdef != nullptr,
          errors::Internal("Did not find graphdef for encapsulate ", flib_key,
                           " in NGraphClusterManager or function library"));
      // TODO: how to convert from functiondef to graphdef. Anything easier?
      std::unique_ptr<FunctionBody> fnbody;
      const auto get_func_sig = [&flib](const string& op, const OpDef** sig) {
        return flib.LookUpOpDef(op, sig);
      };
      OP_REQUIRES_OK(ctx, FunctionDefToBodyHelper(*fdef, {}, &flib,
                                                  get_func_sig, &fnbody));
      CopyGraph(*fnbody->graph, &m_graph);
    } else {
      GraphConstructorOptions opts;
      opts.allow_internal_ops = true;
      OP_REQUIRES_OK(ctx, ConvertGraphDefToGraph(opts, *graph_def, &m_graph));
    }
    OP_REQUIRES_OK(ctx, ctx->GetAttr("ngraph_graph_id", &m_graph_id));
    //
    // Initialize the "m_input_is_static" vector as follows:
    // (1) create m_input_is_static with n+1 elements, where n is the max arg
    //     index
    // (2) for each _Arg node n, set m_input_is_static[n.index] to true if n
    //     is driving any static input; else set it to false.
    //

    // Create the vector.
    int32 max_arg_index = -1;
    std::vector<const Node*> arg_nodes;

    for (auto node : m_graph.nodes()) {
      if (node->type_string() == "_Arg") {
        arg_nodes.push_back(node);

        int32 index;
        OP_REQUIRES_OK(ctx, GetNodeAttr(node->attrs(), "index", &index));
        if (index > max_arg_index) max_arg_index = index;
      }
    }

    m_input_is_static = std::vector<bool>(max_arg_index + 1, false);

    // Fill the vector.
    for (auto node : arg_nodes) {
      int32 index;
      OP_REQUIRES_OK(ctx, GetNodeAttr(node->attrs(), "index", &index));

      bool is_static = false;
      for (auto edge : node->out_edges()) {
        if (edge->IsControlEdge() || !edge->dst()->IsOp()) {
          continue;
        }

        NGRAPH_VLOG(5) << "For arg " << index << " checking edge "
                       << edge->DebugString();

        if (InputIsStatic(edge->dst(), edge->dst_input())) {
          NGRAPH_VLOG(5) << "Marking edge static: " << edge->DebugString();
          is_static = true;
          break;
        }
      }

      NGRAPH_VLOG(5) << "Marking arg " << index << " is_static: " << is_static;
      m_input_is_static[index] = is_static;
    }

    // Set the backend type for the op
    std::string backend_name;
    OP_REQUIRES_OK(ctx, ctx->GetAttr<string>("ngraph_backend", &backend_name));
    std::string device_id;
    OP_REQUIRES_OK(ctx, ctx->GetAttr<string>("ngraph_device_id", &device_id));
    // Get the optional attributes
    std::unordered_map<std::string, std::string> additional_attribute_map;
    auto node_def = ctx->def();
    auto additional_attributes = node_def.attr();
    for (auto itx : additional_attributes) {
      // Find the optional attributes to be sent to the backend.
      // The optional attributes have '_ngraph_' appended to the start
      // so we need to get rid of that and only send the remaining string
      // since the backend will only look for that.
      // '_ngraph_' is only appended for the bridge.
      // For e.g. _ngraph_ice_cores --> ice_cores
      if (itx.first.find("_ngraph_") != std::string::npos) {
        NGRAPH_VLOG(4) << "Attribute: " << itx.first.substr(strlen("_ngraph_"))
                       << " Value: " << itx.second.s();
        additional_attribute_map.insert(
            {itx.first.substr(strlen("_ngraph_")), itx.second.s()});
      }
    }

    // Concatenate the backend_name:device_id
    try {
      m_op_backend_name =
          BackendManager::GetBackendCreationString(backend_name, device_id);
    } catch (const std::exception& exp) {
      Status status = errors::Internal(
          "Caught exception while creating backend string ", exp.what(), "\n");
      OP_REQUIRES_OK(ctx, status);
    }
    NGRAPH_VLOG(4) << "NGraphEncapsulateOp::Create backend " << def().name();
    BackendManager::CreateBackend(m_op_backend_name);
    // SetConfig will be called for each EncapsulateOp
    BackendManager::SetConfig(m_op_backend_name, additional_attribute_map);
    event.Stop();
    ngraph::Event::write_trace(event);
  }

  //---------------------------------------------------------------------------
  //  ~NGraphEncapsulateOp()
  //---------------------------------------------------------------------------
  ~NGraphEncapsulateOp() override {
    std::ostringstream oss;
    oss << "Destroy Encapsulate_" << my_instance_id << ": " << name();
    ngraph::Event event(oss.str(), name(), "");
    NGRAPH_VLOG(2) << "~NGraphEncapsulateOp::" << name();

    // If the kernel goes away, we must de-register all of its cached
    // functions
    // from the freshness tracker.
    if (m_freshness_tracker != nullptr) {
      for (auto kv : m_ng_exec_map) {
        m_freshness_tracker->RemoveUser(kv.second);
      }

      // TODO(amprocte): We should be able to unref the tracker here, but it
      // seems to screw things up in the C++ unit tests.
      // m_freshness_tracker->Unref();
    }

#if defined(NGRAPH_TF_ENABLE_VARIABLES_AND_OPTIMIZERS)
    // Remove Entries from Catalog
    // Remove entries related to outputs
    for (int i = 0; i < m_number_outputs; i++) {
      string key = NGraphCatalog::CreateNodeKey(m_graph_id, name(), i);
      if (NGraphCatalog::ExistsInEncapOutputInfoMap(key)) {
        NGraphCatalog::DeleteFromEncapOutputInfoMap(key);
        NGRAPH_VLOG(2) << "Deleting from output info map " << key;
      }
    }

    NGRAPH_VLOG(2) << "Deleting from Output Copy Index map " << name();
    NGraphCatalog::DeleteFromEncapOutputCopyIndexesMap(m_graph_id, name());

    // Remove entries related to inputs
    for (int i = 0; i < m_number_inputs; i++) {
      string key = NGraphCatalog::CreateNodeKey(m_graph_id, name(), i);
      if (NGraphCatalog::ExistsInInputVariableSharedNameMap(key)) {
        NGraphCatalog::DeleteFromInputVariableSharedNameMap(key);
        NGRAPH_VLOG(2) << "Deleting from input variable shared name map "
                       << key;
      }
    }

#endif
    m_ng_exec_input_cache_map.clear();
    m_ng_exec_output_cache_map.clear();
    m_ng_exec_map.clear();
    m_ng_function_map.clear();

    // Release the backend
    NGRAPH_VLOG(2) << "~NGraphEncapsulateOp():: ReleaseBackend";
    BackendManager::ReleaseBackend(m_op_backend_name);
    event.Stop();
    ngraph::Event::write_trace(event);
  }

  template <typename T>
  static void TensorDataToStream(std::ostream& ostream, int64 n_elements,
                                 const char* data) {
    const T* data_T = reinterpret_cast<const T*>(data);
    for (int i = 0; i < n_elements; i++) {
      ostream << data_T[i] << ",";
    }
  }

  //---------------------------------------------------------------------------
  //  TensorToStream
  //---------------------------------------------------------------------------
  static Status TensorToStream(std::ostream& ostream, const Tensor& tensor) {
    const char* data = tensor.tensor_data().data();
    int64 n_elements = tensor.NumElements();
    switch (tensor.dtype()) {
      case DT_HALF:
        TensorDataToStream<Eigen::half>(ostream, n_elements, data);
        break;
      case DT_FLOAT:
        TensorDataToStream<float>(ostream, n_elements, data);
        break;
      case DT_DOUBLE:
        TensorDataToStream<double>(ostream, n_elements, data);
        break;
      case DT_UINT32:
        TensorDataToStream<uint32>(ostream, n_elements, data);
        break;
      case DT_INT32:
        TensorDataToStream<int32>(ostream, n_elements, data);
        break;
      case DT_UINT8:
      case DT_QUINT8:
        TensorDataToStream<uint8>(ostream, n_elements, data);
        break;
      case DT_UINT16:
      case DT_QUINT16:
        TensorDataToStream<uint16>(ostream, n_elements, data);
        break;
      case DT_INT8:
      case DT_QINT8:
        TensorDataToStream<int8>(ostream, n_elements, data);
        break;
      case DT_INT16:
      case DT_QINT16:
        TensorDataToStream<int16>(ostream, n_elements, data);
        break;
      case DT_UINT64:
        TensorDataToStream<uint64>(ostream, n_elements, data);
        break;
      case DT_INT64:
        TensorDataToStream<int64>(ostream, n_elements, data);
        break;
      case DT_BOOL:
        TensorDataToStream<bool>(ostream, n_elements, data);
        break;
      default:
        return errors::Internal("TensorToStream got unsupported data type ",
                                DataType_Name(tensor.dtype()));
        break;
    }
    return Status::OK();
  }

  Status ComputeSignature(OpKernelContext* ctx, std::stringstream& signature_ss,
                          std::vector<TensorShape>& input_shapes,
                          std::vector<const Tensor*>& static_input_map) {
    // Get the inputs
    for (int i = 0; i < ctx->num_inputs(); i++) {
      const Tensor& input_tensor = ctx->input(i);
      input_shapes.push_back(input_tensor.shape());
      for (const auto& x : input_tensor.shape()) {
        signature_ss << x.size << ",";
      }
      signature_ss << ";";
    }

    signature_ss << "/";

    static_input_map.resize(ctx->num_inputs());
    for (int i = 0; i < ctx->num_inputs(); i++) {
      const Tensor& input_tensor = ctx->input(i);
      if (m_input_is_static[i]) {
        static_input_map[i] = &input_tensor;
        TF_RETURN_IF_ERROR(TensorToStream(signature_ss, input_tensor));
        signature_ss << ";";
      }
    }
    return Status::OK();
  }

  Status GetNgExec(OpKernelContext* ctx,
                   std::shared_ptr<ngraph::runtime::Executable>& ng_exec,
                   std::vector<TensorShape>& input_shapes,
                   std::vector<const Tensor*>& static_input_map,
                   ng::runtime::Backend*& op_backend) {
    std::stringstream signature_ss;
    string signature;

    std::shared_ptr<ngraph::Function> ng_function;
    std::shared_ptr<ngraph::runtime::Executable> evicted_ng_exec;

    NGRAPH_VLOG(4) << "GetNgExec: Got backend of type: " << m_op_backend_name;
    op_backend = BackendManager::GetBackend(m_op_backend_name);

    // Compute Signature
    TF_RETURN_IF_ERROR(
        ComputeSignature(ctx, signature_ss, input_shapes, static_input_map));
    signature = signature_ss.str();

    if (NGRAPH_VLOG_IS_ON(5)) {
      NGRAPH_VLOG(5) << "Computed signature: " << signature;
    }

    auto it = m_ng_exec_map.find(signature);

    NGRAPH_VLOG(4) << "NGraphEncapsulateOp::Compute got inputs for cluster "
                   << m_ngraph_cluster;

    // Translate the TensorFlow graph to nGraph.
    if (it == m_ng_exec_map.end()) {
      // Measure the current total memory usage
      long vm, rss, vm0, rss0;
      MemoryProfile(vm0, rss0);

      NGRAPH_VLOG(1) << "Compilation cache miss: " << ctx->op_kernel().name();
      TF_RETURN_IF_ERROR(Builder::TranslateGraph(input_shapes, static_input_map,
                                                 &m_graph, ng_function));
      ng_function->set_friendly_name(name());

      auto function_size = ng_function->get_graph_size() / 1024;  // kb unit

      // Serialize to nGraph if needed
      if (std::getenv("NGRAPH_ENABLE_SERIALIZE") != nullptr) {
        std::string file_name =
            "tf_function_" + ctx->op_kernel().name() + ".json";
        NgraphSerialize("tf_function_" + ctx->op_kernel().name() + ".json",
                        ng_function);
#if defined NGRAPH_DISTRIBUTED
        int rank_id;
        rank_id = ng::get_distributed_interface()->get_rank();
        NgraphSerialize("tf_function_" + ctx->op_kernel().name() + "_" +
                            to_string(rank_id) + ".json",
                        ng_function);
#endif
      }
      // Evict the cache if the number of elements exceeds the limit
      const char* cache_depth_specified =
          std::getenv("NGRAPH_TF_FUNCTION_CACHE_ITEM_DEPTH");
      if (cache_depth_specified != nullptr) {
        my_function_cache_depth_in_items = atoi(cache_depth_specified);
      }

      if (m_ng_exec_map.size() >= my_function_cache_depth_in_items) {
        int input_tensors_bytes_free = 0;
        evicted_ng_exec = m_ng_exec_map[m_lru.back()];
        m_ng_exec_map.erase(m_lru.back());
        m_ng_function_map.erase(evicted_ng_exec);

        // Call delete function here pf he erased func
        op_backend->remove_compiled_function(evicted_ng_exec);

        // Now clean the input cache
        std::vector<std::pair<void*, std::shared_ptr<ng::runtime::Tensor>>>&
            input_caches = m_ng_exec_input_cache_map[evicted_ng_exec];
        for (auto& next_input : input_caches) {
          input_tensors_bytes_free += next_input.second->get_size_in_bytes();
          next_input.second.reset();
        }
        m_ng_exec_input_cache_map.erase(evicted_ng_exec);

        // Clean the output cache
        std::vector<std::pair<void*, std::shared_ptr<ng::runtime::Tensor>>>&
            output_caches = m_ng_exec_output_cache_map[evicted_ng_exec];
        int output_tensors_bytes_free = 0;
        for (auto& next_output : output_caches) {
          output_tensors_bytes_free += next_output.second->get_size_in_bytes();
          next_output.second.reset();
        }
        m_ng_exec_output_cache_map.erase(evicted_ng_exec);
        m_lru.pop_back();
        NGRAPH_VLOG(1) << "NGRAPH_TF_MEM_PROFILE:  OP_ID: " << my_instance_id
                       << " Step_ID: " << ctx->step_id()
                       << " Cluster: " << ctx->op_kernel().name()
                       << " Input Tensors freed: "
                       << input_tensors_bytes_free / (1024 * 1024) << " MB"
                       << " Output Tensors freed: "
                       << output_tensors_bytes_free / (1024 * 1024) << " MB";
      }  // cache eviction if cache size greater than cache depth

      BackendManager::LockBackend(m_op_backend_name);

      ngraph::Event event_compile("Compile nGraph", name(), "");
      try {
        ng_exec = op_backend->compile(ng_function);

      } catch (const std::exception& exp) {
        BackendManager::UnlockBackend(m_op_backend_name);
        NgraphSerialize(
            "tf_function_error_" + ctx->op_kernel().name() + ".json",
            ng_function);
        return errors::Internal("Caught exception while compiling op_backend: ",
                                exp.what(), "\n");
      } catch (...) {
        BackendManager::UnlockBackend(m_op_backend_name);
        NgraphSerialize(
            "tf_function_error_" + ctx->op_kernel().name() + ".json",
            ng_function);
        return errors::Internal("Error in compiling op_backend\n");
      }
      BackendManager::UnlockBackend(m_op_backend_name);
      event_compile.Stop();
      ngraph::Event::write_trace(event_compile);

      m_ng_exec_map[signature] = ng_exec;
      // caching ng_function to serialize to ngraph if needed
      m_ng_function_map[ng_exec] = ng_function;

      m_lru.push_front(signature);
      // Memory after
      MemoryProfile(vm, rss);
      auto delta_vm_mem = vm - vm0;
      auto delta_res_mem = rss - rss0;
      NGRAPH_VLOG(1) << "NGRAPH_TF_CACHE_PROFILE: OP_ID: " << my_instance_id
                     << " Step_ID: " << ctx->step_id()
                     << " Cache length: " << m_ng_exec_map.size()
                     << "  Cluster: " << ctx->op_kernel().name()
                     << " Delta VM: " << delta_vm_mem
                     << "  Delta RSS: " << delta_res_mem
                     << "  Function size: " << function_size
                     << " KB Total RSS: " << rss / (1024 * 1024) << " GB "
                     << " VM: " << vm / (1024 * 1024) << " GB" << endl;
    }  // end of input signature not found in m_ng_exec_map
    else {
      // Found the input signature in m_ng_exec_map, use the cached executable
      // Update the m_lru
      if (signature != m_lru.front()) {
        m_lru.remove(signature);
        m_lru.push_front(signature);
      }
      ng_exec = it->second;
    }
    return Status::OK();
  }

  //---------------------------------------------------------------------------
  // OpKernel::Compute
  //---------------------------------------------------------------------------
  void Compute(OpKernelContext* ctx) override {
    std::ostringstream oss;
    oss << "Execute: Encapsulate_" << my_instance_id << ": " << name();
    ngraph::Event event(oss.str(), name(), "");

    Timer compute_time;
    std::lock_guard<std::mutex> lock(m_compute_lock);
    NGRAPH_VLOG(4) << "NGraphEncapsulateOp::Compute starting for cluster "
                   << m_ngraph_cluster;

    ngraph::Event event_func_maybe_create("FunctionMaybeCreate", name(), "");
    Timer function_lookup_or_create;

    std::vector<TensorShape> input_shapes;
    std::vector<const Tensor*> static_input_map;
    std::shared_ptr<ngraph::Function> ng_function;
    std::shared_ptr<ngraph::runtime::Executable> ng_exec;
    ng::runtime::Backend* op_backend;

    // Get ngraph executable and inputs information
    OP_REQUIRES_OK(ctx, GetNgExec(ctx, ng_exec, input_shapes, static_input_map,
                                  op_backend));

    NGRAPH_VLOG(4)
        << "NGraphEncapsulateOp::Compute got ngraph executable for cluster "
        << m_ngraph_cluster;

    int time_func_create_or_lookup = function_lookup_or_create.ElapsedInMS();
    event_func_maybe_create.Stop();

    NGRAPH_VLOG(4) << "NGraphEncapsulateOp::Compute got graph for cluster "
                   << m_ngraph_cluster;

    Timer create_or_lookup_tensors;

    if (m_freshness_tracker == nullptr) {
      auto creator = [](NGraphFreshnessTracker** tracker) {
        *tracker = new NGraphFreshnessTracker();
        return Status::OK();
      };
      OP_REQUIRES_OK(
          ctx, ctx->resource_manager()->LookupOrCreate<NGraphFreshnessTracker>(
                   ctx->resource_manager()->default_container(),
                   "ngraph_freshness_tracker", &m_freshness_tracker, creator));
    }

    NGRAPH_VLOG(4)
        << "NGraphEncapsulateOp::Compute got freshness tracker for cluster "
        << m_ngraph_cluster;

    // Allocate tensors for input arguments.
    ngraph::Event event_alloc_input("Input: maybe create", name(), "");
    vector<shared_ptr<ng::runtime::Tensor>> ng_inputs;
    int ng_input_tensor_size_in_bytes = 0;

    std::vector<std::pair<void*, std::shared_ptr<ng::runtime::Tensor>>>&
        input_caches = m_ng_exec_input_cache_map[ng_exec];
    input_caches.resize(input_shapes.size());

    std::vector<std::unique_ptr<ngraph::Event>> input_copy_events;
#if defined(NGRAPH_TF_ENABLE_VARIABLES_AND_OPTIMIZERS)
    bool log_copies = false;
    OP_REQUIRES_OK(ctx,
                   IsNgraphTFLogTensorCopiesEnabled(m_graph_id, log_copies));
    std::stringstream copy_log_str;
    copy_log_str << "KERNEL[" << type_string() << "]: " << name()
                 << " ,GraphID " << m_graph_id << "\n";
    int number_of_copies = 0;
#endif

    for (size_t i = 0; i < input_shapes.size(); i++) {
#if defined(NGRAPH_TF_ENABLE_VARIABLES_AND_OPTIMIZERS)
      bool ref_exists = NGraphCatalog::ExistsInInputVariableSharedNameMap(
          m_graph_id, def().name(), i);

      // If the input is from a Variable node, we are dealing with later
      // just add a nullptr to the ng_inputs vector.
      if (ref_exists) {
        NGRAPH_VLOG(4) << "NGraphEncapsulateOp:: Input from Variable Node";
        ng_inputs.push_back(nullptr);
        continue;
      }
      NGRAPH_VLOG(4) << "NGraphEncapsulateOp:: Input from non Variable Node";
#endif
      ng::Shape ng_shape(input_shapes[i].dims());
      for (int j = 0; j < input_shapes[i].dims(); ++j) {
        ng_shape[j] = input_shapes[i].dim_size(j);
      }
      ng::element::Type ng_element_type;
      OP_REQUIRES_OK(ctx, TFDataTypeToNGraphElementType(ctx->input(i).dtype(),
                                                        &ng_element_type));

      // At the first call of the ng_exec, both last_src_ptr and
      // last_ng_tensor shall point to null. Otherwise, they are retrived
      // from cache.
      void* last_src_ptr = input_caches[i].first;
      std::shared_ptr<ng::runtime::Tensor> last_ng_tensor =
          input_caches[i].second;
      void* current_src_ptr = (void*)DMAHelper::base(&ctx->input(i));
      std::shared_ptr<ng::runtime::Tensor> current_ng_tensor =
          GetCurrentNgTensor(current_src_ptr, last_src_ptr, last_ng_tensor,
                             false, ng_exec, op_backend, ng_element_type,
                             ng_shape);
      bool is_cpu = m_op_backend_name == "CPU";

      if (!is_cpu && current_ng_tensor->get_stale()) {
        // Fresh or stale, in case of CPU this step is never needed
        try {
#if defined(NGRAPH_TF_ENABLE_VARIABLES_AND_OPTIMIZERS)
          number_of_copies++;
          copy_log_str << " COPY_INP_VAL[" << i << "]";
#endif
          size_t copy_size =
              current_ng_tensor->get_element_count() * ng_element_type.size();
          string event_name =
              "Input_" + to_string(i) + "_" + to_string(copy_size);
          std::unique_ptr<ngraph::Event> event_copy_input_next(
              new ngraph::Event(event_name, name(), ""));
          current_ng_tensor->write(
              current_src_ptr, 0,
              current_ng_tensor->get_element_count() * ng_element_type.size());

          event_copy_input_next->Stop();
          input_copy_events.push_back(std::move(event_copy_input_next));

        } catch (const std::exception& exp) {
          Status status = errors::Internal(
              "Caught exception while transferring tensor data to nGraph: ",
              exp.what(), "\n");
          OP_REQUIRES(ctx, false, status);
        } catch (...) {
          Status status =
              errors::Internal("Error in transferring tensor data to nGraph\n");
          OP_REQUIRES(ctx, false, status);
        }
      }
      input_caches[i] = std::make_pair(current_src_ptr, current_ng_tensor);
      ng_inputs.push_back(current_ng_tensor);
    }  // for (int i = 0; i < input_shapes.size(); i++)

    // Now write the events back
    for (auto& next : input_copy_events) {
      ngraph::Event::write_trace(*next.get());
    }
    event_alloc_input.Stop();

    NGRAPH_VLOG(4) << "NGraphEncapsulateOp::Compute allocated argument tensors "
                      "for cluster "
                   << m_ngraph_cluster;

    // Allocate tensors for the output results.
    ngraph::Event event_alloc_output("Output: maybe create", name(), "");
    vector<shared_ptr<ng::runtime::Tensor>> ng_outputs;
    int ng_output_tensor_size_in_bytes = 0;
    std::vector<std::pair<void*, std::shared_ptr<ng::runtime::Tensor>>>&
        output_caches = m_ng_exec_output_cache_map[ng_exec];
    output_caches.resize(ng_exec->get_results().size());
    // ngraph executable returns get_results, using that to get the tensor shape
    // and element type.
    for (size_t i = 0; i < ng_exec->get_results().size(); i++) {
      auto ng_element = ng_exec->get_results()[i];
      auto ng_shape = ng_element->get_shape();
      auto ng_element_type = ng_element->get_element_type();

      // Create the TF output tensor
      vector<int64> dims;
      for (auto dim : ng_shape) {
        dims.push_back(dim);
      }
      TensorShape tf_shape(dims);
      Tensor* output_tensor = nullptr;
      OP_REQUIRES_OK(ctx, ctx->allocate_output(i, tf_shape, &output_tensor));

      // Make sure the nGraph-inferred element type agrees with what TensorFlow
      // expected.
      ng::element::Type expected_elem_type;
      OP_REQUIRES_OK(
          ctx, TFDataTypeToNGraphElementType(ctx->expected_output_dtype(i),
                                             &expected_elem_type));
      OP_REQUIRES(
          ctx, ng_element_type == expected_elem_type,
          errors::Internal("Element type inferred by nGraph does not match "
                           "the element type expected by TensorFlow"));

      void* last_dst_ptr = output_caches[i].first;
      std::shared_ptr<ng::runtime::Tensor> last_ng_tensor =
          output_caches[i].second;

      void* current_dst_ptr = DMAHelper::base(output_tensor);
      std::shared_ptr<ng::runtime::Tensor> current_ng_tensor = nullptr;
// if the output tensor is going to be assigned to a variable
// we ask nGraph to provide the output directly in the variable tensor
#if defined(NGRAPH_TF_ENABLE_VARIABLES_AND_OPTIMIZERS)
      if (NGraphCatalog::ExistsInEncapOutputInfoMap(m_graph_id, name(), i)) {
        string output_key = NGraphCatalog::CreateNodeKey(m_graph_id, name(), i);
        string ref_var_name =
            NGraphCatalog::GetVariableSharedNameFromEncapOutputInfoMap(
                output_key);
        NGraphVar* var;
        OP_REQUIRES_OK(ctx, ctx->resource_manager()->Lookup<NGraphVar>(
                                ctx->resource_manager()->default_container(),
                                ref_var_name, &var));
        current_ng_tensor = var->ng_tensor();

        // There might be scenarios where the input and output tensors are the
        // same.The staleness determined for the input tensor should be the
        // final staleness for the given tensor. The staleness of output
        // tensor should not matter as this tensor is meant to be
        // overwritten with the computed value.
        // So not setting staleness here.
        output_caches[i] = std::make_pair(current_dst_ptr, current_ng_tensor);
        var->Unref();
        ng_outputs.push_back(current_ng_tensor);
        continue;
      }
#endif
      current_ng_tensor = GetCurrentNgTensor(
          current_dst_ptr, last_dst_ptr, last_ng_tensor, true, ng_exec,
          op_backend, ng_element_type, ng_shape);

      current_ng_tensor->set_stale(true);
      output_caches[i] = std::make_pair(current_dst_ptr, current_ng_tensor);

      ng_outputs.push_back(current_ng_tensor);
    }

    event_alloc_output.Stop();
    NGRAPH_VLOG(4)
        << "NGraphEncapsulateOp::Compute allocated result tensors for cluster "
        << m_ngraph_cluster;

#if defined(NGRAPH_TF_ENABLE_VARIABLES_AND_OPTIMIZERS)
    NGRAPH_VLOG(4) << "NGraphEncapsulateOp::Compute getting input variables "
                      "from resource manager "
                   << m_ngraph_cluster;

    ngraph::Event event_input_check_in_catalog(
        "Get Variable Inputs from Resource Manager", name(), "");

    // Dealing with the input from Variable nodes here
    for (int input_index = 0; input_index < input_shapes.size();
         input_index++) {
      bool ref_exists = NGraphCatalog::ExistsInInputVariableSharedNameMap(
          m_graph_id, def().name(), input_index);

      if (!ref_exists) {
        OP_REQUIRES(ctx, ng_inputs[input_index] != nullptr,
                    errors::Internal("Input ", input_index,
                                     " is not in Catalog nor was set from TF"));
        continue;
      }

      string ref_var_name = NGraphCatalog::GetInputVariableSharedName(
          m_graph_id, def().name(), input_index);
      NGraphVar* var;
      OP_REQUIRES_OK(ctx, ctx->resource_manager()->Lookup<NGraphVar>(
                              ctx->resource_manager()->default_container(),
                              ref_var_name, &var));

      if (var->sync_ng_tensor()) {
        number_of_copies++;
        copy_log_str << "Var_Sync[" << input_index << "] ";
      }

      void* current_tf_ptr = (void*)DMAHelper::base(&ctx->input(input_index));
      bool is_stale = !m_freshness_tracker->IsFresh(current_tf_ptr, ng_exec);
      var->ng_tensor()->set_stale(is_stale);
      ng_inputs[input_index] = var->ng_tensor();

      var->Unref();
    }

    event_input_check_in_catalog.Stop();
    ngraph::Event::write_trace(event_input_check_in_catalog);
#endif

    int time_create_or_lookup_tensors = create_or_lookup_tensors.ElapsedInMS();

    // Execute the nGraph function.
    ngraph::Event event_execute_function("Execute nGraph", name(), "");
    Timer execute_function;
    {
      BackendManager::LockBackend(m_op_backend_name);
      NGRAPH_VLOG(4)
          << "NGraphEncapsulateOp::Compute call starting for cluster "
          << m_ngraph_cluster;
      try {
        ng_exec->call(ng_outputs, ng_inputs);
      } catch (const std::exception& exp) {
        ng_function = m_ng_function_map[ng_exec];
        BackendManager::UnlockBackend(m_op_backend_name);
        NgraphSerialize(
            "tf_function_error_" + ctx->op_kernel().name() + ".json",
            ng_function);
        OP_REQUIRES(ctx, false,
                    errors::Internal(
                        "Caught exception while executing nGraph computation: ",
                        exp.what(), "\n"));
      } catch (...) {
        ng_function = m_ng_function_map[ng_exec];
        BackendManager::UnlockBackend(m_op_backend_name);
        NgraphSerialize(
            "tf_function_error_" + ctx->op_kernel().name() + ".json",
            ng_function);
        OP_REQUIRES(
            ctx, false,
            errors::Internal("Error in executing the nGraph computation\n"));
      }
      BackendManager::UnlockBackend(m_op_backend_name);
    }
    int time_execute_function = execute_function.ElapsedInMS();
    event_execute_function.Stop();

    long vm, rss;
    MemoryProfile(vm, rss);
    NGRAPH_VLOG(1) << "NGRAPH_TF_MEM_PROFILE:  OP_ID: " << my_instance_id
                   << " Step_ID: " << ctx->step_id()
                   << " Cluster: " << ctx->op_kernel().name()
                   << " Input Tensors created: "
                   << ng_input_tensor_size_in_bytes / (1024 * 1024) << " MB"
                   << " Output Tensors created: "
                   << ng_output_tensor_size_in_bytes / (1024 * 1024) << " MB"
                   << " Total process memory: " << rss / (1024 * 1024) << " GB";

    NGRAPH_VLOG(4) << "NGraphEncapsulateOp::Compute call done for cluster "
                   << m_ngraph_cluster;

    // Copy value to host if backend is not CPU
    ngraph::Event event_copy_output("Output - copy back", name(), "");
    Timer copy_output_tensors_to_host;

    try {
      size_t output_tensor_count = output_caches.size();
      std::vector<std::unique_ptr<ngraph::Event>> output_copy_events;
#if defined(NGRAPH_TF_ENABLE_VARIABLES_AND_OPTIMIZERS)
      if (m_number_outputs == -1) {
        NGRAPH_VLOG(4) << "Settig number of outputs for " << def().name();
        m_number_outputs = ng_outputs.size();
        NGRAPH_VLOG(4) << "Setting number of inputs for " << def().name();
        m_number_inputs = ng_inputs.size();
      }
      for (size_t i = 0; i < output_tensor_count; ++i) {
        // Sync the Var Tensor if required
        string output_key =
            NGraphCatalog::CreateNodeKey(m_graph_id, def().name(), i);
        bool ref_exists = NGraphCatalog::ExistsInEncapOutputInfoMap(output_key);

        if (ref_exists) {
          NGRAPH_VLOG(4) << "Syncing the output var tensor " << output_key;

          // Get var
          string ref_var_name =
              NGraphCatalog::GetVariableSharedNameFromEncapOutputInfoMap(
                  output_key);
          NGraphVar* var;
          OP_REQUIRES_OK(ctx, ctx->resource_manager()->Lookup<NGraphVar>(
                                  ctx->resource_manager()->default_container(),
                                  ref_var_name, &var));

          if (NGraphCatalog::GetCopyToTFFromEncapOutputInfoMap(output_key)) {
            if (var->copy_ng_to_tf()) {
              number_of_copies++;
<<<<<<< HEAD
              copy_log_str << " COPY_TF ";
=======
              copy_log_str << " COPY_TO_TF ";
>>>>>>> f0e85ae9
            }
            if (!NGraphCatalog::GetIsTFJustLookingFromEncapOutputInfoMap(
                    output_key)) {
              // Some tf op might update the ng-tensor value so mark it stale
              copy_log_str << " SET_SYNC ";
              var->set_sync_ng_tensor(true);
            }
          }
          var->Unref();
        }

        std::shared_ptr<ng::runtime::Tensor> dst_ng_tensor;
        void* dst_ptr;
        std::tie(dst_ptr, dst_ng_tensor) = output_caches[i];

        if (m_op_backend_name != "CPU" &&
            NGraphCatalog::EncapOutputIndexNeedsCopy(m_graph_id, def().name(),
                                                     i)) {
          number_of_copies++;
          copy_log_str << " COPY_OP_VAL[" << i << "]";

          NGRAPH_VLOG(4) << "Copying Output " << def().name()
                         << " ,index: " << i;
          auto ng_element_type = dst_ng_tensor->get_element_type();
          size_t copy_size =
              dst_ng_tensor->get_element_count() * ng_element_type.size();
          string event_name =
              "Output_" + to_string(i) + "_" + to_string(copy_size);
          std::unique_ptr<ngraph::Event> event_copy_output_next(
              new ngraph::Event(event_name, name(), ""));
          dst_ng_tensor->read(dst_ptr, 0, dst_ng_tensor->get_element_count() *
                                              ng_element_type.size());
          event_copy_output_next->Stop();
          output_copy_events.push_back(std::move(event_copy_output_next));
        }
      }
#else
      if (m_op_backend_name != "CPU") {
        for (size_t i = 0; i < output_tensor_count; ++i) {
          void* dst_ptr;
          std::shared_ptr<ng::runtime::Tensor> dst_ng_tensor;
          std::tie(dst_ptr, dst_ng_tensor) = output_caches[i];
          auto ng_element_type = dst_ng_tensor->get_element_type();
          std::unique_ptr<ngraph::Event> event_copy_output_next(
              new ngraph::Event(
                  ("Output_" + std::to_string(i) + "_" +
                   std::to_string(dst_ng_tensor->get_element_count() *
                                  ng_element_type.size())),
                  name(), ""));
          dst_ng_tensor->read(dst_ptr, 0, dst_ng_tensor->get_element_count() *
                                              ng_element_type.size());
          event_copy_output_next->Stop();
          output_copy_events.push_back(std::move(event_copy_output_next));
        }
      }
#endif
      // Now write the events back
      for (auto& next : output_copy_events) {
        ngraph::Event::write_trace(*next.get());
      }
    } catch (const std::exception& exp) {
      Status status = errors::Internal(
          "Caught exception while transferring tensor data to host: ",
          exp.what(), "\n");
      OP_REQUIRES(ctx, false, status);
    } catch (...) {
      Status status =
          errors::Internal("Error in transferring tensor data to host\n");
      OP_REQUIRES(ctx, false, status);
    }
    event_copy_output.Stop();

#if defined(NGRAPH_TF_ENABLE_VARIABLES_AND_OPTIMIZERS)
    copy_log_str << " Number of copies " << number_of_copies << "\n";
    if (log_copies) {
      cout << copy_log_str.str();
    }
#endif

    // Mark input tensors as fresh for the next time around.
    // Note: these ng_tensors are being marked fresh so that in the next
    // iteration if this encapsulate finds the tensor fresh, then it will use it
    for (size_t i = 0; i < input_shapes.size(); i++) {
      void* src_ptr = (void*)DMAHelper::base(&ctx->input(i));
      m_freshness_tracker->MarkFresh(src_ptr, ng_exec);
    }
    int time_copy_output_tensors_to_host =
        copy_output_tensors_to_host.ElapsedInMS();

    NGRAPH_VLOG(4)
        << "NGraphEncapsulateOp::Compute done marking fresh for cluster "
        << m_ngraph_cluster;
    NGRAPH_VLOG(1) << "NGRAPH_TF_TIMING_PROFILE: OP_ID: " << my_instance_id
                   << " Step_ID: " << ctx->step_id()
                   << " Cluster: " << ctx->op_kernel().name()
                   << " Time-Compute: " << compute_time.ElapsedInMS()
                   << " Function-Create-or-Lookup: "
                   << time_func_create_or_lookup << " Create-and-copy-tensors: "
                   << time_create_or_lookup_tensors
                   << " Execute: " << time_execute_function
                   << " Copy-outputs-to-host: "
                   << time_copy_output_tensors_to_host;
    event.Stop();
    ngraph::Event::write_trace(event_func_maybe_create);
    ngraph::Event::write_trace(event_alloc_output);
    ngraph::Event::write_trace(event_alloc_input);
    ngraph::Event::write_trace(event_execute_function);
    ngraph::Event::write_trace(event_copy_output);
    ngraph::Event::write_trace(event);

  }  // end compute

 private:
  // TF Graph for the cluster
  Graph m_graph;

  std::unordered_map<std::string, std::shared_ptr<ngraph::runtime::Executable>>
      m_ng_exec_map;
  std::unordered_map<std::shared_ptr<ngraph::runtime::Executable>,
                     std::shared_ptr<ngraph::Function>>
      m_ng_function_map;

  NgFunctionIOCache m_ng_exec_input_cache_map;
  NgFunctionIOCache m_ng_exec_output_cache_map;

  // Freshness tracker maintains a set of ng::functions using a particular base
  // pointer(for Tensor)
  // A single instance of freshness_tracker is used across all
  // nGraphEncapsulateOp and nGraphVariable op
  NGraphFreshnessTracker* m_freshness_tracker;
  int m_ngraph_cluster{-1};
  int m_graph_id{-1};
  std::vector<bool> m_input_is_static;
  std::mutex m_compute_lock;
  string m_op_backend_name;

  std::shared_ptr<ng::runtime::Tensor> GetCurrentNgTensor(
      void* current_tf_ptr, void* last_tf_ptr,
      const std::shared_ptr<ng::runtime::Tensor>& last_ng_tensor,
      const bool& output_tensor,
      const std::shared_ptr<ngraph::runtime::Executable>& ng_exec,
      ng::runtime::Backend* op_backend,
      const ng::element::Type& ng_element_type, const ng::Shape& ng_shape) {
    // NOTE: we assume that TF's pointers WILL change if it actually changes
    // values. ie, it will not reuse the same space if its rewritten it
    bool tf_tensor_has_changed = current_tf_ptr != last_tf_ptr;
    bool no_ng_tensor_found = last_ng_tensor == nullptr;
    bool is_cpu = m_op_backend_name == "CPU";

    // We need to check last_ng_tensor != nullptr, since there are cases where
    // at the first call to the ng_exec, both current_dst_ptr (when the
    // output is a 0-sized tensor) and last_dst_ptr (uninitialized at the
    // first call) are nullptr
    // A new tensor needs to be created for sure if no_ng_tensor_found
    // Additionally for CPU, it needs to be created if tf_tensor_has_changed,
    // for others, we do not create
    bool need_new_tensor_creation;
    if (is_cpu) {
      need_new_tensor_creation = no_ng_tensor_found || tf_tensor_has_changed;
    } else {
      need_new_tensor_creation = no_ng_tensor_found;
    }

    // It is stale if a new tensor was created OR the tf tensor has changed OR
    // (tf tensor has not changed, but freshness tracker says its stale)
    bool is_stale;
    if (output_tensor) {
      is_stale = true;  // For output tensors, it is always set stale to true
    } else {
      is_stale = need_new_tensor_creation || tf_tensor_has_changed ||
                 (!tf_tensor_has_changed &&
                  !m_freshness_tracker->IsFresh(current_tf_ptr, ng_exec));
    }
    // create a new ng tensor or use the last one
    std::shared_ptr<ng::runtime::Tensor> current_ng_tensor;
    if (need_new_tensor_creation) {
      if (is_cpu) {
        current_ng_tensor = op_backend->create_tensor(ng_element_type, ng_shape,
                                                      current_tf_ptr);
      } else {
        current_ng_tensor =
            op_backend->create_tensor(ng_element_type, ng_shape);
      }
    } else {
      current_ng_tensor = last_ng_tensor;
    }
    current_ng_tensor->set_stale(is_stale);
    return current_ng_tensor;
  }
  std::list<std::string> m_lru;
  size_t my_function_cache_depth_in_items = 16;
  static int s_instance_count;
  int my_instance_id{0};
  int m_number_outputs = -1;
  int m_number_inputs = -1;
};

int NGraphEncapsulateOp::s_instance_count = 0;

}  // namespace ngraph_bridge

REGISTER_KERNEL_BUILDER(Name("NGraphEncapsulate").Device(DEVICE_CPU),
                        ngraph_bridge::NGraphEncapsulateOp);

}  // namespace tensorflow<|MERGE_RESOLUTION|>--- conflicted
+++ resolved
@@ -867,11 +867,7 @@
           if (NGraphCatalog::GetCopyToTFFromEncapOutputInfoMap(output_key)) {
             if (var->copy_ng_to_tf()) {
               number_of_copies++;
-<<<<<<< HEAD
-              copy_log_str << " COPY_TF ";
-=======
               copy_log_str << " COPY_TO_TF ";
->>>>>>> f0e85ae9
             }
             if (!NGraphCatalog::GetIsTFJustLookingFromEncapOutputInfoMap(
                     output_key)) {
