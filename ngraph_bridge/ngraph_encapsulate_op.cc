/*******************************************************************************
 * Copyright 2017-2020 Intel Corporation
 *
 * Licensed under the Apache License, Version 2.0 (the "License");
 * you may not use this file except in compliance with the License.
 * You may obtain a copy of the License at
 *
 *     http://www.apache.org/licenses/LICENSE-2.0
 *
 * Unless required by applicable law or agreed to in writing, software
 * distributed under the License is distributed on an "AS IS" BASIS,
 * WITHOUT WARRANTIES OR CONDITIONS OF ANY KIND, either express or implied.
 * See the License for the specific language governing permissions and
 * limitations under the License.
 *******************************************************************************/
#include <cstdlib>
#include <mutex>
#include <utility>

#include "tensorflow/core/common_runtime/dma_helper.h"
#include "tensorflow/core/common_runtime/function.h"
#include "tensorflow/core/common_runtime/optimization_registry.h"
#include "tensorflow/core/framework/attr_value.pb.h"
#include "tensorflow/core/framework/graph.pb.h"
#include "tensorflow/core/framework/node_def_util.h"
#include "tensorflow/core/framework/op.h"
#include "tensorflow/core/framework/op_kernel.h"
#include "tensorflow/core/framework/tensor.h"
#include "tensorflow/core/graph/graph.h"
#include "tensorflow/core/graph/graph_constructor.h"

#include "logging/ngraph_log.h"
#include "ngraph_bridge/ngraph_backend_manager.h"
#include "ngraph_bridge/ngraph_builder.h"
#include "ngraph_bridge/ngraph_cluster_manager.h"
#include "ngraph_bridge/ngraph_encapsulate_impl.h"
#include "ngraph_bridge/ngraph_encapsulate_op.h"
#include "ngraph_bridge/ngraph_mark_for_clustering.h"
#include "ngraph_bridge/ngraph_timer.h"
#include "ngraph_bridge/ngraph_utils.h"

using namespace std;

namespace tensorflow {
namespace ngraph_bridge {

int NGraphEncapsulateOp::s_instance_id = 0;

NGraphEncapsulateOp::NGraphEncapsulateOp(OpKernelConstruction* ctx)
    : OpKernel(ctx) {
  NGRAPH_VLOG(1) << "Create Executor " << name();
  ng_encap_impl_.SetName(name());

  std::ostringstream oss;
  oss << "Encapsulate_" << ng_encap_impl_.GetInstanceId() << ": " << name();

  NG_TRACE(oss.str(), name(), "");

  NGRAPH_VLOG(1) << "NGraphEncapsulateOp: " << ng_encap_impl_.GetInstanceId()
                 << " Name: " << name();

  GraphDef* graph_def;

  int cluster{-1};
  OP_REQUIRES_OK(ctx, ctx->GetAttr<int>("ngraph_cluster", &cluster));
  ng_encap_impl_.SetNgraphCluster(cluster);
  graph_def =
      NGraphClusterManager::GetClusterGraph(ng_encap_impl_.GetNgraphCluster());

  if (graph_def == nullptr) {
    string flib_key =
        "ngraph_cluster_" + to_string(ng_encap_impl_.GetNgraphCluster());
    // Read graphdef from function library
    const FunctionLibraryDefinition flib =
        *ctx->function_library()->GetFunctionLibraryDefinition();
    const FunctionDef* fdef = flib.Find(flib_key);
    OP_REQUIRES(
        ctx, fdef != nullptr,
        errors::Internal("Did not find graphdef for encapsulate ", flib_key,
                         " in NGraphClusterManager or function library"));
    // TODO: how to convert from functiondef to graphdef. Anything easier?
    std::unique_ptr<FunctionBody> fnbody;
    const auto get_func_sig = [&flib](const string& op, const OpDef** sig) {
      return flib.LookUpOpDef(op, sig);
    };
    Status status =
        FunctionDefToBodyHelper(*fdef, {}, &flib, get_func_sig, &fnbody);
    if (!status.ok()) {
      NGRAPH_VLOG(2) << "FunctionDefToBodyHelper returned a not ok status.";
    }
    CopyGraph(*fnbody->graph, &ng_encap_impl_.m_graph);
  } else {
    GraphConstructorOptions opts;
    opts.allow_internal_ops = true;
    OP_REQUIRES_OK(
        ctx, ConvertGraphDefToGraph(opts, *graph_def, &ng_encap_impl_.m_graph));
  }

  int graph_id{-1};
  OP_REQUIRES_OK(ctx, ctx->GetAttr("ngraph_graph_id", &graph_id));
  ng_encap_impl_.SetGraphId(graph_id);
  //
  // Initialize the "m_input_is_static" vector as follows:
  // (1) create m_input_is_static with n+1 elements, where n is the max arg
  //     index
  // (2) for each _Arg node n, set m_input_is_static[n.index] to true if n
  //     is driving any static input; else set it to false.
  //

  // Create the vector.
  int32 max_arg_index = -1;
  std::vector<const Node*> arg_nodes;

  for (auto node : ng_encap_impl_.m_graph.nodes()) {
    if (node->IsArg()) {
      arg_nodes.push_back(node);
      int32 index;
      OP_REQUIRES_OK(ctx, GetNodeAttr(node->attrs(), "index", &index));
      if (index > max_arg_index) max_arg_index = index;
    }
  }

  int size = max_arg_index + 1;
  ng_encap_impl_.ResizeStaticInputVector(size);

  for (int i = 0; i < size; i++) {
    ng_encap_impl_.SetStaticInputVector(i, false);
  }

  // Fill the vector.
  for (auto node : arg_nodes) {
    int32 index;
    OP_REQUIRES_OK(ctx, GetNodeAttr(node->attrs(), "index", &index));

    bool is_static = false;
    for (auto edge : node->out_edges()) {
      if (edge->IsControlEdge() || !edge->dst()->IsOp()) {
        continue;
      }

      NGRAPH_VLOG(5) << "For arg " << index << " checking edge "
                     << edge->DebugString();

      if (InputIsStatic(edge->dst(), edge->dst_input())) {
        NGRAPH_VLOG(5) << "Marking edge static: " << edge->DebugString();
        is_static = true;
        break;
      }
    }
    NGRAPH_VLOG(5) << "Marking arg " << index << " is_static: " << is_static;
    ng_encap_impl_.SetStaticInputVector(index, is_static);
  }

  // Get the optional attributes
  std::unordered_map<std::string, std::string> additional_attribute_map;
  auto node_def = ctx->def();
  OP_REQUIRES_OK(ctx, ng_encap_impl_.ParseNodeAttributes(
                          node_def.attr(), &additional_attribute_map));
}

NGraphEncapsulateOp::~NGraphEncapsulateOp() {
  std::ostringstream oss;
  oss << "Destroy Encapsulate_" << ng_encap_impl_.GetInstanceId() << ": "
      << name();
  NG_TRACE(oss.str(), name(), "");
  NGRAPH_VLOG(2) << "~NGraphEncapsulateOp::" << name();
  ng_encap_impl_.ClearExecMaps();
}

//---------------------------------------------------------------------------
// OpKernel::Compute
//---------------------------------------------------------------------------
void NGraphEncapsulateOp::Compute(OpKernelContext* ctx) {
  NGRAPH_VLOG(1) << "Compute using executor " << name();
  std::ostringstream oss;
  oss << "Execute: Encapsulate_" << ng_encap_impl_.GetInstanceId() << ": "
      << name();
  NG_TRACE(oss.str(), name(), "");

  Timer compute_time;
  std::lock_guard<std::mutex> lock(m_compute_lock_);
  int cluster_id = ng_encap_impl_.GetNgraphCluster();
  NGRAPH_VLOG(4) << "NGraphEncapsulateOp::Compute starting for cluster "
                 << cluster_id;
  int time_func_create_or_lookup;
  Timer function_lookup_or_create;

  std::vector<TensorShape> input_shapes;
  std::vector<const Tensor*> static_input_map;
  std::shared_ptr<Executable> ng_exec;

  // TF input tensor
  std::vector<Tensor> tf_input_tensors;
  int step_id;
  {
    NG_TRACE("FunctionMaybeCreate", name(), "");
    for (int i = 0; i < ctx->num_inputs(); i++) {
      tf_input_tensors.push_back(ctx->input(i));
    }

    step_id = ctx->step_id();

    // Get ngraph executable and inputs information
    OP_REQUIRES_OK(
        ctx, ng_encap_impl_.GetNgExecutable(tf_input_tensors, input_shapes,
                                            static_input_map, ng_exec));

    NGRAPH_VLOG(1) << " Step_ID: " << step_id;
    NGRAPH_VLOG(4)
        << "NGraphEncapsulateOp::Compute got ngraph executable for cluster "
        << cluster_id;

    time_func_create_or_lookup = function_lookup_or_create.ElapsedInMS();
  }

  NGRAPH_VLOG(4) << "NGraphEncapsulateOp::Compute got graph for cluster "
                 << cluster_id;

  Timer create_or_lookup_tensors;

  // Allocate tensors for input arguments.
  vector<shared_ptr<ngraph::runtime::Tensor>> ng_inputs;
  int ng_input_tensor_size_in_bytes = 0;
  {
    NG_TRACE("Input: maybe create", name(), "");
    OP_REQUIRES_OK(
        ctx, ng_encap_impl_.AllocateNGTensors(tf_input_tensors, ng_inputs));
  }

  NGRAPH_VLOG(4) << "NGraphEncapsulateOp::Compute allocated argument tensors "
                    "for cluster "
                 << cluster_id;

  // Allocate tensors for the output results.
<<<<<<< HEAD
  vector<shared_ptr<ngraph::runtime::Tensor>> ng_outputs;
  int ng_output_tensor_size_in_bytes = 0;
  std::vector<Tensor> tf_output_tensors;
  {
    NG_TRACE("Output: maybe create", name(), "");
    for (auto i = 0; i < ng_exec->get_results().size(); i++) {
      auto ng_element = ng_exec->get_results()[i];
      auto ng_element_type = ng_element->get_element_type();
      auto ng_shape = ng_element->get_shape();

      // Create the TF output tensor
      vector<int64> dims;
      for (auto dim : ng_shape) {
        dims.push_back(dim);
      }
      TensorShape tf_shape(dims);
      Tensor* output_tensor = nullptr;
      OP_REQUIRES_OK(ctx, ctx->allocate_output(i, tf_shape, &output_tensor));
      tf_output_tensors.push_back(*output_tensor);

      // Make sure the nGraph-inferred element type agrees with what TensorFlow
      // expected.
      ngraph::element::Type expected_elem_type;
      OP_REQUIRES_OK(
          ctx, TFDataTypeToNGraphElementType(ctx->expected_output_dtype(i),
                                             &expected_elem_type));
      OP_REQUIRES(
          ctx, ng_element_type == expected_elem_type,
          errors::Internal("Element type inferred by nGraph does not match "
                           "the element type expected by TensorFlow"));
=======

  auto results = ng_exec->get_results();
  std::vector<shared_ptr<ngraph::runtime::Tensor>> ng_outputs(results.size(),
                                                              nullptr);
  std::vector<int> dyn_shape_tensors;
  for (auto i = 0; i < results.size(); i++) {
    auto ng_element = results[i];
    if (ng_element->get_output_partial_shape(0).is_dynamic()) {
      NGRAPH_VLOG(4)
          << "NGraphEncapsulateOp::Compute skipping output allocation for "
             "dynamic tensor at index"
          << i;
      dyn_shape_tensors.push_back(i);
      continue;
>>>>>>> e71818e8
    }

    // Create the TF output tensor
    auto ng_shape = ng_element->get_shape();
    TensorShape tf_shape;
    for (auto dim : ng_shape) {
      tf_shape.AddDim(dim);
    }
    Tensor* output_tensor = nullptr;
    OP_REQUIRES_OK(ctx, ctx->allocate_output(i, tf_shape, &output_tensor));

    // Make sure the nGraph-inferred element type agrees with what TensorFlow
    // expected.
    ngraph::element::Type expected_elem_type;
    auto ng_element_type = ng_element->get_element_type();
    OP_REQUIRES_OK(ctx,
                   TFDataTypeToNGraphElementType(ctx->expected_output_dtype(i),
                                                 &expected_elem_type));
    OP_REQUIRES(
        ctx, ng_element_type == expected_elem_type,
        errors::Internal("Element type inferred by nGraph does not match "
                         "the element type expected by TensorFlow"));
    ng_outputs[i] =
        make_shared<IETensor>(ng_element_type, ng_shape, output_tensor->data());
  }
  NGRAPH_VLOG(4)
      << "NGraphEncapsulateOp::Compute allocated result tensors for cluster "
      << cluster_id;

  int time_create_or_lookup_tensors = create_or_lookup_tensors.ElapsedInMS();
  // Execute the nGraph function.
  int time_execute_function;
  {
    NG_TRACE("Execute nGraph", name(), "");
    Timer execute_function;
    {
      NGRAPH_VLOG(4)
          << "NGraphEncapsulateOp::Compute call starting for cluster "
          << cluster_id;
      try {
        ng_exec->call(ng_inputs, ng_outputs);
      } catch (const std::exception& exp) {
        string status_string = "Caught exception while executing cluster " +
                               to_string(cluster_id) + string(exp.what());
        OP_REQUIRES(ctx, false, errors::Internal(status_string));
      } catch (...) {
        string status_string =
            "Caught exception while executing cluster " + to_string(cluster_id);
        OP_REQUIRES(ctx, false, errors::Internal(status_string));
      }
    }
    time_execute_function = execute_function.ElapsedInMS();
  }

  for (auto i : dyn_shape_tensors) {
    auto ng_output = ng_outputs[i];
    // Create the TF output tensor
    auto ng_shape = ng_output->get_shape();
    TensorShape tf_shape;
    for (auto dim : ng_shape) {
      tf_shape.AddDim(dim);
    }

    // Zero-copy IE tensor to TF
    IETensorBuffer* tf_buffer =
        new IETensorBuffer(static_pointer_cast<IETensor>(ng_output));
    Tensor tf_tensor(ctx->expected_output_dtype(i), tf_shape, tf_buffer);
    ctx->set_output(i, tf_tensor);
  }

  long vm, rss;
  MemoryProfile(vm, rss);
  NGRAPH_VLOG(1) << "NGRAPH_TF_MEM_PROFILE:  OP_ID: "
                 << ng_encap_impl_.GetInstanceId() << " Step_ID: " << step_id
                 << " Cluster: " << name() << " Input Tensors created: "
                 << ng_input_tensor_size_in_bytes / (1024 * 1024) << " MB"
                 << " Total process memory: " << rss / (1024 * 1024) << " GB";

  NGRAPH_VLOG(4) << "NGraphEncapsulateOp::Compute call done for cluster "
                 << ng_encap_impl_.GetNgraphCluster();

  NGRAPH_VLOG(4)
      << "NGraphEncapsulateOp::Compute done marking fresh for cluster "
      << ng_encap_impl_.GetNgraphCluster();
  NGRAPH_VLOG(1) << "NGRAPH_TF_TIMING_PROFILE: OP_ID: "
                 << ng_encap_impl_.GetInstanceId() << " Step_ID: " << step_id
                 << " Cluster: " << name()
                 << " Time-Compute: " << compute_time.ElapsedInMS()
                 << " Function-Create-or-Lookup: " << time_func_create_or_lookup
                 << " Create-and-copy-tensors: "
                 << time_create_or_lookup_tensors
                 << " Execute: " << time_execute_function;
}  // end compute

int NGraphEncapsulateImpl::s_instance_count = 0;

}  // namespace ngraph_bridge

REGISTER_KERNEL_BUILDER(Name("NGraphEncapsulate").Device(DEVICE_CPU),
                        ngraph_bridge::NGraphEncapsulateOp);

}  // namespace tensorflow<|MERGE_RESOLUTION|>--- conflicted
+++ resolved
@@ -232,38 +232,6 @@
                  << cluster_id;
 
   // Allocate tensors for the output results.
-<<<<<<< HEAD
-  vector<shared_ptr<ngraph::runtime::Tensor>> ng_outputs;
-  int ng_output_tensor_size_in_bytes = 0;
-  std::vector<Tensor> tf_output_tensors;
-  {
-    NG_TRACE("Output: maybe create", name(), "");
-    for (auto i = 0; i < ng_exec->get_results().size(); i++) {
-      auto ng_element = ng_exec->get_results()[i];
-      auto ng_element_type = ng_element->get_element_type();
-      auto ng_shape = ng_element->get_shape();
-
-      // Create the TF output tensor
-      vector<int64> dims;
-      for (auto dim : ng_shape) {
-        dims.push_back(dim);
-      }
-      TensorShape tf_shape(dims);
-      Tensor* output_tensor = nullptr;
-      OP_REQUIRES_OK(ctx, ctx->allocate_output(i, tf_shape, &output_tensor));
-      tf_output_tensors.push_back(*output_tensor);
-
-      // Make sure the nGraph-inferred element type agrees with what TensorFlow
-      // expected.
-      ngraph::element::Type expected_elem_type;
-      OP_REQUIRES_OK(
-          ctx, TFDataTypeToNGraphElementType(ctx->expected_output_dtype(i),
-                                             &expected_elem_type));
-      OP_REQUIRES(
-          ctx, ng_element_type == expected_elem_type,
-          errors::Internal("Element type inferred by nGraph does not match "
-                           "the element type expected by TensorFlow"));
-=======
 
   auto results = ng_exec->get_results();
   std::vector<shared_ptr<ngraph::runtime::Tensor>> ng_outputs(results.size(),
@@ -278,7 +246,6 @@
           << i;
       dyn_shape_tensors.push_back(i);
       continue;
->>>>>>> e71818e8
     }
 
     // Create the TF output tensor
