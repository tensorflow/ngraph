/*******************************************************************************
 * Copyright 2017-2019 Intel Corporation
 *
 * Licensed under the Apache License, Version 2.0 (the "License");
 * you may not use this file except in compliance with the License.
 * You may obtain a copy of the License at
 *
 *     http://www.apache.org/licenses/LICENSE-2.0
 *
 * Unless required by applicable law or agreed to in writing, software
 * distributed under the License is distributed on an "AS IS" BASIS,
 * WITHOUT WARRANTIES OR CONDITIONS OF ANY KIND, either express or implied.
 * See the License for the specific language governing permissions and
 * limitations under the License.
 *******************************************************************************/
#include <cstdlib>
#include <mutex>
#include <utility>

#include "tensorflow/core/common_runtime/dma_helper.h"
#include "tensorflow/core/common_runtime/function.h"
#include "tensorflow/core/common_runtime/optimization_registry.h"
#include "tensorflow/core/framework/attr_value.pb.h"
#include "tensorflow/core/framework/graph.pb.h"
#include "tensorflow/core/framework/node_def_util.h"
#include "tensorflow/core/framework/op.h"
#include "tensorflow/core/framework/op_kernel.h"
#include "tensorflow/core/framework/tensor.h"
#include "tensorflow/core/graph/graph.h"
#include "tensorflow/core/graph/graph_constructor.h"

#include "ngraph/event_tracing.hpp"
#include "ngraph/runtime/backend.hpp"

#if defined NGRAPH_DISTRIBUTED
#include "ngraph/distributed.hpp"
#endif

#include "logging/ngraph_log.h"
#include "ngraph_bridge/ngraph_backend_manager.h"
#include "ngraph_bridge/ngraph_builder.h"
#include "ngraph_bridge/ngraph_cluster_manager.h"
#include "ngraph_bridge/ngraph_encapsulate_impl.h"
#include "ngraph_bridge/ngraph_encapsulate_op.h"
#include "ngraph_bridge/ngraph_freshness_tracker.h"
#include "ngraph_bridge/ngraph_mark_for_clustering.h"
#include "ngraph_bridge/ngraph_pipelined_tensors.h"
#include "ngraph_bridge/ngraph_timer.h"
#include "ngraph_bridge/ngraph_utils.h"

#if defined(NGRAPH_TF_ENABLE_VARIABLES_AND_OPTIMIZERS)
#include "ngraph_bridge/enable_variable_ops/ngraph_catalog.h"
#include "ngraph_bridge/enable_variable_ops/ngraph_var.h"
#endif

using namespace std;
namespace ng = ngraph;

namespace tensorflow {

namespace ngraph_bridge {

//---------------------------------------------------------------------------
//  NGraphEncapsulateOp::ctor
//---------------------------------------------------------------------------
NGraphEncapsulateOp::NGraphEncapsulateOp(OpKernelConstruction* ctx)
    : OpKernel(ctx) {
  ng_encap_impl_.SetName(name());

  std::ostringstream oss;
  oss << "Encapsulate_" << ng_encap_impl_.GetInstanceId() << ": " << name();

  ngraph::Event event(oss.str(), name(), "");

  NGRAPH_VLOG(1) << "NGraphEncapsulateOp: " << ng_encap_impl_.GetInstanceId()
                 << " Name: " << name();

  GraphDef* graph_def;

  int cluster{-1};
  OP_REQUIRES_OK(ctx, ctx->GetAttr<int>("ngraph_cluster", &cluster));
  ng_encap_impl_.SetNgraphCluster(cluster);
  graph_def =
      NGraphClusterManager::GetClusterGraph(ng_encap_impl_.GetNgraphCluster());

  if (graph_def == nullptr) {
    string flib_key =
        "ngraph_cluster_" + to_string(ng_encap_impl_.GetNgraphCluster());
    // Read graphdef from function library
    const FunctionLibraryDefinition flib =
        *ctx->function_library()->GetFunctionLibraryDefinition();
    const FunctionDef* fdef = flib.Find(flib_key);
    OP_REQUIRES(
        ctx, fdef != nullptr,
        errors::Internal("Did not find graphdef for encapsulate ", flib_key,
                         " in NGraphClusterManager or function library"));
    // TODO: how to convert from functiondef to graphdef. Anything easier?
    std::unique_ptr<FunctionBody> fnbody;
    const auto get_func_sig = [&flib](const string& op, const OpDef** sig) {
      return flib.LookUpOpDef(op, sig);
    };
    Status status =
        FunctionDefToBodyHelper(*fdef, {}, &flib, get_func_sig, &fnbody);
    if (!status.ok()) {
      NGRAPH_VLOG(2) << "FunctionDefToBodyHelper returned a not ok status.";
    }
    CopyGraph(*fnbody->graph, &ng_encap_impl_.m_graph);
  } else {
    GraphConstructorOptions opts;
    opts.allow_internal_ops = true;
    OP_REQUIRES_OK(
        ctx, ConvertGraphDefToGraph(opts, *graph_def, &ng_encap_impl_.m_graph));
  }

  int graph_id{-1};
  OP_REQUIRES_OK(ctx, ctx->GetAttr("ngraph_graph_id", &graph_id));
  ng_encap_impl_.SetGraphId(graph_id);
  //
  // Initialize the "m_input_is_static" vector as follows:
  // (1) create m_input_is_static with n+1 elements, where n is the max arg
  //     index
  // (2) for each _Arg node n, set m_input_is_static[n.index] to true if n
  //     is driving any static input; else set it to false.
  //

  // Create the vector.
  int32 max_arg_index = -1;
  std::vector<const Node*> arg_nodes;

  for (auto node : ng_encap_impl_.m_graph.nodes()) {
    if (node->type_string() == "_Arg") {
      arg_nodes.push_back(node);

      int32 index;
      OP_REQUIRES_OK(ctx, GetNodeAttr(node->attrs(), "index", &index));
      if (index > max_arg_index) max_arg_index = index;
    }
  }

  int size = max_arg_index + 1;
  ng_encap_impl_.ResizeStaticInputVector(size);

  for (int i = 0; i < size; i++) {
    ng_encap_impl_.SetStaticInputVector(i, false);
  }

  // Fill the vector.
  for (auto node : arg_nodes) {
    int32 index;
    OP_REQUIRES_OK(ctx, GetNodeAttr(node->attrs(), "index", &index));

    bool is_static = false;
    for (auto edge : node->out_edges()) {
      if (edge->IsControlEdge() || !edge->dst()->IsOp()) {
        continue;
      }

      NGRAPH_VLOG(5) << "For arg " << index << " checking edge "
                     << edge->DebugString();

      if (InputIsStatic(edge->dst(), edge->dst_input())) {
        NGRAPH_VLOG(5) << "Marking edge static: " << edge->DebugString();
        is_static = true;
        break;
      }
    }
    NGRAPH_VLOG(5) << "Marking arg " << index << " is_static: " << is_static;
    ng_encap_impl_.SetStaticInputVector(index, is_static);
  }

  // Set the backend type for the op
  std::string backend_name;
  OP_REQUIRES_OK(ctx, ctx->GetAttr<string>("ngraph_backend", &backend_name));
  std::string device_id;
  OP_REQUIRES_OK(ctx, ctx->GetAttr<string>("ngraph_device_id", &device_id));
  // Get the optional attributes
  std::unordered_map<std::string, std::string> additional_attribute_map;
  auto node_def = ctx->def();
  OP_REQUIRES_OK(ctx, ng_encap_impl_.ParseNodeAttributes(
                          node_def.attr(), &additional_attribute_map));

  // Concatenate the backend_name:device_id
  try {
    string be_name =
        BackendManager::GetBackendCreationString(backend_name, device_id);
    ng_encap_impl_.SetOpBackend(be_name);
  } catch (const std::exception& exp) {
    Status status = errors::Internal(
        "Caught exception while creating backend string ", exp.what(), "\n");
    OP_REQUIRES_OK(ctx, status);
  }
  NGRAPH_VLOG(4) << "NGraphEncapsulateOp::Create backend " << def().name();
  Status status = BackendManager::CreateBackend(ng_encap_impl_.GetOpBackend());
  if (!status.ok()) {
    NGRAPH_VLOG(2) << "Cannot create backend " << ng_encap_impl_.GetOpBackend();
  }
  // SetConfig will be called for each EncapsulateOp
  BackendManager::SetConfig(ng_encap_impl_.GetOpBackend(),
                            additional_attribute_map);

  bool exec_can_create_tensor =
      BackendManager::GetBackend(ng_encap_impl_.GetOpBackend())
          ->executable_can_create_tensors();
  ng_encap_impl_.SetExecCanCreateTensor(exec_can_create_tensor);
  NGRAPH_VLOG(5) << "Executable can " << (exec_can_create_tensor ? "" : "not")
                 << " create tensors";

  event.Stop();
  ngraph::Event::write_trace(event);
}

//---------------------------------------------------------------------------
//  ~NGraphEncapsulateOp()
//---------------------------------------------------------------------------
NGraphEncapsulateOp::~NGraphEncapsulateOp() {
  std::ostringstream oss;
  oss << "Destroy Encapsulate_" << ng_encap_impl_.GetInstanceId() << ": "
      << name();
  ngraph::Event event(oss.str(), name(), "");
  NGRAPH_VLOG(2) << "~NGraphEncapsulateOp::" << name();
  // If the kernel goes away, we must de-register all of its cached
  // functions
  // from the freshness tracker.
  if (ng_encap_impl_.GetNgraphFreshnessTracker() != nullptr) {
    for (auto kv : ng_encap_impl_.GetNgExecMap()) {
      ng_encap_impl_.GetNgraphFreshnessTracker()->RemoveUser(kv.second);
    }

    // TODO(amprocte): We should be able to unref the tracker here, but it
    // seems to screw things up in the C++ unit tests.
    // m_freshness_tracker->Unref();
  }

#if defined(NGRAPH_TF_ENABLE_VARIABLES_AND_OPTIMIZERS)
  // Remove Entries from Catalog
  // Remove entries related to outputs
  for (int i = 0; i < ng_encap_impl_.GetNumberOfOutputs(); i++) {
    string key =
        NGraphCatalog::CreateNodeKey(ng_encap_impl_.GetGraphId(), name(), i);
    if (NGraphCatalog::ExistsInEncapOutputInfoMap(key)) {
      NGraphCatalog::DeleteFromEncapOutputInfoMap(key);
      NGRAPH_VLOG(2) << "Deleting from output info map " << key;
    }
  }

  NGRAPH_VLOG(2) << "Deleting from Output Copy Index map " << name();
  NGraphCatalog::DeleteFromEncapOutputCopyIndexesMap(
      ng_encap_impl_.GetGraphId(), name());

  // Remove entries related to inputs
  for (int i = 0; i < ng_encap_impl_.GetNumberOfOutputs(); i++) {
    string key =
        NGraphCatalog::CreateNodeKey(ng_encap_impl_.GetGraphId(), name(), i);
    if (NGraphCatalog::ExistsInInputVariableSharedNameMap(key)) {
      NGraphCatalog::DeleteFromInputVariableSharedNameMap(key);
      NGRAPH_VLOG(2) << "Deleting from input variable shared name map " << key;
    }
  }

#endif

  ng_encap_impl_.ClearExecMaps();

  // Release the backend
  NGRAPH_VLOG(2) << "~NGraphEncapsulateOp():: ReleaseBackend";
  BackendManager::ReleaseBackend(ng_encap_impl_.GetOpBackend());
  event.Stop();
  ngraph::Event::write_trace(event);
}

//---------------------------------------------------------------------------
// OpKernel::Compute
//---------------------------------------------------------------------------
void NGraphEncapsulateOp::Compute(OpKernelContext* ctx) {
  std::ostringstream oss;
  oss << "Execute: Encapsulate_" << ng_encap_impl_.GetInstanceId() << ": "
      << name();
  ngraph::Event event(oss.str(), name(), "");

  Timer compute_time;
  std::lock_guard<std::mutex> lock(m_compute_lock_);
  NGRAPH_VLOG(4) << "NGraphEncapsulateOp::Compute starting for cluster "
                 << ng_encap_impl_.GetNgraphCluster();

  ngraph::Event event_func_maybe_create("FunctionMaybeCreate", name(), "");
  Timer function_lookup_or_create;

  std::vector<TensorShape> input_shapes;
  std::vector<const Tensor*> static_input_map;
  std::shared_ptr<ngraph::runtime::Executable> ng_exec;
  ng::runtime::Backend* op_backend;

  // TF input tensor
  std::vector<Tensor> tf_input_tensors;

  for (int i = 0; i < ctx->num_inputs(); i++) {
    tf_input_tensors.push_back(ctx->input(i));
  }

  int step_id = ctx->step_id();

  // Get ngraph executable and inputs information
  OP_REQUIRES_OK(ctx, ng_encap_impl_.GetNgExecutable(
                          tf_input_tensors, input_shapes, static_input_map,
                          op_backend, ng_exec));

  NGRAPH_VLOG(1) << " Step_ID: " << step_id;
  NGRAPH_VLOG(4)
      << "NGraphEncapsulateOp::Compute got ngraph executable for cluster "
      << ng_encap_impl_.GetNgraphCluster();

  int time_func_create_or_lookup = function_lookup_or_create.ElapsedInMS();
  event_func_maybe_create.Stop();

  NGRAPH_VLOG(4) << "NGraphEncapsulateOp::Compute got graph for cluster "
                 << ng_encap_impl_.GetNgraphCluster();

  Timer create_or_lookup_tensors;

  int pipeline_idx = -1;
  PipelinedTensorVector inp_group_from_pipeline;
  PipelinedTensorVector out_group_from_pipeline;
  std::tuple<int, PipelinedTensorVector, PipelinedTensorVector> tmp_tpl;
  OP_REQUIRES_OK(ctx,
                 ng_encap_impl_.GetPipelineIdxAndTensors(ng_exec, tmp_tpl));
  std::tie(pipeline_idx, inp_group_from_pipeline, out_group_from_pipeline) =
      tmp_tpl;

  if (ng_encap_impl_.GetNgraphFreshnessTracker() == nullptr) {
    auto creator = [](NGraphFreshnessTracker** tracker) {
      *tracker = new NGraphFreshnessTracker();
      return Status::OK();
    };
    NGraphFreshnessTracker* set_tracker = nullptr;
    OP_REQUIRES_OK(
        ctx, ctx->resource_manager()->LookupOrCreate<NGraphFreshnessTracker>(
                 ctx->resource_manager()->default_container(),
                 "ngraph_freshness_tracker", &set_tracker, creator));
    ng_encap_impl_.SetNgraphFreshnessTracker(set_tracker);
  }

  NGRAPH_VLOG(4)
      << "NGraphEncapsulateOp::Compute got freshness tracker for cluster "
      << ng_encap_impl_.GetNgraphCluster();

  // Allocate tensors for input arguments.
  ngraph::Event event_alloc_input("Input: maybe create", name(), "");

  vector<shared_ptr<ng::runtime::Tensor>> ng_inputs;
  int ng_input_tensor_size_in_bytes = 0;

  OP_REQUIRES_OK(ctx, ng_encap_impl_.AllocateNGInputTensors(
                          tf_input_tensors, ng_exec, inp_group_from_pipeline,
                          op_backend, ng_inputs));

  event_alloc_input.Stop();

  NGRAPH_VLOG(4) << "NGraphEncapsulateOp::Compute allocated argument tensors "
                    "for cluster "
                 << ng_encap_impl_.GetNgraphCluster();
  // Allocate tensors for the output results.
  ngraph::Event event_alloc_output("Output: maybe create", name(), "");
  vector<shared_ptr<ng::runtime::Tensor>> ng_outputs;
  int ng_output_tensor_size_in_bytes = 0;
  std::vector<Tensor*> tf_output_tensors;

  for (auto i = 0; i < ng_exec->get_results().size(); i++) {
    auto ng_element = ng_exec->get_results()[i];
    auto ng_shape = ng_element->get_shape();
    auto ng_element_type = ng_element->get_element_type();

    // Create the TF output tensor
    vector<int64> dims;
    for (auto dim : ng_shape) {
      dims.push_back(dim);
    }
    TensorShape tf_shape(dims);
    Tensor* output_tensor = nullptr;
    OP_REQUIRES_OK(ctx, ctx->allocate_output(i, tf_shape, &output_tensor));
    tf_output_tensors.push_back(output_tensor);

    // Make sure the nGraph-inferred element type agrees with what TensorFlow
    // expected.
    ng::element::Type expected_elem_type;
    OP_REQUIRES_OK(ctx,
                   TFDataTypeToNGraphElementType(ctx->expected_output_dtype(i),
                                                 &expected_elem_type));
    OP_REQUIRES(
        ctx, ng_element_type == expected_elem_type,
        errors::Internal("Element type inferred by nGraph does not match "
                         "the element type expected by TensorFlow"));
  }

  OP_REQUIRES_OK(ctx, ng_encap_impl_.AllocateNGOutputTensors(
                          tf_output_tensors, ng_exec, out_group_from_pipeline,
                          op_backend, ng_outputs));
  auto output_caches = ng_encap_impl_.GetNgExecOutputCacheMap(ng_exec);

  event_alloc_output.Stop();
  NGRAPH_VLOG(4)
      << "NGraphEncapsulateOp::Compute allocated result tensors for cluster "
      << ng_encap_impl_.GetNgraphCluster();

// Dealing with the output from Variable nodes here
#if defined(NGRAPH_TF_ENABLE_VARIABLES_AND_OPTIMIZERS)
  NGRAPH_VLOG(4) << "NGraphEncapsulateOp::Compute getting output variables "
                    "from resource manager "
                 << ng_encap_impl_.GetNgraphCluster();

  ngraph::Event event_output_check_in_catalog(
      "Get Variable Outputs from Resource Manager", name(), "");

  for (auto i = 0; i < ng_exec->get_results().size(); i++) {
    void* current_dst_ptr = DMAHelper::base(tf_output_tensors[i]);
    std::shared_ptr<ng::runtime::Tensor> current_ng_tensor = nullptr;
    // if the output tensor is going to be assigned to a variable
    // we ask nGraph to provide the output directly in the variable tensor
    bool ref_exists = NGraphCatalog::ExistsInEncapOutputInfoMap(
        ng_encap_impl_.GetGraphId(), name(), i);
    if (!ref_exists) {
      OP_REQUIRES(ctx, ng_outputs[i] != nullptr,
                  errors::Internal("Output ", i,
                                   " is not in Catalog nor was set from TF"));
      continue;
    }
    string output_key =
        NGraphCatalog::CreateNodeKey(ng_encap_impl_.GetGraphId(), name(), i);
    string ref_var_name =
        NGraphCatalog::GetVariableSharedNameFromEncapOutputInfoMap(output_key);
    NGraphVar* var;
    OP_REQUIRES_OK(ctx, ctx->resource_manager()->Lookup<NGraphVar>(
                            ctx->resource_manager()->default_container(),
                            ref_var_name, &var));
    current_ng_tensor = var->ng_tensor();

    // There might be scenarios where the input and output tensors are the
    // same.The staleness determined for the input tensor should be the
    // final staleness for the given tensor. The staleness of output
    // tensor should not matter as this tensor is meant to be
    // overwritten with the computed value.
    // So not setting staleness here.
    output_caches[i] = std::make_pair(current_dst_ptr, current_ng_tensor);
    var->Unref();
    ng_outputs[i] = current_ng_tensor;
  }
  event_output_check_in_catalog.Stop();
  ngraph::Event::write_trace(event_output_check_in_catalog);

  NGRAPH_VLOG(4) << "NGraphEncapsulateOp::Compute getting input variables "
                    "from resource manager "
                 << ng_encap_impl_.GetNgraphCluster();

  ngraph::Event event_input_check_in_catalog(
      "Get Variable Inputs from Resource Manager", name(), "");

  // Dealing with the input from Variable nodes here
  for (int input_index = 0; input_index < input_shapes.size(); input_index++) {
    bool ref_exists = NGraphCatalog::ExistsInInputVariableSharedNameMap(
        ng_encap_impl_.GetGraphId(), def().name(), input_index);

    if (!ref_exists) {
      OP_REQUIRES(ctx, ng_inputs[input_index] != nullptr,
                  errors::Internal("Input ", input_index,
                                   " is not in Catalog nor was set from TF"));
      continue;
    }

    string ref_var_name = NGraphCatalog::GetInputVariableSharedName(
        ng_encap_impl_.GetGraphId(), def().name(), input_index);
    NGraphVar* var;
    OP_REQUIRES_OK(ctx, ctx->resource_manager()->Lookup<NGraphVar>(
                            ctx->resource_manager()->default_container(),
                            ref_var_name, &var));

    if (var->sync_ng_tensor()) {
      int copies = ng_encap_impl_.GetNumberOfCopies();
      ng_encap_impl_.SetNumberOfCopies(copies++);
      stringstream str;
      str << "Var_Sync[" << input_index << "] ";
      ng_encap_impl_.AppendCopyLog(str.str());
    }

    void* current_tf_ptr = (void*)DMAHelper::base(&ctx->input(input_index));
    bool is_stale = !ng_encap_impl_.GetNgraphFreshnessTracker()->IsFresh(
        current_tf_ptr, ng_exec);
    var->ng_tensor()->set_stale(is_stale);
    ng_inputs[input_index] = var->ng_tensor();

    var->Unref();
  }

  event_input_check_in_catalog.Stop();
  ngraph::Event::write_trace(event_input_check_in_catalog);
#endif

  int time_create_or_lookup_tensors = create_or_lookup_tensors.ElapsedInMS();

  // Execute the nGraph function.
  ngraph::Event event_execute_function("Execute nGraph", name(), "");
  Timer execute_function;
  {
    BackendManager::LockBackend(ng_encap_impl_.GetOpBackend());
    NGRAPH_VLOG(4) << "NGraphEncapsulateOp::Compute call starting for cluster "
                   << ng_encap_impl_.GetNgraphCluster();
    try {
      ng_exec->call(ng_outputs, ng_inputs);
    } catch (const std::exception& exp) {
<<<<<<< HEAD
      BackendManager::UnlockBackend(ng_encap_impl_.GetOpBackend());
      ng_encap_impl_.DumpNgFunction(
=======
      BackendManager::UnlockBackend(ng_encap_impl.GetOpBackend());
      Status st = ng_encap_impl.DumpNgFunction(
>>>>>>> 9d4860a9
          "tf_function_error_" + ctx->op_kernel().name() + ".json", ng_exec);
      string status_string =
          "Caught exception while executing nGraph computation: " +
          string(exp.what()) +
          (st.ok() ? "" : (" Also error in dumping serialized function: " +
                           st.error_message()));
      OP_REQUIRES(ctx, false, errors::Internal(status_string));
    } catch (...) {
<<<<<<< HEAD
      BackendManager::UnlockBackend(ng_encap_impl_.GetOpBackend());
      ng_encap_impl_.DumpNgFunction(
=======
      BackendManager::UnlockBackend(ng_encap_impl.GetOpBackend());
      Status st = ng_encap_impl.DumpNgFunction(
>>>>>>> 9d4860a9
          "tf_function_error_" + ctx->op_kernel().name() + ".json", ng_exec);
      string status_string =
          "Error in executing the nGraph computation." +
          (st.ok() ? "" : (" Also error in dumping serialized function: " +
                           st.error_message()));
      OP_REQUIRES(ctx, false, errors::Internal(status_string));
    }
    BackendManager::UnlockBackend(ng_encap_impl_.GetOpBackend());
  }
  int time_execute_function = execute_function.ElapsedInMS();
  event_execute_function.Stop();

  long vm, rss;
  MemoryProfile(vm, rss);
  NGRAPH_VLOG(1) << "NGRAPH_TF_MEM_PROFILE:  OP_ID: "
                 << ng_encap_impl_.GetInstanceId() << " Step_ID: " << step_id
                 << " Cluster: " << name() << " Input Tensors created: "
                 << ng_input_tensor_size_in_bytes / (1024 * 1024) << " MB"
                 << " Output Tensors created: "
                 << ng_output_tensor_size_in_bytes / (1024 * 1024) << " MB"
                 << " Total process memory: " << rss / (1024 * 1024) << " GB";

  NGRAPH_VLOG(4) << "NGraphEncapsulateOp::Compute call done for cluster "
                 << ng_encap_impl_.GetNgraphCluster();

  // Copy value to host if backend is not CPU
  ngraph::Event event_copy_output("Output - copy back", name(), "");
  Timer copy_output_tensors_to_host;

  try {
    size_t output_tensor_count = output_caches.size();
    std::vector<std::unique_ptr<ngraph::Event>> output_copy_events;
#if defined(NGRAPH_TF_ENABLE_VARIABLES_AND_OPTIMIZERS)
    if (ng_encap_impl_.GetNumberOfOutputs() == -1) {
      NGRAPH_VLOG(4) << "Settig number of outputs for " << def().name();
      ng_encap_impl_.SetNumberOfOutputs(ng_outputs.size());
      NGRAPH_VLOG(4) << "Setting number of inputs for " << def().name();
      ng_encap_impl_.SetNumberOfInputs(ng_inputs.size());
    }
    for (size_t i = 0; i < output_tensor_count; ++i) {
      // Sync the Var Tensor if required
      string output_key = NGraphCatalog::CreateNodeKey(
          ng_encap_impl_.GetGraphId(), def().name(), i);
      bool ref_exists = NGraphCatalog::ExistsInEncapOutputInfoMap(output_key);

      if (ref_exists) {
        NGRAPH_VLOG(4) << "Syncing the output var tensor " << output_key;

        // Get var
        string ref_var_name =
            NGraphCatalog::GetVariableSharedNameFromEncapOutputInfoMap(
                output_key);
        NGraphVar* var;
        OP_REQUIRES_OK(ctx, ctx->resource_manager()->Lookup<NGraphVar>(
                                ctx->resource_manager()->default_container(),
                                ref_var_name, &var));

        if (NGraphCatalog::GetCopyToTFFromEncapOutputInfoMap(output_key)) {
          if (var->copy_ng_to_tf()) {
            int copies = ng_encap_impl_.GetNumberOfCopies();
            ng_encap_impl_.SetNumberOfCopies(copies++);
            ng_encap_impl_.AppendCopyLog(" COPY_TO_TF ");
          }
          if (!NGraphCatalog::GetIsTFJustLookingFromEncapOutputInfoMap(
                  output_key)) {
            // Some tf op might update the ng-tensor value so mark it stale
            ng_encap_impl_.AppendCopyLog(" SET_SYNC ");
            var->set_sync_ng_tensor(true);
          }
        }
        var->Unref();
      }

      std::shared_ptr<ng::runtime::Tensor> dst_ng_tensor;
      void* dst_ptr;
      std::tie(dst_ptr, dst_ng_tensor) = output_caches[i];

      if (ng_encap_impl_.GetOpBackend() != "CPU" &&
          NGraphCatalog::EncapOutputIndexNeedsCopy(ng_encap_impl_.GetGraphId(),
                                                   def().name(), i)) {
        int copies = ng_encap_impl_.GetNumberOfCopies();
        ng_encap_impl_.SetNumberOfCopies(copies++);
        stringstream log;
        log << " COPY_OP_VAL[" << i << "]";
        ng_encap_impl_.AppendCopyLog(log.str());

        NGRAPH_VLOG(4) << "Copying Output " << def().name() << " ,index: " << i;
        auto ng_element_type = dst_ng_tensor->get_element_type();
        size_t copy_size =
            dst_ng_tensor->get_element_count() * ng_element_type.size();
        string event_name =
            "Output_" + to_string(i) + "_" + to_string(copy_size);
        std::unique_ptr<ngraph::Event> event_copy_output_next(
            new ngraph::Event(event_name, name(), ""));
        dst_ng_tensor->read(dst_ptr, 0, dst_ng_tensor->get_element_count() *
                                            ng_element_type.size());
        event_copy_output_next->Stop();
        output_copy_events.push_back(std::move(event_copy_output_next));
      }
    }
#else
    if (ng_encap_impl_.GetOpBackend() != "CPU") {
      for (size_t i = 0; i < output_tensor_count; ++i) {
        void* dst_ptr;
        std::shared_ptr<ng::runtime::Tensor> dst_ng_tensor;
        std::tie(dst_ptr, dst_ng_tensor) = output_caches[i];
        auto ng_element_type = dst_ng_tensor->get_element_type();
        std::unique_ptr<ngraph::Event> event_copy_output_next(new ngraph::Event(
            ("Output_" + std::to_string(i) + "_" +
             std::to_string(dst_ng_tensor->get_element_count() *
                            ng_element_type.size())),
            name(), ""));
        dst_ng_tensor->read(dst_ptr, 0, dst_ng_tensor->get_element_count() *
                                            ng_element_type.size());
        event_copy_output_next->Stop();
        output_copy_events.push_back(std::move(event_copy_output_next));
      }
    }
#endif
    // Now write the events back
    for (auto& next : output_copy_events) {
      ngraph::Event::write_trace(*next.get());
    }
  } catch (const std::exception& exp) {
    OP_REQUIRES(ctx, false,
                errors::Internal(
                    "Caught exception while transferring tensor data to host: ",
                    exp.what(), "\n"));
  } catch (...) {
    OP_REQUIRES(ctx, false, errors::Internal(
                                "Error in transferring tensor data to host\n"));
  }
  event_copy_output.Stop();

#if defined(NGRAPH_TF_ENABLE_VARIABLES_AND_OPTIMIZERS)
  std::stringstream str;
  str << " Number of copies " << ng_encap_impl_.GetNumberOfCopies() << "\n";
  ng_encap_impl_.AppendCopyLog(str.str());
  if (ng_encap_impl_.GetLogCopies()) {
    cout << ng_encap_impl_.GetCopyLog();
  }
#endif

  // Mark input tensors as fresh for the next time around.
  // Note: these ng_tensors are being marked fresh so that in the next
  // iteration if this encapsulate finds the tensor fresh, then it will use it
  for (int i = 0; i < input_shapes.size(); i++) {
    void* src_ptr = (void*)DMAHelper::base(&ctx->input(i));
    ng_encap_impl_.GetNgraphFreshnessTracker()->MarkFresh(src_ptr, ng_exec);
  }
  int time_copy_output_tensors_to_host =
      copy_output_tensors_to_host.ElapsedInMS();

  OP_REQUIRES_OK(ctx,
                 ng_encap_impl_.ReturnPipelinedTensors(ng_exec, pipeline_idx));

  NGRAPH_VLOG(4)
      << "NGraphEncapsulateOp::Compute done marking fresh for cluster "
      << ng_encap_impl_.GetNgraphCluster();
  NGRAPH_VLOG(1) << "NGRAPH_TF_TIMING_PROFILE: OP_ID: "
                 << ng_encap_impl_.GetInstanceId() << " Step_ID: " << step_id
                 << " Cluster: " << name()
                 << " Time-Compute: " << compute_time.ElapsedInMS()
                 << " Function-Create-or-Lookup: " << time_func_create_or_lookup
                 << " Create-and-copy-tensors: "
                 << time_create_or_lookup_tensors
                 << " Execute: " << time_execute_function
                 << " Copy-outputs-to-host: "
                 << time_copy_output_tensors_to_host;
  event.Stop();
  ngraph::Event::write_trace(event_func_maybe_create);
  ngraph::Event::write_trace(event_alloc_output);
  ngraph::Event::write_trace(event_alloc_input);
  ngraph::Event::write_trace(event_execute_function);
  ngraph::Event::write_trace(event_copy_output);
  ngraph::Event::write_trace(event);

}  // end compute

int NGraphEncapsulateImpl::s_instance_count = 0;

}  // namespace ngraph_bridge

REGISTER_KERNEL_BUILDER(Name("NGraphEncapsulate").Device(DEVICE_CPU),
                        ngraph_bridge::NGraphEncapsulateOp);

}  // namespace tensorflow<|MERGE_RESOLUTION|>--- conflicted
+++ resolved
@@ -505,13 +505,8 @@
     try {
       ng_exec->call(ng_outputs, ng_inputs);
     } catch (const std::exception& exp) {
-<<<<<<< HEAD
       BackendManager::UnlockBackend(ng_encap_impl_.GetOpBackend());
-      ng_encap_impl_.DumpNgFunction(
-=======
-      BackendManager::UnlockBackend(ng_encap_impl.GetOpBackend());
-      Status st = ng_encap_impl.DumpNgFunction(
->>>>>>> 9d4860a9
+      Status st = ng_encap_impl_.DumpNgFunction(
           "tf_function_error_" + ctx->op_kernel().name() + ".json", ng_exec);
       string status_string =
           "Caught exception while executing nGraph computation: " +
@@ -520,13 +515,8 @@
                            st.error_message()));
       OP_REQUIRES(ctx, false, errors::Internal(status_string));
     } catch (...) {
-<<<<<<< HEAD
       BackendManager::UnlockBackend(ng_encap_impl_.GetOpBackend());
-      ng_encap_impl_.DumpNgFunction(
-=======
-      BackendManager::UnlockBackend(ng_encap_impl.GetOpBackend());
-      Status st = ng_encap_impl.DumpNgFunction(
->>>>>>> 9d4860a9
+      Status st = ng_encap_impl_.DumpNgFunction(
           "tf_function_error_" + ctx->op_kernel().name() + ".json", ng_exec);
       string status_string =
           "Error in executing the nGraph computation." +
