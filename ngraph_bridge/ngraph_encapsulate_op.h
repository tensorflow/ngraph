--- conflicted
+++ resolved
@@ -41,10 +41,6 @@
   void Compute(OpKernelContext* ctx) override;
 
  private:
-<<<<<<< HEAD
-  NGraphEncapsulateImpl ng_encap_impl_;
-  std::mutex m_compute_lock_;
-=======
   void CreateParallelExecutor(OpKernelConstruction* ctx,
                               const string& backend_name);
   void CreateLegacyExecutor(OpKernelConstruction* ctx,
@@ -53,11 +49,10 @@
   void ComputeUsingParallelExecutor(OpKernelContext* ctx);
 
   static int s_instance_id;
-  NGraphEncapsulateImpl ng_encap_impl;
+  NGraphEncapsulateImpl ng_encap_impl_;
   bool m_use_parallel_executor;
-  std::mutex m_compute_lock;
+  std::mutex m_compute_lock_;
   unique_ptr<NGraphExecutor> m_parallel_executor;
->>>>>>> 018c010d
 };
 
 }  // namespace ngraph_bridge
