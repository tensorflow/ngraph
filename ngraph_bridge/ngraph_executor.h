/*******************************************************************************
 * Copyright 2019 Intel Corporation
 *
 * Licensed under the Apache License, Version 2.0 (the "License");
 * you may not use this file except in compliance with the License.
 * You may obtain a copy of the License at
 *
 *     http://www.apache.org/licenses/LICENSE-2.0
 *
 * Unless required by applicable law or agreed to in writing, software
 * distributed under the License is distributed on an "AS IS" BASIS,
 * WITHOUT WARRANTIES OR CONDITIONS OF ANY KIND, either express or implied.
 * See the License for the specific language governing permissions and
 * limitations under the License.
 *******************************************************************************/

#ifndef NGRAPH_EXECUTOR_H_
#define NGRAPH_EXECUTOR_H_
#pragma once

#include <mutex>
#include <ostream>
#include <vector>

#include "tensorflow/core/framework/tensor_shape.h"
#include "tensorflow/core/graph/graph.h"

#include "ngraph/ngraph.hpp"

#include "logging/ngraph_log.h"
#include "ngraph_bridge/ngraph_data_cache.h"
#include "ngraph_bridge/ngraph_freshness_tracker.h"
#include "ngraph_bridge/ngraph_pipelined_tensors.h"
#include "ngraph_bridge/ngraph_tensor_manager.h"

namespace tensorflow {

namespace ngraph_bridge {

class NGraphExecutor {
 public:
  // Transforms, compiles and executes TesnorFlow computation graph using nGraph
  explicit NGraphExecutor(int instance_id, int cluster_id, int graph_id,
                          unique_ptr<tensorflow::Graph>& graph,
<<<<<<< HEAD
                          const string& backend_name, const int cache_depth,
                          const string& node_name);
=======
                          const string& backend_name, const string& node_name,
                          const int cache_depth);
>>>>>>> 2d120a74

  ~NGraphExecutor();

  // Calls Compute Signature and gets ngraph executable
  // Update the cache and if called again with the same input shapes,
  // return fromm the cache
  Status GetExecutableFunctionAndTensors(
      const std::vector<Tensor>& tf_input_tensors,
      std::shared_ptr<ngraph::runtime::Executable>& ng_exec,
      std::string& serialized_ng_function,
      shared_ptr<PipelinedTensorsStore>& pts, bool& cache_hit);

  // TODO Rename this to DecodeAttributes
  Status ParseNodeAttributes(
      const google::protobuf::Map<string, AttrValue>& additional_attributes,
      std::unordered_map<std::string, std::string>* additional_attribute_map);

  // Callback function called from NgraphDataCache's LookUpOrCreateItem() method
  // Creates ng_executable, serialized_ng_function, and initializes I/O
  // TensorPipeline
  std::pair<Status, std::tuple<std::shared_ptr<ngraph::runtime::Executable>,
                               std::string, shared_ptr<PipelinedTensorsStore>>>
  CreateCallback(std::string signature, std::vector<TensorShape> input_shapes,
                 std::vector<const Tensor*> static_input_map,
                 ng::runtime::Backend*& op_backend);

  const int& GetNgraphClusterId() { return m_ngraph_cluster_id; }

  void DestroyCallback(
      std::tuple<std::shared_ptr<ngraph::runtime::Executable>, std::string,
                 shared_ptr<PipelinedTensorsStore>>
          evicted_ng_item,
      ng::runtime::Backend*& op_backend);
  const string& GetNgraphClusterName() { return m_node_name; }

  int GetGraphId() { return m_graph_id; }

  const string& GetOpBackendName() { return m_op_backend_name; }

  bool IsTensorPipeliningSupported() { return m_executable_can_create_tensor; }

  int GetTensorPipelineDepth() {
    return m_executable_can_create_tensor ? m_depth : 1;
  }

  const shared_ptr<NGraphTensorManager>& GetTensorManager() {
    return m_tensor_manager;
  }

 private:
  // This method is called from CreateCallback(), It compiles ngraph
  // Or load ng_executable from backend in case of AOT
  std::pair<Status, std::shared_ptr<ngraph::runtime::Executable>>
  GetNgExecutable(std::string signature,
                  std::shared_ptr<ngraph::Function>& ng_function,
                  ng::runtime::Backend*& op_backend);
  // Allocates the necessary tensors from the Executable (or backend in future)
  // Called from CreateCallback
  std::pair<Status, shared_ptr<PipelinedTensorsStore>>
  InitializeIOTensorPipeline(
      std::shared_ptr<ngraph::runtime::Executable> ng_exec,
      const vector<int>& pipelined_input_indexes,
      const vector<int>& pipelined_output_indexes);

  // Get tensorflow input tensors, input shapes, static_inputs to Compute
  // Signature
  Status ComputeSignature(const std::vector<Tensor>& tf_input_tensors,
                          std::vector<TensorShape>& input_shapes,
                          std::vector<const Tensor*>& static_input_map,
                          std::stringstream& signature_ss) const;

 private:
  const int m_instance_id;
  const int m_ngraph_cluster_id{-1};
  const int m_graph_id{-1};
  const unique_ptr<Graph> m_graph;

  int my_function_cache_depth_in_items;
  const string m_op_backend_name;
  string m_node_name;
  std::vector<bool> m_input_is_static;
  std::list<std::string> m_lru;
  bool m_do_aot = false;
  map<string, string> m_aot_functions;
  map<string, string> m_aot_execs;

  // NgraphDataCache<Key, Value> where key is signature, and value is a tuple
  // of ng_executable, serialized_ng_function and PipelinedTensorsStore
  NgraphDataCache<std::string,
                  std::tuple<std::shared_ptr<ngraph::runtime::Executable>,
                             std::string, shared_ptr<PipelinedTensorsStore>>>
      m_ng_data_cache;

  bool m_executable_can_create_tensor;

  mutex m_mutex;
  int m_depth{2};  // TODO make this settable

  // NGraphTensorManager
  shared_ptr<NGraphTensorManager> m_tensor_manager;
};

}  // namespace ngraph_bridge

}  // namespace tensorflow
#endif  // NGRAPH_EXECUTOR_H_<|MERGE_RESOLUTION|>--- conflicted
+++ resolved
@@ -42,13 +42,8 @@
   // Transforms, compiles and executes TesnorFlow computation graph using nGraph
   explicit NGraphExecutor(int instance_id, int cluster_id, int graph_id,
                           unique_ptr<tensorflow::Graph>& graph,
-<<<<<<< HEAD
-                          const string& backend_name, const int cache_depth,
-                          const string& node_name);
-=======
                           const string& backend_name, const string& node_name,
                           const int cache_depth);
->>>>>>> 2d120a74
 
   ~NGraphExecutor();
 
