--- conflicted
+++ resolved
@@ -32,88 +32,7 @@
 
 Node* FindPrefetch(Node* makeiterator_node);
 
-<<<<<<< HEAD
-Status ReplacePrefetch(Graph* graph, Node* prefetch_node) {
-  NodeBuilder::NodeOut input_dataset;
-  NodeBuilder::NodeOut buffer_size;
-
-  std::vector<const Edge*> input_edges;
-  TF_RETURN_IF_ERROR(prefetch_node->input_edges(&input_edges));
-
-  input_dataset =
-      NodeBuilder::NodeOut(input_edges[0]->src(), input_edges[0]->src_output());
-  buffer_size =
-      NodeBuilder::NodeOut(input_edges[1]->src(), input_edges[1]->src_output());
-
-  std::vector<DataType> output_types;
-  TF_RETURN_IF_ERROR(
-      GetNodeAttr(prefetch_node->attrs(), "output_types", &output_types));
-
-  std::vector<PartialTensorShape> output_shapes;
-  TF_RETURN_IF_ERROR(
-      GetNodeAttr(prefetch_node->attrs(), "output_shapes", &output_shapes));
-
-  int slack_period = 0;
-  TF_RETURN_IF_ERROR(
-      GetNodeAttr(prefetch_node->attrs(), "slack_period", &slack_period));
-
-  Node* replacement;
-  TF_RETURN_IF_ERROR(NodeBuilder("NGraphPrefetchNode", "NGraphPrefetchDataset")
-                         .Input(input_dataset)
-                         .Input(buffer_size)
-                         .Attr("output_types", output_types)
-                         .Attr("output_shapes", output_shapes)
-                         .Attr("slack_period", slack_period)
-                         .Device(prefetch_node->assigned_device_name())
-                         .Finalize(graph, &replacement));
-  replacement->set_assigned_device_name(prefetch_node->assigned_device_name());
-
-  string new_name = graph->NewName("NGraph_" + prefetch_node->name());
-  replacement->set_name(new_name);
-
-  std::vector<const Edge*> edges;
-
-  // Remove all the input edges of the existing prefetch node
-  std::vector<const Edge*> edges_to_remove;
-  std::vector<std::tuple<Node*, int, Node*, int>> edges_to_add;
-  for (auto edge : prefetch_node->in_edges()) {
-    edges_to_remove.push_back(edge);
-  }
-
-  for (auto edge : prefetch_node->out_edges()) {
-    NGRAPH_VLOG(4) << "Replacing: OutEdge " << edge->DebugString();
-    // Collect new output edges between the new prefetch node and the next node
-    edges_to_add.push_back(std::tuple<Node*, int, Node*, int>(
-        replacement, edge->src_output(), edge->dst(), edge->dst_input()));
-    // Remove the output edge from the current prefetch node
-    edges_to_remove.push_back(edge);
-  }
-
-  // Now add the new output edges
-  // The input edges to the new node is added during the node creation
-  for (const auto& i : edges_to_add) {
-    NGRAPH_VLOG(4) << "Adding: " << get<0>(i)->name() << "  " << get<1>(i)
-                   << "  " << get<2>(i)->name() << " " << get<3>(i);
-    graph->AddEdge(get<0>(i), get<1>(i), get<2>(i), get<3>(i));
-  }
-
-  // Though edges will be removed when we remove the prefetch_node
-  // we specifically remove the edges to be sure
-  for (auto edge : edges_to_remove) {
-    NGRAPH_VLOG(4) << "Removing: " << edge->DebugString();
-    graph->RemoveEdge(edge);
-  }
-
-  // Finally remove the current preftetch node
-  NGRAPH_VLOG(4) << "Replaced TF Prefetch Node " << prefetch_node->name()
-                 << " with NG Prefetch Node " << replacement->name();
-  graph->RemoveNode(prefetch_node);
-
-  return Status::OK();
-}
-=======
 Status ReplacePrefetch(Graph* graph, Node* prefetch_node);
->>>>>>> 7ce27879
 
 }  // namespace ngraph_bridge
 
