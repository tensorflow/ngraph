--- conflicted
+++ resolved
@@ -862,13 +862,9 @@
         {"Min", {std::make_shared<ngraph::opset3::ReduceMin>(), constant}},
         {"Minimum", {std::make_shared<ngraph::opset3::Minimum>()}},
         {"Mul", {std::make_shared<ngraph::opset3::Multiply>()}},
-<<<<<<< HEAD
-        {"Neg", {std::make_shared<ngraph::op::Negative>()}},
+        {"Neg", {std::make_shared<ngraph::opset3::Negative>()}},
         {"NonMaxSuppressionV4",
          {std::make_shared<ngraph::opset3::NonMaxSuppression>(), constant}},
-=======
-        {"Neg", {std::make_shared<ngraph::opset3::Negative>()}},
->>>>>>> 969f63f1
         {"OneHot", {std::make_shared<ngraph::opset3::OneHot>(), constant}},
         {"Pack",
          {std::make_shared<ngraph::op::Concat>(),
