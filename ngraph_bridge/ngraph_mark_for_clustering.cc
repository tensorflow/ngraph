/*******************************************************************************
 * Copyright 2017-2020 Intel Corporation
 *
 * Licensed under the Apache License, Version 2.0 (the "License");
 * you may not use this file except in compliance with the License.
 * You may obtain a copy of the License at
 *
 *     http://www.apache.org/licenses/LICENSE-2.0
 *
 * Unless required by applicable law or agreed to in writing, software
 * distributed under the License is distributed on an "AS IS" BASIS,
 * WITHOUT WARRANTIES OR CONDITIONS OF ANY KIND, either express or implied.
 * See the License for the specific language governing permissions and
 * limitations under the License.
 *******************************************************************************/

#include "tensorflow/core/graph/graph.h"

#include "ngraph/opsets/opset3.hpp"

#include "ngraph/runtime/backend.hpp"
#include "ngraph/runtime/backend_manager.hpp"
#include "ngraph_bridge/ngraph_api.h"
#include "ngraph_bridge/ngraph_backend_manager.h"
#include "ngraph_bridge/ngraph_mark_for_clustering.h"
#include "ngraph_bridge/ngraph_utils.h"
#include "ngraph_bridge/ngraph_version_utils.h"

using namespace std;

namespace tensorflow {

namespace ngraph_bridge {

//
// The "marking" pass checks every node with requested placement on nGraph,
// and either rejects the placement request, or tags it with suitable metadata.
//
// For now we assume that every node has nGraph placement requested, unless the
// environment variable NGRAPH_TF_DISABLE is set. (TODO(amprocte): implement
// something better.)
//
// Each TensorFlow op supported by nGraph has a "confirmation function"
// associated with it. When the confirmation pass encounters a node of op "Op",
// the confirmation function for "Op" first checks if this particular instance
// of the op can be placed on nGraph, and returns "true" if placement is
// allowed. This is followed by checks for input datatype of the
// op.

// Each op that passes all the checks, has the attribute
// "_ngraph_marked_for_clustering" set to "true". Additional metadata (Static
// Inputs) for the op is also set.

// Different Checks before we mark for clustering
//
// Utility function to check if placement on the NGRAPH device has been
// requested.
//
// FIXME(amprocte): stubbed out for now because NGRAPH device is gone.
//
static Status NGraphPlacementRequested(Node*, bool& placement_ok) {
  placement_ok = true;
  return Status::OK();
}

static Status CheckIfOutputNode(const Node* node,
                                const std::set<string> skip_these_nodes,
                                bool& skip_it) {
  skip_it = skip_these_nodes.find(node->name()) != skip_these_nodes.end();
  return Status::OK();
}

// Checks if the node's inputs meet all the type constraints
static Status TypeConstraintOk(Node* node,
                               const TypeConstraintMap& type_constraint_map,
                               bool& type_constraints_ok) {
  type_constraints_ok = true;
  const auto& itr = type_constraint_map.find(node->type_string());
  if (itr != type_constraint_map.end()) {
    for (const auto& name_and_set : itr->second) {
      auto& type_attr_name = name_and_set.first;
      auto& allowed_types = name_and_set.second;

      DataType dt;

      if (GetNodeAttr(node->attrs(), type_attr_name, &dt) != Status::OK() ||
          std::find(allowed_types.begin(), allowed_types.end(), dt) ==
              allowed_types.end()) {
        type_constraints_ok = false;
        break;
      }
    }
  }
  return Status::OK();
}

// Checks if the node meets the confirmation constraints
static Status ConfirmationOk(
    Node* node,
    std::map<std::string, ConfirmationFunction>& confirmation_function_map,
    bool& confirmation_ok) {
  auto it = confirmation_function_map.find(node->type_string());
  if (it != confirmation_function_map.end()) {
    TF_RETURN_IF_ERROR(it->second(node, &confirmation_ok));
  }
  return Status::OK();
}

// Marks the input indices in "inputs" as static
static inline void SetStaticInputs(Node* n, std::vector<int32> inputs) {
  n->AddAttr("_ngraph_static_inputs", inputs);
}

// Marks the input indices given in static_input_indices as static, i.e., inputs
// that must be driven either by an _Arg or by a Const in the encapsulated
// graph (meaning that its value must be known at translation-to-nGraph time). A
// negative value in static_input_indices indicates that the input index is
// counted from the right.
static SetAttributesFunction SetStaticInputs(
    const std::vector<int32>& static_input_indices = {}) {
  auto cf = [static_input_indices](Node* n) {
    // Adjust negative input indices.
    auto indices = static_input_indices;
    std::transform(indices.begin(), indices.end(), indices.begin(),
                   [n](int x) { return x >= 0 ? x : n->num_inputs() + x; });
    SetStaticInputs(n, indices);
    return Status::OK();
  };
  return cf;
};

// Generates a "simple" confirmation function which always returns true,
static ConfirmationFunction SimpleConfirmationFunction() {
  auto cf = [](Node*, bool* result) {
    *result = true;
    return Status::OK();
  };
  return cf;
};

// Check if op is supported by backend using is_supported API
Status IsSupportedByBackend(
    const Node* node, const ng::runtime::Backend* op_backend,
    const std::map<std::string, std::set<shared_ptr<ng::Node>>>&
        TFtoNgraphOpMap,
    bool& is_supported) {
  is_supported = true;

  auto ng_op = TFtoNgraphOpMap.find(node->type_string());
  if (ng_op == TFtoNgraphOpMap.end()) {
    return errors::Internal("TF Op is not found in the map: ",
                            node->type_string());
  }

  // Loop through the ngraph op list to query
  for (auto it = ng_op->second.begin(); it != ng_op->second.end(); it++) {
    // Pass ngraph node to check if backend supports this op
    auto ret = op_backend->is_supported(**it);
    if (!ret) {
      is_supported = false;
      return Status::OK();
    }
  }
  return Status::OK();
}

const std::map<std::string, SetAttributesFunction>& GetAttributeSetters() {
  //
  // A map of op types (e.g. "Add") to set_attribute functions. These can be
  // used to set any additional attributes. For example:
  //
  //    confirmation_function_map["MyOp"] = [](Node* n) {
  //     if(n->condition()){
  //        int dummy=5;
  //        n->AddAttr("_ngraph_dummy_attr", dummy);
  //      }
  //
  //      vector<int32> static_input_index =5;
  //      n->AddAttr("_ngraph_static_inputs", static_input_index);
  //      return Status::OK();
  //    };
  //

  static std::map<std::string, SetAttributesFunction> set_attributes_map;
  static bool initialized = false;

  if (!initialized) {
    // Set Additional Attributes (if any)
    set_attributes_map["Any"] = SetStaticInputs({1});
    set_attributes_map["All"] = SetStaticInputs({1});
    set_attributes_map["ArgMax"] = SetStaticInputs({1});
    set_attributes_map["ArgMin"] = SetStaticInputs({1});
    set_attributes_map["ConcatV2"] = SetStaticInputs({-1});
    set_attributes_map["Conv2DBackpropFilter"] = SetStaticInputs({1});
    set_attributes_map["Conv2DBackpropInput"] = SetStaticInputs({0});
    set_attributes_map["ExpandDims"] = SetStaticInputs({1});
    set_attributes_map["Fill"] = SetStaticInputs({0});
    set_attributes_map["GatherV2"] = SetStaticInputs({2});
    set_attributes_map["Max"] = SetStaticInputs({1});
    set_attributes_map["Mean"] = SetStaticInputs({1});
    set_attributes_map["Min"] = SetStaticInputs({1});
    set_attributes_map["NonMaxSuppressionV4"] = SetStaticInputs({2, 3, 4});
    set_attributes_map["OneHot"] = SetStaticInputs({1});
    set_attributes_map["Pad"] = SetStaticInputs({1});
    set_attributes_map["Prod"] = SetStaticInputs({1});

    set_attributes_map["QuantizeAndDequantizeV2"] = SetStaticInputs({1, 2});
    set_attributes_map["QuantizedConcat"] = [](Node* n) {
      SetStaticInputs(n, {0});  // the axis
      auto num_of_tensors_to_concat = (n->num_inputs() - 1) / 3;
      // mark all mins and maxes static
      for (int idx = num_of_tensors_to_concat + 1; idx < n->num_inputs();
           idx++) {
        SetStaticInputs(n, {idx});
      }
      return Status::OK();
    };
    set_attributes_map["QuantizedConcatV2"] = [](Node* n) {
      auto num_of_tensors_to_concat = (n->num_inputs() - 1) / 3;
      // mark axis, all mins and maxes static
      std::vector<int> static_input_vec;
      for (int idx = num_of_tensors_to_concat; idx < n->num_inputs(); idx++) {
        static_input_vec.push_back(idx);
      }
      SetStaticInputs(n, static_input_vec);
      return Status::OK();
    };
    set_attributes_map["Reshape"] = SetStaticInputs({1});
    set_attributes_map["ScatterNd"] = SetStaticInputs({2});
    set_attributes_map["Slice"] = SetStaticInputs({1, 2});
    set_attributes_map["Split"] = SetStaticInputs({0});
    set_attributes_map["SplitV"] = SetStaticInputs({1, 2});
    set_attributes_map["StridedSlice"] = SetStaticInputs({1, 2, 3});
    set_attributes_map["Sum"] = SetStaticInputs({1});
    set_attributes_map["TopKV2"] = SetStaticInputs({1});
    set_attributes_map["Tile"] = SetStaticInputs({1});
    set_attributes_map["Transpose"] = SetStaticInputs({1});
    set_attributes_map["UnsortedSegmentSum"] = SetStaticInputs({2});
    initialized = true;
  }
  return set_attributes_map;
}

const std::map<std::string, ConfirmationFunction>& GetConfirmationMap() {
  //
  // A map of op types (e.g. "Add") to confirmation functions. These can be
  // used to check arbitrary constraints. For example:
  //
  //    confirmation_function_map["MyOp"] = [](Node* n, bool* confirmed) {
  //      int dummy;
  //      if (GetAttr(n->attrs(),"my_unsupported_attr",&dummy).ok()) {
  //        *confirmed = false;
  //        return Status::OK();
  //      }
  //      *confirmed = true;
  //      return Status::OK();
  //    };
  //
  // The foregoing function checks every "MyOp" node to make sure that it does
  // not have the attribute "my_unsupported_attr", and rejects placement if it
  // does.
  static std::map<std::string, ConfirmationFunction> confirmation_function_map;
  static bool initialized = false;
  if (!initialized) {
    //
    // Initialize confirmation function map.
    //
    // Please keep these in alphabetical order by op name.
    //
    confirmation_function_map["Abs"] = SimpleConfirmationFunction();
    confirmation_function_map["Acos"] = SimpleConfirmationFunction();
    confirmation_function_map["Add"] = SimpleConfirmationFunction();
    confirmation_function_map["AddN"] = SimpleConfirmationFunction();
    confirmation_function_map["AddV2"] = SimpleConfirmationFunction();
    confirmation_function_map["Any"] = SimpleConfirmationFunction();
    confirmation_function_map["All"] = SimpleConfirmationFunction();
    confirmation_function_map["ArgMax"] = SimpleConfirmationFunction();
    confirmation_function_map["ArgMin"] = SimpleConfirmationFunction();
    confirmation_function_map["Asin"] = SimpleConfirmationFunction();
    confirmation_function_map["Atan"] = SimpleConfirmationFunction();
    confirmation_function_map["Atan2"] = SimpleConfirmationFunction();
    confirmation_function_map["AvgPool"] = SimpleConfirmationFunction();
    confirmation_function_map["BatchMatMul"] = SimpleConfirmationFunction();
    confirmation_function_map["BatchMatMulV2"] = SimpleConfirmationFunction();
    confirmation_function_map["BiasAdd"] = SimpleConfirmationFunction();
    confirmation_function_map["Cast"] = SimpleConfirmationFunction();
    confirmation_function_map["Ceil"] = SimpleConfirmationFunction();
    confirmation_function_map["ConcatV2"] = SimpleConfirmationFunction();
    confirmation_function_map["Const"] = SimpleConfirmationFunction();
    confirmation_function_map["Conv2D"] = SimpleConfirmationFunction();
    confirmation_function_map["Conv2DBackpropFilter"] =
        SimpleConfirmationFunction();
    confirmation_function_map["Conv2DBackpropInput"] =
        SimpleConfirmationFunction();
    confirmation_function_map["Conv3D"] = SimpleConfirmationFunction();
    confirmation_function_map["CropAndResize"] = SimpleConfirmationFunction();
    confirmation_function_map["Cos"] = SimpleConfirmationFunction();
    confirmation_function_map["Cumsum"] = SimpleConfirmationFunction();
    confirmation_function_map["DepthwiseConv2dNative"] =
        SimpleConfirmationFunction();
    confirmation_function_map["DepthToSpace"] = [](Node* n, bool* result) {
      std::string tf_data_format;
      TF_RETURN_IF_ERROR(
          GetNodeAttr(n->attrs(), "data_format", &tf_data_format));
      *result = tf_data_format != "NCHW_VECT_C";
      return Status::OK();
    };
    confirmation_function_map["Dequantize"] = [](Node* n, bool* result) {
      string mode;
      TF_RETURN_IF_ERROR(GetNodeAttr(n->attrs(), "mode", &mode));
      *result = (mode.compare("SCALED") == 0);
      return Status::OK();
    };
    confirmation_function_map["Equal"] = SimpleConfirmationFunction();
    confirmation_function_map["Exp"] = SimpleConfirmationFunction();
    confirmation_function_map["ExpandDims"] = SimpleConfirmationFunction();
    confirmation_function_map["Fill"] = SimpleConfirmationFunction();
    confirmation_function_map["Floor"] = SimpleConfirmationFunction();
    confirmation_function_map["FloorDiv"] = SimpleConfirmationFunction();
    // confirmation_function_map["FloorMod"] = SimpleConfirmationFunction();
    confirmation_function_map["FusedBatchNorm"] = SimpleConfirmationFunction();
    confirmation_function_map["FusedBatchNormV2"] =
        SimpleConfirmationFunction();
    confirmation_function_map["FusedBatchNormV3"] =
        SimpleConfirmationFunction();
    confirmation_function_map["_FusedConv2D"] = SimpleConfirmationFunction();
    confirmation_function_map["GatherNd"] = SimpleConfirmationFunction();
    confirmation_function_map["GatherV2"] = SimpleConfirmationFunction();
    confirmation_function_map["_FusedMatMul"] =
        SimpleConfirmationFunction();  // TODO accept under all conditions?
                                       // check?
    confirmation_function_map["Greater"] = SimpleConfirmationFunction();
    confirmation_function_map["GreaterEqual"] = SimpleConfirmationFunction();
#if defined NGRAPH_DISTRIBUTED
    confirmation_function_map["HorovodAllreduce"] =
        SimpleConfirmationFunction();
    confirmation_function_map["HorovodBroadcast"] =
        SimpleConfirmationFunction();
#endif
    confirmation_function_map["Identity"] = SimpleConfirmationFunction();
    confirmation_function_map["IsFinite"] = SimpleConfirmationFunction();
    confirmation_function_map["L2Loss"] = SimpleConfirmationFunction();
    confirmation_function_map["LogSoftmax"] = SimpleConfirmationFunction();
    confirmation_function_map["Less"] = SimpleConfirmationFunction();
    confirmation_function_map["LessEqual"] = SimpleConfirmationFunction();
    confirmation_function_map["Log"] = SimpleConfirmationFunction();
    confirmation_function_map["Log1p"] = SimpleConfirmationFunction();
    confirmation_function_map["LogicalAnd"] = SimpleConfirmationFunction();
    confirmation_function_map["LogicalNot"] = SimpleConfirmationFunction();
    confirmation_function_map["LogicalOr"] = SimpleConfirmationFunction();
    confirmation_function_map["MatMul"] = SimpleConfirmationFunction();
    confirmation_function_map["Max"] = SimpleConfirmationFunction();
    confirmation_function_map["Maximum"] = SimpleConfirmationFunction();
    confirmation_function_map["MaxPool"] = SimpleConfirmationFunction();
    confirmation_function_map["MaxPool3D"] = SimpleConfirmationFunction();
    confirmation_function_map["Mean"] = SimpleConfirmationFunction();
    confirmation_function_map["Min"] = SimpleConfirmationFunction();
    confirmation_function_map["Minimum"] = SimpleConfirmationFunction();
    confirmation_function_map["Mul"] = SimpleConfirmationFunction();
    confirmation_function_map["Neg"] = SimpleConfirmationFunction();
    confirmation_function_map["NonMaxSuppressionV4"] =
        SimpleConfirmationFunction();
    confirmation_function_map["NoOp"] = SimpleConfirmationFunction();
    confirmation_function_map["OneHot"] = SimpleConfirmationFunction();
    confirmation_function_map["Pad"] = SimpleConfirmationFunction();
    confirmation_function_map["Pow"] = SimpleConfirmationFunction();
    confirmation_function_map["PreventGradient"] = SimpleConfirmationFunction();
    confirmation_function_map["Prod"] = SimpleConfirmationFunction();
    confirmation_function_map["Rank"] = SimpleConfirmationFunction();
    confirmation_function_map["QuantizeAndDequantizeV2"] = [](Node* n,
                                                              bool* result) {
      // accept only when num_bits == 8 and range is given
      bool range_given;
      TF_RETURN_IF_ERROR(GetNodeAttr(n->attrs(), "range_given", &range_given));
      int num_bits;
      TF_RETURN_IF_ERROR(GetNodeAttr(n->attrs(), "num_bits", &num_bits));
      *result = (num_bits == 8) && range_given;
      return Status::OK();
    };
    confirmation_function_map["QuantizedAvgPool"] =
        SimpleConfirmationFunction();
    confirmation_function_map["QuantizedConcat"] = SimpleConfirmationFunction();
    confirmation_function_map["QuantizedConcatV2"] =
        SimpleConfirmationFunction();
    confirmation_function_map["QuantizedConv2DWithBiasAndReluAndRequantize"] =
        SimpleConfirmationFunction();
    confirmation_function_map["QuantizedConv2DWithBiasAndRequantize"] =
        SimpleConfirmationFunction();
    confirmation_function_map
        ["QuantizedConv2DWithBiasSignedSumAndReluAndRequantize"] =
            SimpleConfirmationFunction();
    confirmation_function_map
        ["QuantizedConv2DWithBiasSumAndReluAndRequantize"] =
            SimpleConfirmationFunction();
    confirmation_function_map["QuantizedMaxPool"] =
        SimpleConfirmationFunction();
    confirmation_function_map["QuantizeV2"] = [](Node* n, bool* result) {
      string mode;
      TF_RETURN_IF_ERROR(GetNodeAttr(n->attrs(), "mode", &mode));
      *result = (mode.compare("SCALED") == 0);
      return Status::OK();
    };
    confirmation_function_map["RealDiv"] = SimpleConfirmationFunction();
    confirmation_function_map["Reciprocal"] = SimpleConfirmationFunction();
    confirmation_function_map["Relu"] = SimpleConfirmationFunction();
    confirmation_function_map["Relu6"] = SimpleConfirmationFunction();
    confirmation_function_map["Reshape"] = SimpleConfirmationFunction();
    confirmation_function_map["Rsqrt"] = SimpleConfirmationFunction();
    confirmation_function_map["ScatterNd"] = SimpleConfirmationFunction();
    confirmation_function_map["Select"] = SimpleConfirmationFunction();
    confirmation_function_map["Shape"] = SimpleConfirmationFunction();
    confirmation_function_map["Sigmoid"] = SimpleConfirmationFunction();
    confirmation_function_map["Sign"] = SimpleConfirmationFunction();
    confirmation_function_map["Sin"] = SimpleConfirmationFunction();
    confirmation_function_map["Size"] = SimpleConfirmationFunction();
    confirmation_function_map["Slice"] = SimpleConfirmationFunction();
    confirmation_function_map["Snapshot"] = SimpleConfirmationFunction();
    confirmation_function_map["Softmax"] = SimpleConfirmationFunction();
    confirmation_function_map["Softplus"] = SimpleConfirmationFunction();
    confirmation_function_map["SpaceToDepth"] =
        confirmation_function_map["DepthToSpace"];
    confirmation_function_map["Split"] = SimpleConfirmationFunction();
    confirmation_function_map["SplitV"] = SimpleConfirmationFunction();
    confirmation_function_map["Sqrt"] = SimpleConfirmationFunction();
    confirmation_function_map["Square"] = SimpleConfirmationFunction();
    confirmation_function_map["SquaredDifference"] =
        SimpleConfirmationFunction();
    confirmation_function_map["Squeeze"] = SimpleConfirmationFunction();
    confirmation_function_map["StridedSlice"] = SimpleConfirmationFunction();
    confirmation_function_map["Pack"] = SimpleConfirmationFunction();
    confirmation_function_map["Sub"] = SimpleConfirmationFunction();
    confirmation_function_map["Sum"] = SimpleConfirmationFunction();
    confirmation_function_map["Tanh"] = SimpleConfirmationFunction();
    confirmation_function_map["Tile"] = SimpleConfirmationFunction();
    confirmation_function_map["TopKV2"] = [](Node* n, bool* result) {
      bool sorted = true;
      TF_RETURN_IF_ERROR(GetNodeAttr(n->attrs(), "sorted", &sorted));

      // sorted = false is not supported right now, it falls back to TF if set
      // to false.
      *result = sorted;
      return Status::OK();
    };
    confirmation_function_map["Transpose"] = SimpleConfirmationFunction();
    confirmation_function_map["Unpack"] = SimpleConfirmationFunction();
    confirmation_function_map["UnsortedSegmentSum"] =
        SimpleConfirmationFunction();
    confirmation_function_map["ZerosLike"] = SimpleConfirmationFunction();
    initialized = true;
  }
  return confirmation_function_map;
}

const TypeConstraintMap& GetTypeConstraintMap() {
  //
  // A map of op types (e.g. "Add") to type constraint maps. For (fake)
  // example:
  //
  //  type_constraint_map["Cast"]["SrcT"] = {DT_FLOAT, DT_BOOL};
  //  type_constraint_map["Cast"]["DstT"] = {DT_DOUBLE, DT_INT16};
  //
  // ...would mean that for the "Cast" op, the "SrcT" type variable can be
  // DT_FLOAT or DT_BOOL, and the "DstT" type variable can be DT_DOUBLE or
  // DT_INT16.
  //
  static bool initialized = false;
  static TypeConstraintMap type_constraint_map;
  if (!initialized) {
    //
    // Initialize type constraint map.
    //
    type_constraint_map["Abs"]["T"] = NGraphNumericDTypes();
    type_constraint_map["Acos"]["T"] = NGraphNumericDTypes();
    type_constraint_map["Add"]["T"] = NGraphNumericDTypes();
    type_constraint_map["AddN"]["T"] = NGraphNumericDTypes();
    type_constraint_map["AddV2"]["T"] = NGraphNumericDTypes();
    type_constraint_map["Any"]["Tidx"] = NGraphIndexDTypes();
    type_constraint_map["All"]["Tidx"] = NGraphIndexDTypes();
    type_constraint_map["ArgMax"]["T"] = NGraphNumericDTypes();
    type_constraint_map["ArgMax"]["Tidx"] = NGraphIndexDTypes();
    type_constraint_map["ArgMin"]["T"] = NGraphNumericDTypes();
    type_constraint_map["ArgMin"]["Tidx"] = NGraphIndexDTypes();
    type_constraint_map["Asin"]["T"] = NGraphNumericDTypes();
    type_constraint_map["Atan"]["T"] = NGraphNumericDTypes();
    type_constraint_map["Atan2"]["T"] = NGraphRealDTypes();
    type_constraint_map["AvgPool"]["T"] = NGraphNumericDTypes();
    type_constraint_map["BatchMatMul"]["T"] = NGraphNumericDTypes();
    type_constraint_map["BatchMatMulV2"]["T"] = NGraphNumericDTypes();
    type_constraint_map["BiasAdd"]["T"] = NGraphNumericDTypes();
    type_constraint_map["Cast"]["SrcT"] = NGraphDTypes();
    type_constraint_map["Cast"]["DstT"] = NGraphDTypes();
    type_constraint_map["Ceil"]["T"] = NGraphRealDTypes();
    type_constraint_map["ConcatV2"]["T"] = NGraphDTypes();
    type_constraint_map["ConcatV2"]["Tidx"] = NGraphIndexDTypes();
    type_constraint_map["Const"]["dtype"] = NGraphDTypes();
    type_constraint_map["Conv2D"]["T"] = NGraphNumericDTypes();
    type_constraint_map["Conv2DBackpropInput"]["T"] = NGraphNumericDTypes();
    type_constraint_map["Conv3D"]["T"] = NGraphNumericDTypes();
    type_constraint_map["CropAndResize"]["T"] = NGraphNumericDTypes();
    type_constraint_map["Cos"]["T"] = NGraphRealDTypes();
    type_constraint_map["Cumsum"]["T"] = NGraphNumericDTypes();
    type_constraint_map["Cumsum"]["Tidx"] = NGraphIndexDTypes();
    type_constraint_map["DepthToSpace"]["T"] = NGraphDTypes();
    type_constraint_map["DepthwiseConv2dNative"]["T"] = NGraphNumericDTypes();
    type_constraint_map["Dequantize"]["T"] = NGraphSupportedQuantizedDTypes();
    type_constraint_map["Equal"]["T"] = NGraphDTypes();
    type_constraint_map["Exp"]["T"] = NGraphNumericDTypes();
    type_constraint_map["ExpandDims"]["T"] = NGraphDTypes();
    type_constraint_map["Floor"]["T"] = NGraphNumericDTypes();
    type_constraint_map["FloorDiv"]["T"] = NGraphNumericDTypes();
    // type_constraint_map["FloorMod"]["T"] = NGraphNumericDTypes();
    type_constraint_map["FusedBatchNorm"]["T"] = NGraphNumericDTypes();
    // TODO (mingshan): FusedBatchNormV2, V3 supports DT_HALF,DT_BFLOAT16,
    // DT_FLOAT
    type_constraint_map["FusedBatchNormV2"]["T"] = {DT_FLOAT};
    type_constraint_map["FusedBatchNormV3"]["T"] = {DT_FLOAT};
    type_constraint_map["GatherNd"]["Tparams"] = {DT_FLOAT};  // NGraphDTypes();
    type_constraint_map["GatherNd"]["Tindices"] = NGraphIndexDTypes();
    type_constraint_map["GatherV2"]["Tparams"] = NGraphDTypes();
    type_constraint_map["GatherV2"]["Tindices"] = NGraphIndexDTypes();
    type_constraint_map["GatherV2"]["Taxis"] = NGraphIndexDTypes();
    type_constraint_map["_FusedConv2D"]["T"] = NGraphRealDTypes();
    type_constraint_map["_FusedMatMul"]["T"] = NGraphRealDTypes();
    type_constraint_map["Greater"]["T"] = NGraphDTypes();
    type_constraint_map["GreaterEqual"]["T"] = NGraphDTypes();
#if defined NGRAPH_DISTRIBUTED
    type_constraint_map["HorovodAllreduce"]["T"] = NGraphNumericDTypes();
    type_constraint_map["HorovodBroadcast"]["T"] = NGraphNumericDTypes();
#endif
    type_constraint_map["Identity"]["T"] = NGraphDTypes();
    type_constraint_map["IsFinite"]["T"] = NGraphRealDTypes();
    type_constraint_map["L2Loss"]["T"] = NGraphNumericDTypes();
    type_constraint_map["LogSoftmax"]["T"] = NGraphRealDTypes();
    type_constraint_map["Less"]["T"] = NGraphDTypes();
    type_constraint_map["LessEqual"]["T"] = NGraphDTypes();
    type_constraint_map["Log"]["T"] = NGraphNumericDTypes();
    type_constraint_map["Log1p"]["T"] = NGraphRealDTypes();
    // LogicalAnd and LogicalNot have no type attributes ("T", if it existed,
    // would always be bool).
    type_constraint_map["MatMul"]["T"] = NGraphNumericDTypes();
    type_constraint_map["Max"]["T"] = NGraphNumericDTypes();
    type_constraint_map["Max"]["Tidx"] = NGraphIndexDTypes();
    type_constraint_map["Maximum"]["T"] = NGraphNumericDTypes();
    type_constraint_map["MaxPool"]["T"] = NGraphNumericDTypes();
    type_constraint_map["MaxPool3D"]["T"] = NGraphNumericDTypes();
    type_constraint_map["Mean"]["T"] = NGraphNumericDTypes();
    type_constraint_map["Mean"]["Tidx"] = NGraphIndexDTypes();
    type_constraint_map["Min"]["T"] = NGraphNumericDTypes();
    type_constraint_map["Min"]["Tidx"] = NGraphIndexDTypes();
    type_constraint_map["Minimum"]["T"] = NGraphNumericDTypes();
    type_constraint_map["Mul"]["T"] = NGraphNumericDTypes();
    type_constraint_map["Neg"]["T"] = NGraphNumericDTypes();
    type_constraint_map["NonMaxSuppressionV4"]["T"] = {
        DT_FLOAT};  // TF allows half too
    type_constraint_map["OneHot"]["T"] = NGraphDTypes();
    type_constraint_map["Pack"]["T"] = NGraphDTypes();
    type_constraint_map["Pad"]["T"] = NGraphDTypes();
    type_constraint_map["Pad"]["Tpaddings"] = NGraphIndexDTypes();
    type_constraint_map["Pow"]["T"] = NGraphNumericDTypes();
    type_constraint_map["PreventGradient"]["T"] = NGraphDTypes();
    type_constraint_map["Prod"]["T"] = NGraphNumericDTypes();
    type_constraint_map["Prod"]["Tidx"] = NGraphIndexDTypes();
    type_constraint_map["QuantizeAndDequantizeV2"]["T"] = NGraphRealDTypes();
    type_constraint_map["QuantizedAvgPool"]["T"] =
        NGraphSupportedQuantizedDTypes();
    type_constraint_map["QuantizedConcat"]["T"] =
        NGraphSupportedQuantizedDTypes();
    type_constraint_map["QuantizedConcatV2"]["T"] =
        NGraphSupportedQuantizedDTypes();
    type_constraint_map["QuantizedConv2DWithBiasAndReluAndRequantize"]
                       ["Tinput"] = NGraphSupportedQuantizedDTypes();
    type_constraint_map["QuantizedConv2DWithBiasAndReluAndRequantize"]
                       ["Tfilter"] = NGraphSupportedQuantizedDTypes();
    type_constraint_map["QuantizedConv2DWithBiasAndReluAndRequantize"]
                       ["Tbias"] = NGraphBiasDTypes();
    // TODO: check if any other type constraint is required
    // https://github.com/tensorflow/tensorflow/blob/c95ca05536144451ef78ca6e2c15f0f65ebaaf95/tensorflow/core/ops/nn_ops.cc#L2780
    type_constraint_map["QuantizedConv2DWithBiasSignedSumAndReluAndRequantize"]
                       ["Tinput"] = NGraphSupportedQuantizedDTypes();
    type_constraint_map["QuantizedConv2DWithBiasSignedSumAndReluAndRequantize"]
                       ["Tsummand"] = NGraphSupportedQuantizedDTypes();
    type_constraint_map["QuantizedConv2DWithBiasSignedSumAndReluAndRequantize"]
                       ["Tfilter"] = NGraphSupportedQuantizedDTypes();
    type_constraint_map["QuantizedConv2DWithBiasSignedSumAndReluAndRequantize"]
                       ["Tbias"] = NGraphBiasDTypes();
    type_constraint_map["QuantizedConv2DWithBiasSumAndReluAndRequantize"]
                       ["Tinput"] = NGraphSupportedQuantizedDTypes();
    type_constraint_map["QuantizedConv2DWithBiasSumAndReluAndRequantize"]
                       ["Tsummand"] = NGraphSupportedQuantizedDTypes();
    type_constraint_map["QuantizedConv2DWithBiasSumAndReluAndRequantize"]
                       ["Tfilter"] = NGraphSupportedQuantizedDTypes();
    type_constraint_map["QuantizedConv2DWithBiasSumAndReluAndRequantize"]
                       ["Tbias"] = NGraphBiasDTypes();
    type_constraint_map["QuantizedConv2DWithBiasAndRequantize"]["Tinput"] =
        NGraphSupportedQuantizedDTypes();
    type_constraint_map["QuantizedConv2DWithBiasAndRequantize"]["Tfilter"] =
        NGraphSupportedQuantizedDTypes();
    type_constraint_map["QuantizedConv2DWithBiasAndRequantize"]["Tbias"] =
        NGraphBiasDTypes();
    type_constraint_map["QuantizedMaxPool"]["T"] =
        NGraphSupportedQuantizedDTypes();
    type_constraint_map["QuantizeV2"]["T"] = NGraphSupportedQuantizedDTypes();
    type_constraint_map["Rank"]["T"] = NGraphNumericDTypes();
    type_constraint_map["RealDiv"]["T"] = NGraphNumericDTypes();
    type_constraint_map["Reciprocal"]["T"] = NGraphNumericDTypes();
    type_constraint_map["Relu"]["T"] = NGraphNumericDTypes();
    type_constraint_map["Relu6"]["T"] = NGraphNumericDTypes();
    type_constraint_map["Reshape"]["T"] = NGraphDTypes();
    type_constraint_map["Reshape"]["Tshape"] = NGraphIndexDTypes();
    type_constraint_map["Rsqrt"]["T"] = NGraphDTypes();
    type_constraint_map["ScatterNd"]["T"] = NGraphDTypes();
    type_constraint_map["ScatterNd"]["Tindices"] = NGraphIndexDTypes();
    type_constraint_map["Select"]["T"] = NGraphDTypes();
    type_constraint_map["Shape"]["T"] = NGraphDTypes();
    type_constraint_map["Shape"]["out_type"] = NGraphIndexDTypes();
    type_constraint_map["Sigmoid"]["T"] = NGraphNumericDTypes();
    type_constraint_map["Sign"]["T"] = NGraphNumericDTypes();
    type_constraint_map["Sin"]["T"] = NGraphRealDTypes();
    type_constraint_map["Size"]["T"] = NGraphDTypes();
    type_constraint_map["Size"]["out_type"] = NGraphIndexDTypes();
    type_constraint_map["Slice"]["T"] = NGraphDTypes();
    type_constraint_map["Slice"]["Index"] = NGraphIndexDTypes();
    type_constraint_map["Snapshot"]["T"] = NGraphDTypes();
    type_constraint_map["Softmax"]["T"] = NGraphNumericDTypes();
    type_constraint_map["Softplus"]["T"] = NGraphRealDTypes();
    type_constraint_map["SpaceToDepth"]["T"] = NGraphDTypes();
    type_constraint_map["Split"]["T"] = NGraphDTypes();
    type_constraint_map["SplitV"]["T"] = NGraphDTypes();
    type_constraint_map["SplitV"]["Tlen"] = NGraphIndexDTypes();
    type_constraint_map["Sqrt"]["T"] = NGraphDTypes();
    type_constraint_map["Square"]["T"] = NGraphDTypes();
    type_constraint_map["SquaredDifference"]["T"] = NGraphDTypes();
    type_constraint_map["Squeeze"]["T"] = NGraphDTypes();
    type_constraint_map["StridedSlice"]["T"] = NGraphDTypes();
    type_constraint_map["StridedSlice"]["Index"] = NGraphIndexDTypes();
    type_constraint_map["Sub"]["T"] = NGraphNumericDTypes();
    type_constraint_map["Sum"]["T"] = NGraphNumericDTypes();
    type_constraint_map["Sum"]["Tidx"] = NGraphIndexDTypes();
    type_constraint_map["Tanh"]["T"] = NGraphNumericDTypes();
    type_constraint_map["Tile"]["T"] = NGraphNumericDTypes();
    type_constraint_map["Tile"]["Tmultiples"] = NGraphIndexDTypes();
    type_constraint_map["TopKV2"]["T"] = NGraphNumericDTypes();
    type_constraint_map["Transpose"]["T"] = NGraphDTypes();
    type_constraint_map["Transpose"]["Tperm"] = NGraphIndexDTypes();
    type_constraint_map["Unpack"]["T"] = NGraphDTypes();
    type_constraint_map["UnsortedSegmentSum"]["T"] = NGraphNumericDTypes();
    type_constraint_map["UnsortedSegmentSum"]["Tindices"] = NGraphIndexDTypes();
    type_constraint_map["UnsortedSegmentSum"]["Tnumsegments"] =
        NGraphIndexDTypes();
    initialized = true;
  }
  return type_constraint_map;
}

const std::map<std::string, std::set<std::shared_ptr<ngraph::Node>>>&
GetTFToNgOpMap() {
  // Constant Op does not have default Constructor
  // in ngraph, so passing a dummy node
  auto constant = ngraph::op::Constant::create(ngraph::element::f32,
                                               ngraph::Shape{}, {2.0f});
  // Map:: TF ops to NG Ops to track if all the Ngraph ops
  // are supported by backend
  // Update this Map if a new TF Op translation is
  // implemented or a new Ngraph Op has been added
  static std::map<std::string, std::set<shared_ptr<ng::Node>>> TFtoNgraphOpMap {
    {"Abs", {std::make_shared<ngraph::opset3::Abs>()}},
        {"Acos", {std::make_shared<ngraph::opset3::Acos>()}},
        {"Add", {std::make_shared<ngraph::opset3::Add>()}},
        {"AddN", {std::make_shared<ngraph::opset3::Add>()}},
        {"AddV2",
         {std::make_shared<ngraph::opset3::Add>(),
          std::make_shared<ngraph::op::Broadcast>(),
          std::make_shared<ngraph::op::Reshape>()}},
        {"Any",
         {std::make_shared<ngraph::opset3::ReduceLogicalOr>(), constant}},
        {"All",
         {std::make_shared<ngraph::opset3::ReduceLogicalAnd>(), constant}},
        {"ArgMax", {std::make_shared<ngraph::op::ArgMax>()}},
        {"ArgMin", {std::make_shared<ngraph::op::ArgMin>()}},
        {"Asin", {std::make_shared<ngraph::opset3::Asin>()}},
        {"Atan", {std::make_shared<ngraph::opset3::Atan>()}},
        {"Atan2", {std::make_shared<ngraph::op::Atan2>()}},
<<<<<<< HEAD
        {"AvgPool", {std::make_shared<ngraph::opset3::AvgPool>()}},
        {"AvgPoolGrad", {std::make_shared<ngraph::op::AvgPoolBackprop>()}},
=======
        {"AvgPool", {std::make_shared<ngraph::op::AvgPool>()}},
>>>>>>> 4a68e507
        {"BatchMatMul",
         {std::make_shared<ngraph::op::BatchMatMulTranspose>(),
          std::make_shared<ngraph::op::MatMul>(),
          std::make_shared<ngraph::op::Reshape>()}},
        {"BatchMatMulV2",
         {std::make_shared<ngraph::op::BatchMatMulTranspose>(),
          std::make_shared<ngraph::op::MatMul>(),
          std::make_shared<ngraph::op::Reshape>()}},
        {"BiasAdd",
         {std::make_shared<ngraph::opset3::Add>(),
          std::make_shared<ngraph::op::Broadcast>()}},
        {"Cast", {std::make_shared<ngraph::opset3::Convert>()}},
        {"Ceil", {std::make_shared<ngraph::opset3::Ceiling>()}},
        {"ConcatV2", {std::make_shared<ngraph::op::Concat>()}},
        {"Const", {constant}}, {"Conv2D",
                                {std::make_shared<ngraph::op::Reshape>(),
                                 std::make_shared<ngraph::op::Convolution>()}},
        {"Conv2DBackpropFilter",
         {std::make_shared<ngraph::op::ConvolutionBackpropFilters>(),
          std::make_shared<ngraph::op::Reshape>()}},
        {"Conv2DBackpropInput",
         {std::make_shared<ngraph::op::ConvolutionBackpropData>(),
          std::make_shared<ngraph::op::Reshape>()}},
        {"Conv3D",
         {std::make_shared<ngraph::op::Convolution>(),
          std::make_shared<ngraph::op::Reshape>()}},
        {"Cos", {std::make_shared<ngraph::opset3::Cos>()}},
        {"CropAndResize", {std::make_shared<ngraph::op::CropAndResize>()}},
        {"Cumsum", {std::make_shared<ngraph::op::CumSum>()}},
        {"DepthToSpace", {std::make_shared<ngraph::op::Reshape>()}},
        {"DepthwiseConv2dNative",
         {std::make_shared<ngraph::op::Slice>(),
          std::make_shared<ngraph::op::Convolution>(),
          std::make_shared<ngraph::op::Concat>(),
          std::make_shared<ngraph::op::Reshape>()}},
        {"Dequantize",
         {std::make_shared<ngraph::op::Dequantize>(), constant,
          std::make_shared<ngraph::op::Divide>(),
          std::make_shared<ngraph::op::Maximum>(),
          std::make_shared<ngraph::op::Abs>()}},
        {"Equal", {std::make_shared<ngraph::opset3::Equal>()}},
        {"Exp", {std::make_shared<ngraph::opset3::Exp>()}},
        {"ExpandDims", {constant, std::make_shared<ngraph::opset3::Reshape>()}},
        {"Fill", {std::make_shared<ngraph::op::Broadcast>()}},
        {"Floor", {std::make_shared<ngraph::opset3::Floor>()}},
        {"FloorDiv",
         {std::make_shared<ngraph::opset3::Divide>(),
          std::make_shared<ngraph::opset3::Floor>(),
          std::make_shared<ngraph::op::Broadcast>()}},
        //{"FloorMod", {std::make_shared<ngraph::opset3::FloorMod>()}},
        {"FusedBatchNorm",
         {std::make_shared<ngraph::op::BatchNormTraining>(),
          std::make_shared<ngraph::op::GetOutputElement>(), constant,
          std::make_shared<ngraph::opset3::Multiply>(),
          std::make_shared<ngraph::op::BatchNormInference>()}},
        {"FusedBatchNormV2",
         {std::make_shared<ngraph::op::BatchNormTraining>(),
          std::make_shared<ngraph::op::GetOutputElement>(), constant,
          std::make_shared<ngraph::opset3::Multiply>(),
          std::make_shared<ngraph::op::BatchNormInference>(),
          std::make_shared<ngraph::op::Reshape>()}},
        {"FusedBatchNormV3",
         {std::make_shared<ngraph::op::BatchNormTraining>(),
          std::make_shared<ngraph::op::GetOutputElement>(), constant,
          std::make_shared<ngraph::opset3::Multiply>(),
          std::make_shared<ngraph::op::BatchNormInference>(),
          std::make_shared<ngraph::op::Reshape>()}},
        {"GatherNd", {std::make_shared<ngraph::op::GatherND>()}},
        {"GatherV2", {std::make_shared<ngraph::op::Gather>()}},
        {"_FusedConv2D",
         {std::make_shared<ngraph::op::Reshape>(),
          std::make_shared<ngraph::op::Convolution>(), constant,
          std::make_shared<ngraph::op::Minimum>(),
          std::make_shared<ngraph::op::Relu>(),
          std::make_shared<ngraph::op::Broadcast>(),
          std::make_shared<ngraph::op::Add>(),
          std::make_shared<ngraph::op::BatchNormInference>()}},
        {"_FusedMatMul",
         {std::make_shared<ngraph::op::MatMul>(),
          std::make_shared<ngraph::op::Relu>(),
          std::make_shared<ngraph::op::Broadcast>(),
          std::make_shared<ngraph::op::Add>(), constant,
          std::make_shared<ngraph::op::Minimum>(),
          std::make_shared<ngraph::op::Reshape>()}},
        {"Greater", {std::make_shared<ngraph::opset3::Greater>()}},
        {"GreaterEqual", {std::make_shared<ngraph::opset3::GreaterEqual>()}},
        {"Identity", {}}, {"IsFinite",
                           {constant, std::make_shared<ngraph::op::NotEqual>(),
                            std::make_shared<ngraph::op::Equal>(),
                            std::make_shared<ngraph::op::And>()}},
        {"L2Loss",
         {constant, std::make_shared<ngraph::opset3::Multiply>(),
          std::make_shared<ngraph::op::Sum>(),
          std::make_shared<ngraph::opset3::Divide>()}},
        {"LogSoftmax",
         {std::make_shared<ngraph::op::Broadcast>(),
          std::make_shared<ngraph::op::Max>(),
          std::make_shared<ngraph::opset3::Subtract>(),
          std::make_shared<ngraph::op::Exp>(),
          std::make_shared<ngraph::op::Log>(),
          std::make_shared<ngraph::op::Sum>(), constant}},
        {"Less", {std::make_shared<ngraph::opset3::Less>()}},
        {"LessEqual", {std::make_shared<ngraph::opset3::LessEqual>()}},
        {"Log", {std::make_shared<ngraph::opset3::Log>()}},
        {"Log1p",
         {constant, std::make_shared<ngraph::opset3::Add>(),
          std::make_shared<ngraph::op::Log>()}},
        {"LogicalAnd", {std::make_shared<ngraph::opset3::LogicalAnd>()}},
        {"LogicalNot", {std::make_shared<ngraph::opset3::LogicalNot>()}},
        {"LogicalOr", {std::make_shared<ngraph::opset3::LogicalOr>()}},
        {"MatMul",
         {std::make_shared<ngraph::op::Reshape>(),
          std::make_shared<ngraph::op::MatMul>()}},
        {"Max", {std::make_shared<ng::opset3::ReduceMax>(), constant}},
        {"Maximum", {std::make_shared<ngraph::opset3::Maximum>()}},
        {"MaxPool",
         {std::make_shared<ngraph::op::Reshape>(),
          std::make_shared<ngraph::opset3::MaxPool>()}},
        {"MaxPool3D",
         {std::make_shared<ngraph::op::Reshape>(),
          std::make_shared<ngraph::opset3::MaxPool>()}},
        {"Mean", {std::make_shared<ngraph::opset3::ReduceMean>(), constant}},
        {"Min", {std::make_shared<ngraph::opset3::ReduceMin>(), constant}},
        {"Minimum", {std::make_shared<ngraph::opset3::Minimum>()}},
        {"Mul", {std::make_shared<ngraph::opset3::Multiply>()}},
        {"Neg", {std::make_shared<ngraph::opset3::Negative>()}},
        {"NonMaxSuppressionV4",
         {std::make_shared<ngraph::opset3::NonMaxSuppression>(), constant}},
        {"OneHot", {std::make_shared<ngraph::opset3::OneHot>(), constant}},
        {"Pack",
         {std::make_shared<ngraph::op::Concat>(),
          std::make_shared<ngraph::op::Reshape>()}},
        {"Pad", {constant, std::make_shared<ngraph::op::Pad>()}},
        {"Pow", {std::make_shared<ngraph::opset3::Power>()}},
        {"PreventGradient", {}},
        {"Prod", {std::make_shared<ngraph::opset3::ReduceProd>(), constant}},
        {"QuantizeAndDequantizeV2",
         {constant, std::make_shared<ngraph::op::Quantize>(),
          std::make_shared<ngraph::op::Dequantize>()}},
        // Next few are CPU only ops
        {"QuantizedAvgPool",
         {std::make_shared<ngraph::op::AvgPool>(),
          std::make_shared<ngraph::op::Reshape>()}},
        {"QuantizedConcat",
         {constant, std::make_shared<ngraph::op::Reshape>(),
          std::make_shared<ngraph::op::Min>(),
          std::make_shared<ngraph::op::Max>(),
          std::make_shared<ngraph::op::Abs>(),
          std::make_shared<ngraph::op::Minimum>(),
          std::make_shared<ngraph::op::Maximum>(),
          std::make_shared<ngraph::op::Divide>(),
          std::make_shared<ngraph::op::Dequantize>(),
          std::make_shared<ngraph::op::Quantize>(),
          std::make_shared<ngraph::op::Concat>(),
          std::make_shared<ngraph::op::Broadcast>()}},
        {"QuantizedConcatV2",
         {constant, std::make_shared<ngraph::op::Reshape>(),
          std::make_shared<ngraph::op::Min>(),
          std::make_shared<ngraph::op::Max>(),
          std::make_shared<ngraph::op::Abs>(),
          std::make_shared<ngraph::op::Minimum>(),
          std::make_shared<ngraph::op::Maximum>(),
          std::make_shared<ngraph::op::Divide>(),
          std::make_shared<ngraph::op::Dequantize>(),
          std::make_shared<ngraph::op::Quantize>(),
          std::make_shared<ngraph::op::Concat>()}},
        {"QuantizedConv2DWithBiasAndReluAndRequantize",
         {constant, std::make_shared<ngraph::op::Broadcast>(),
          std::make_shared<ngraph::op::Abs>(),
          std::make_shared<ngraph::op::Minimum>(),
          std::make_shared<ngraph::op::Maximum>(),
          std::make_shared<ngraph::opset3::Divide>(),
          std::make_shared<ngraph::opset3::Multiply>(),
          std::make_shared<ngraph::op::Quantize>(),
          std::make_shared<ngraph::op::QuantizedConvolutionBias>(),
          std::make_shared<ngraph::op::Reshape>()}},
        {"QuantizedConv2DWithBiasAndRequantize",
         {constant, std::make_shared<ngraph::op::Broadcast>(),
          std::make_shared<ngraph::op::Abs>(),
          std::make_shared<ngraph::op::Minimum>(),
          std::make_shared<ngraph::op::Maximum>(),
          std::make_shared<ngraph::opset3::Divide>(),
          std::make_shared<ngraph::opset3::Multiply>(),
          std::make_shared<ngraph::op::Quantize>(),
          std::make_shared<ngraph::op::QuantizedConvolutionBias>(),
          std::make_shared<ngraph::op::Reshape>()}},
        {"QuantizedConv2DWithBiasSignedSumAndReluAndRequantize",
         {constant, std::make_shared<ngraph::op::Broadcast>(),
          std::make_shared<ngraph::op::Abs>(),
          std::make_shared<ngraph::op::Minimum>(),
          std::make_shared<ngraph::op::Maximum>(),
          std::make_shared<ngraph::opset3::Divide>(),
          std::make_shared<ngraph::opset3::Multiply>(),
          std::make_shared<ngraph::op::Quantize>(),
          std::make_shared<ngraph::op::QuantizedConvolutionBiasSignedAdd>(),
          std::make_shared<ngraph::op::Reshape>(),
          std::make_shared<ngraph::op::Convert>()}},
        {"QuantizedConv2DWithBiasSumAndReluAndRequantize",
         {constant, std::make_shared<ngraph::op::Broadcast>(),
          std::make_shared<ngraph::op::Abs>(),
          std::make_shared<ngraph::op::Minimum>(),
          std::make_shared<ngraph::op::Maximum>(),
          std::make_shared<ngraph::opset3::Divide>(),
          std::make_shared<ngraph::opset3::Multiply>(),
          std::make_shared<ngraph::op::Quantize>(),
          std::make_shared<ngraph::op::QuantizedConvolutionBiasAdd>(),
          std::make_shared<ngraph::op::Reshape>(),
          std::make_shared<ngraph::op::Convert>()}},
        {"QuantizedMaxPool",
         {std::make_shared<ngraph::op::Reshape>(),
          std::make_shared<ngraph::op::MaxPool>()}},
        // End of CPU only ops
        {"QuantizeV2",
         {constant, std::make_shared<ngraph::op::Minimum>(),
          std::make_shared<ngraph::op::Abs>(),
          std::make_shared<ngraph::op::Maximum>(),
          std::make_shared<ngraph::op::Quantize>(),
          std::make_shared<ngraph::op::Divide>(),
          std::make_shared<ngraph::op::Add>()}},
        {"Rank", {constant}}, {"RealDiv",
                               {std::make_shared<ngraph::opset3::Divide>(),
                                std::make_shared<ngraph::op::Broadcast>()}},
        {"Reciprocal", {constant, std::make_shared<ngraph::opset3::Power>()}},
        {"Relu", {std::make_shared<ngraph::opset3::Relu>()}},
        {"Relu6",
         {constant, std::make_shared<ngraph::op::Minimum>(),
          std::make_shared<ngraph::op::Relu>()}},
        {"Rsqrt", {constant, std::make_shared<ngraph::opset3::Power>()}},
        {"Select", {std::make_shared<ngraph::opset3::Select>()}},
        {"Reshape", {std::make_shared<ngraph::opset3::Reshape>()}},
        {"ScatterNd", {constant, std::make_shared<ngraph::op::ScatterNDAdd>()}},
        {"Shape", {constant}}, {"Sigmoid",
                                {constant, std::make_shared<ngraph::op::Exp>(),
                                 std::make_shared<ngraph::op::Negative>(),
                                 std::make_shared<ngraph::opset3::Add>(),
                                 std::make_shared<ngraph::opset3::Divide>()}},
        {"Sin", {std::make_shared<ngraph::opset3::Sin>()}},
        {"Size", {constant}},
        {"Sign", {std::make_shared<ngraph::opset3::Sign>()}},
        {"Slice", {std::make_shared<ngraph::op::Slice>()}}, {"Snapshot", {}},
        {"Softmax", {std::make_shared<ngraph::opset3::Softmax>()}},
        {"Softplus",
         {constant, std::make_shared<ngraph::op::Exp>(),
          std::make_shared<ngraph::op::Log>(),
          std::make_shared<ngraph::opset3::Add>()}},
        {"SpaceToDepth",
         {std::make_shared<ngraph::op::Slice>(),
          std::make_shared<ngraph::op::Concat>()}},
        {"Split", {std::make_shared<ngraph::op::Slice>()}},
        {"SplitV", {std::make_shared<ngraph::op::Slice>()}},
        {"Sqrt", {std::make_shared<ngraph::opset3::Sqrt>()}},
        {"Square", {std::make_shared<ngraph::opset3::Multiply>()}},
        {"SquaredDifference",
         {std::make_shared<ngraph::opset3::SquaredDifference>()}},
        {"Squeeze", {std::make_shared<ngraph::opset3::Squeeze>(), constant}},
        {"StridedSlice",
         {std::make_shared<ngraph::op::Reverse>(),
          std::make_shared<ngraph::op::Slice>(),
          std::make_shared<ngraph::op::Reshape>()}},
        {"Sub", {std::make_shared<ngraph::opset3::Subtract>()}},
        {"Sum", {std::make_shared<ngraph::opset3::ReduceSum>(), constant}},
        {"Tanh", {std::make_shared<ngraph::opset3::Tanh>()}},
        {"Tile", {constant, std::make_shared<ngraph::op::Concat>()}},
        {"TopKV2",
         {std::make_shared<ngraph::op::TopK>(),
          std::make_shared<ngraph::op::GetOutputElement>()}},
        {"Transpose", {constant, std::make_shared<ngraph::op::Reshape>()}},
        {"UnsortedSegmentSum",
         {constant, std::make_shared<ngraph::op::ScatterAdd>()}},
        {"Unpack",
         {std::make_shared<ngraph::op::Slice>(),
          std::make_shared<ngraph::op::Reshape>()}},
        {"ZerosLike", {constant}},
#if defined NGRAPH_DISTRIBUTED
        {"HorovodAllreduce", {std::make_shared<ngraph::op::AllReduce>()}},
        {"HorovodBroadcast",
         {std::make_shared<ngraph::op::BroadcastDistributed>()}},
#endif
        {"NoOp", {}},
  };

  return TFtoNgraphOpMap;
}

//
// Main entry point for the marking pass.
//
Status MarkForClustering(Graph* graph, const std::set<string> skip_these_nodes,
                         const string& current_backend) {
  const TypeConstraintMap& type_constraint_map = GetTypeConstraintMap();

  // confirmation_function_map is non-const unlike the other maps
  static std::map<std::string, ConfirmationFunction> confirmation_function_map =
      GetConfirmationMap();

  const std::map<std::string, SetAttributesFunction>& set_attributes_map =
      GetAttributeSetters();

  const std::map<std::string, std::set<std::shared_ptr<ngraph::Node>>>&
      TFtoNgraphOpMap = GetTFToNgOpMap();

  //
  // IF YOU ARE ADDING A NEW OP IMPLEMENTATION, YOU MUST ADD A CONFIRMATION
  // FUNCTION, TYPE CONTRAINTS (IF ANY) AND STATIC INPUTS INDEXES (IF ANY) FOR
  // THE OP HERE.

  // The constraint function should refuse placement if the node is not
  // supported in the builder, and tag the node with any data that will be
  // needed in case the graph is broken up in a later rewrite pass (for example,
  // constant data).

  static std::set<string> disabled_ops_set = {};

  static bool initialized = false;

  std::set<string> disabled_ops_set_current = config::GetDisabledOps();

  bool op_set_support_has_changed =
      disabled_ops_set_current != disabled_ops_set;

  if (!initialized || op_set_support_has_changed) {
    confirmation_function_map = GetConfirmationMap();
    initialized = true;
  }

  if (op_set_support_has_changed) {
    NGRAPH_VLOG(5) << "Changing op support";
    disabled_ops_set = disabled_ops_set_current;
    for (auto itr : disabled_ops_set) {
      auto conf_itr = confirmation_function_map.find(itr);
      if (conf_itr == confirmation_function_map.end()) {
        // Note: This error means, we cannot disable NGraphEncapsulate and other
        // ng ops, because they are expected to never appear in
        // confirmation_function_map
        return errors::Internal("Tried to disable ngraph unsupported op ", itr);
      } else {
        NGRAPH_VLOG(5) << "Disabling op: " << itr;
        confirmation_function_map.erase(conf_itr);
      }
    }
  }

  std::unordered_map<string, int> no_support_histogram;
  std::unordered_map<string, int> fail_confirmation_histogram;
  std::unordered_map<string, int> fail_constraint_histogram;
  vector<Node*> nodes_marked_for_clustering;
  vector<Node*> variable_type_nodes;
  string ng_backend_type;
  // Create nGraph backend
  BackendManager::GetCurrentlySetBackendName(&ng_backend_type);
  // Create backend to query is_supported
  TF_RETURN_IF_ERROR(BackendManager::CreateBackend(ng_backend_type));
  ng::runtime::Backend* op_backend =
      BackendManager::GetBackend(ng_backend_type);

  for (auto node : graph->op_nodes()) {
    bool mark_for_clustering = false;

    if (IsNGVariableType(node->type_string())) {
      variable_type_nodes.push_back(node);
      continue;
    }

    do {
      // check if output node
      bool skip_it = false;
      TF_RETURN_IF_ERROR(CheckIfOutputNode(node, skip_these_nodes, skip_it));
      if (skip_it) {
        NGRAPH_VLOG(5) << "NGTF_OPTIMIZER: Found Output Node: " << node->name()
                       << " - skip marking it for clustering";
        break;
      }

      // check placement
      bool placement_ok = false;
      TF_RETURN_IF_ERROR(NGraphPlacementRequested(node, placement_ok));
      if (!placement_ok) {
        NGRAPH_VLOG(5) << "Placement not requested: " << node->name();
        break;
      }

      // check node's confirmation constraints
      bool confirmation_constraint_ok = false;
      TF_RETURN_IF_ERROR(ConfirmationOk(node, confirmation_function_map,
                                        confirmation_constraint_ok));
      if (!confirmation_constraint_ok) {
        NGRAPH_VLOG(5) << "Node does not meet confirmation constraints: "
                       << node->name();
        if (confirmation_function_map.find(node->type_string()) ==
            confirmation_function_map.end()) {
          // not found
          no_support_histogram[node->type_string()]++;
        } else {
          // found
          fail_confirmation_histogram[node->type_string()]++;
        }
        break;
      }

      // check input type constraints
      bool type_constraint_ok = false;
      TF_RETURN_IF_ERROR(
          TypeConstraintOk(node, type_constraint_map, type_constraint_ok));
      if (!type_constraint_ok) {
        NGRAPH_VLOG(5) << "Inputs do not meet type constraints: "
                       << node->name();
        fail_constraint_histogram[node->type_string()]++;
        break;
      }

      // Check if op is supported by backend
      bool is_supported = false;
      TF_RETURN_IF_ERROR(IsSupportedByBackend(node, op_backend, TFtoNgraphOpMap,
                                              is_supported));

      if (!is_supported) {
        NGRAPH_VLOG(5) << "TF Op " << node->name() << " of type "
                       << node->type_string()
                       << " is not supported by backend: " << ng_backend_type;
        break;
      }

      // if all constraints are met, mark for clustering
      mark_for_clustering = true;
    } while (false);

    // Set the _ngraph_marked_for_clustering attribute if all constraints
    // are satisfied
    if (mark_for_clustering) {
      NGRAPH_VLOG(4) << "Accepting: " << node->name() << "["
                     << node->type_string() << "]";
      nodes_marked_for_clustering.push_back(node);
    } else {
      NGRAPH_VLOG(4) << "Rejecting: " << node->name() << "["
                     << node->type_string() << "]";
    }
  }

  // Release backend created to query is_supported
  BackendManager::ReleaseBackend(ng_backend_type);

  if (config::IsLoggingPlacement()) {
    std::cout << "\n=============New sub-graph logs=============\n";
    // print summary for nodes failed to be marked
    std::cout << "NGTF_SUMMARY: Op_not_supported: ";
    print_node_histogram(no_support_histogram);
    std::cout << "\n";
    std::cout << "NGTF_SUMMARY: Op_failed_confirmation: ";
    print_node_histogram(fail_confirmation_histogram);
    std::cout << "\n";
    std::cout << "NGTF_SUMMARY: Op_failed_type_constraint: ";
    print_node_histogram(fail_constraint_histogram);
    std::cout << "\n";
  }

  for (auto node : nodes_marked_for_clustering) {
    // TODO(amprocte): move attr name to a constant
    node->AddAttr("_ngraph_marked_for_clustering", true);
    SetNodeBackend(node, current_backend);
    auto it = set_attributes_map.find(node->type_string());
    if (it != set_attributes_map.end()) {
      TF_RETURN_IF_ERROR(it->second(node));
    }
  }

  for (auto node : variable_type_nodes) {
    SetNodeBackend(node, current_backend);
  }
  return Status::OK();
}

bool NodeIsMarkedForClustering(const Node* node) {
  bool is_marked;
  // TODO(amprocte): move attr name to a constant
  return (GetNodeAttr(node->attrs(), "_ngraph_marked_for_clustering",
                      &is_marked) == Status::OK() &&
          is_marked);
}

void GetStaticInputs(const Node* node, std::vector<int32>* inputs) {
  if (GetNodeAttr(node->attrs(), "_ngraph_static_inputs", inputs) !=
      Status::OK()) {
    *inputs = std::vector<int32>{};
  }
}

bool InputIsStatic(const Node* node, int index) {
  std::vector<int32> inputs;
  GetStaticInputs(node, &inputs);
  return std::find(inputs.begin(), inputs.end(), index) != inputs.end();
}

Status GetStaticInputs(Graph* graph, std::vector<int32>* static_input_indexes) {
  static_input_indexes->clear();
  for (auto node : graph->nodes()) {
    if (node->type_string() == "_Arg") {
      int32 index;
      auto status = GetNodeAttr(node->attrs(), "index", &index);
      if (status != Status::OK()) {
        return errors::Internal("error getting node attribute index");
      }

      for (auto edge : node->out_edges()) {
        if (edge->IsControlEdge() || !edge->dst()->IsOp()) {
          continue;
        }

        NGRAPH_VLOG(5) << "For arg " << index << " checking edge "
                       << edge->DebugString();

        if (InputIsStatic(edge->dst(), edge->dst_input())) {
          NGRAPH_VLOG(5) << "Marking edge static: " << edge->DebugString();
          static_input_indexes->push_back(index);
          break;
        }
      }
    }
  }
  return Status::OK();
}

Status GetNodeBackend(const Node* node, string* backend_name) {
  // TODO(amprocte): move attr name to a constant
  NGRAPH_VLOG(5) << "Getting backend " << node->name();
  TF_RETURN_IF_ERROR(
      GetNodeAttr(node->attrs(), "_ngraph_backend", backend_name));
  return Status::OK();
}

// Can be extended to check the TF Device placement and/or user specified
// backend
// and accordingly assign backend
void SetNodeBackend(Node* node, const string& backend_name) {
  NGRAPH_VLOG(5) << "Setting backend " << node->name() << " " << backend_name;
  node->AddAttr("_ngraph_backend", backend_name);
}

void ResetMarkForClustering(Graph* graph) {
  ClearAttribute(graph, {"_ngraph_marked_for_clustering", "_ngraph_backend",
                         "_ngraph_static_inputs"});
}

}  // namespace ngraph_bridge

}  // namespace tensorflow<|MERGE_RESOLUTION|>--- conflicted
+++ resolved
@@ -680,12 +680,7 @@
         {"Asin", {std::make_shared<ngraph::opset3::Asin>()}},
         {"Atan", {std::make_shared<ngraph::opset3::Atan>()}},
         {"Atan2", {std::make_shared<ngraph::op::Atan2>()}},
-<<<<<<< HEAD
         {"AvgPool", {std::make_shared<ngraph::opset3::AvgPool>()}},
-        {"AvgPoolGrad", {std::make_shared<ngraph::op::AvgPoolBackprop>()}},
-=======
-        {"AvgPool", {std::make_shared<ngraph::op::AvgPool>()}},
->>>>>>> 4a68e507
         {"BatchMatMul",
          {std::make_shared<ngraph::op::BatchMatMulTranspose>(),
           std::make_shared<ngraph::op::MatMul>(),
