--- conflicted
+++ resolved
@@ -1023,13 +1023,7 @@
         {"Sqrt", {std::make_shared<ngraph::op::Sqrt>()}},
         {"Square", {std::make_shared<ngraph::opset3::Multiply>()}},
         {"SquaredDifference",
-<<<<<<< HEAD
          {std::make_shared<ngraph::op::SquaredDifference>()}},
-=======
-         {std::make_shared<ngraph::opset3::Subtract>(),
-          std::make_shared<ngraph::opset3::Multiply>(),
-          std::make_shared<ngraph::op::Broadcast>()}},
->>>>>>> 787b9e82
         {"Squeeze", {std::make_shared<ngraph::op::Reshape>()}},
         {"StridedSlice",
          {std::make_shared<ngraph::op::Reverse>(),
