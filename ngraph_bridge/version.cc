--- conflicted
+++ resolved
@@ -32,11 +32,8 @@
 // candidate such as v0.7.0-rc0
 // The code in master will always have the last released version number
 // with a suffix of '-master'
-<<<<<<< HEAD
 #define NG_TF_VERSION_SUFFIX "-rc10"
-=======
-#define NG_TF_VERSION_SUFFIX "-rc9"
->>>>>>> 45611ed4
+
 
 #define VERSION_STR_HELPER(x) #x
 #define VERSION_STR(x) VERSION_STR_HELPER(x)
