# ==============================================================================
#  Copyright 2018-2019 Intel Corporation
#
#  Licensed under the Apache License, Version 2.0 (the "License");
#  you may not use this file except in compliance with the License.
#  You may obtain a copy of the License at
#
#      http://www.apache.org/licenses/LICENSE-2.0
#
#  Unless required by applicable law or agreed to in writing, software
#  distributed under the License is distributed on an "AS IS" BASIS,
#  WITHOUT WARRANTIES OR CONDITIONS OF ANY KIND, either express or implied.
#  See the License for the specific language governing permissions and
#  limitations under the License.
# ==============================================================================

from __future__ import absolute_import
from __future__ import division
from __future__ import print_function

import importlib
import os
import sys
import time
import getpass
from platform import system

import numpy as np
import tensorflow as tf
from tensorflow.python import pywrap_tensorflow as py_tf
from tensorflow.python.framework import errors_impl

from tensorflow.core.framework import attr_value_pb2
from tensorflow.python.framework import ops

from tensorflow.core.protobuf import rewriter_config_pb2
from tensorflow.python.framework import load_library

# This will turn off V1 API related warnings 
tf.compat.v1.logging.set_verbosity(tf.compat.v1.logging.ERROR)

import ctypes

__all__ = [
    'enable', 'disable', 'is_enabled', 'backends_len', 'list_backends',
    'set_backend', 'get_currently_set_backend_name',
    'start_logging_placement', 'stop_logging_placement',
    'is_logging_placement', '__version__', 'cxx11_abi_flag',
    'is_grappler_enabled', 'update_config', 'are_variables_enabled',
    'set_disabled_ops', 'get_disabled_ops', 'is_distributed_enabled',
]

ext = 'dylib' if system() == 'Darwin' else 'so'

TF_VERSION = tf.version.VERSION
TF_GIT_VERSION = tf.version.GIT_VERSION
TF_VERSION_NEEDED = "${TensorFlow_VERSION}"
TF_GIT_VERSION_BUILT_WITH = "${TensorFlow_GIT_VERSION}"

# converting version representations to strings if not already
try:
    TF_VERSION = str(TF_VERSION, 'ascii')
except TypeError:  # will happen for python 2 or if already string
    pass

try:
    TF_VERSION_NEEDED = str(TF_VERSION_NEEDED, 'ascii')
except TypeError:
    pass

try:
    if TF_GIT_VERSION.startswith("b'"):  # TF version can be a bytes __repr__()
        TF_GIT_VERSION = eval(TF_GIT_VERSION)
    TF_GIT_VERSION = str(TF_GIT_VERSION, 'ascii')
except TypeError:
    pass

try:
    if TF_GIT_VERSION_BUILT_WITH.startswith("b'"):
        TF_GIT_VERSION_BUILT_WITH = eval(TF_GIT_VERSION_BUILT_WITH)
    TF_GIT_VERSION_BUILT_WITH = str(TF_GIT_VERSION_BUILT_WITH, 'ascii')
except TypeError:
    pass

# print("TensorFlow version installed: {0} ({1})".format(TF_VERSION,
#                                                        TF_GIT_VERSION))
# print("nGraph bridge built with: {0} ({1})".format(TF_VERSION_NEEDED,
#                                                    TF_GIT_VERSION_BUILT_WITH))

# We need to revisit this later. We can automate that using cmake configure
# command.
TF_INSTALLED_VER = TF_VERSION.split('.')
TF_NEEDED_VER = TF_VERSION_NEEDED.split('.')

ngraph_classic_loaded = True
ngraph_bridge_lib = None
if (TF_INSTALLED_VER[0] == TF_NEEDED_VER[0]) and \
   (TF_INSTALLED_VER[1] == TF_NEEDED_VER[1]) and \
   ((TF_INSTALLED_VER[2].split('-'))[0] == (TF_NEEDED_VER[2].split('-'))[0]):
    libpath = os.path.dirname(__file__)

    if "NGRAPH_TF_USE_DEVICE_MODE" not in os.environ:
        full_lib_path = os.path.join(libpath, 'libngraph_bridge.' + ext)
        _ = load_library.load_op_library(full_lib_path)
        ngraph_bridge_lib = ctypes.cdll.LoadLibrary(full_lib_path)
    else:
        full_lib_path = os.path.join(libpath, 'libngraph_bridge_device.' + ext)
        _ = load_library.load_op_library(full_lib_path)
        ngraph_bridge_device_lib = ctypes.cdll.LoadLibrary(full_lib_path)
        ngraph_classic_loaded = False
else:
    raise ValueError(
        "Error: Installed TensorFlow version {0}\nnGraph bridge built with: {1}"
        .format(TF_VERSION, TF_VERSION_NEEDED))


def requested():
    return ops.get_default_graph()._attr_scope({
        "_ngraph_requested":
        attr_value_pb2.AttrValue(b=True)
    })

<<<<<<< HEAD

ngraph_bridge_lib.ngraph_is_enabled.restype = ctypes.c_bool
ngraph_bridge_lib.ngraph_list_backends.restype = ctypes.c_bool
ngraph_bridge_lib.ngraph_set_backend.argtypes = [ctypes.c_char_p]
ngraph_bridge_lib.ngraph_set_backend.restype = ctypes.c_bool
ngraph_bridge_lib.ngraph_is_supported_backend.argtypes = [ctypes.c_char_p]
ngraph_bridge_lib.ngraph_is_supported_backend.restype = ctypes.c_bool
ngraph_bridge_lib.ngraph_get_currently_set_backend_name.restype = ctypes.c_bool
ngraph_bridge_lib.ngraph_is_logging_placement.restype = ctypes.c_bool
ngraph_bridge_lib.ngraph_tf_version.restype = ctypes.c_char_p
ngraph_bridge_lib.ngraph_lib_version.restype = ctypes.c_char_p
ngraph_bridge_lib.ngraph_tf_cxx11_abi_flag.restype = ctypes.c_int
ngraph_bridge_lib.ngraph_tf_is_grappler_enabled.restype = ctypes.c_bool
ngraph_bridge_lib.ngraph_tf_are_variables_enabled.restype = ctypes.c_bool
ngraph_bridge_lib.ngraph_set_disabled_ops.argtypes = [ctypes.c_char_p]
ngraph_bridge_lib.ngraph_get_disabled_ops.restype = ctypes.c_char_p
ngraph_bridge_lib.ngraph_tf_is_distributed_enabled.restype = ctypes.c_bool

try:
    importlib.import_module('plaidml.settings')
    # Importing plaidml.settings -- if it exists -- will have read the
    # user's settings and configured the runtime environment
    # appropriately.
except ImportError:
    pass


def enable():
    ngraph_bridge_lib.ngraph_enable()


def disable():
    ngraph_bridge_lib.ngraph_disable()


def is_enabled():
    return ngraph_bridge_lib.ngraph_is_enabled()


def backends_len():
    return ngraph_bridge_lib.ngraph_backends_len()


def list_backends():
    len_backends = backends_len()
    result = (ctypes.c_char_p * len_backends)()
    if not ngraph_bridge_lib.ngraph_list_backends(result, len_backends):
        raise Exception("Expected " + str(len_backends) +
                        " backends, but got some  other number of backends")
    list_result = list(result)
    # convert bytes to string required for py3 (encode/decode bytes)
    backend_list = []
    for backend in list_result:
        backend_list.append(backend.decode("utf-8"))
    return backend_list


def set_backend(backend):
    if not ngraph_bridge_lib.ngraph_set_backend(backend.encode("utf-8")):
        raise Exception("Backend " + backend + " unavailable.")


def is_supported_backend(backend):
    return ngraph_bridge_lib.ngraph_is_supported_backend(
        backend.encode("utf-8"))


def get_currently_set_backend_name():
    result = (ctypes.c_char_p * 1)()
    if not ngraph_bridge_lib.ngraph_get_currently_set_backend_name(result):
        raise Exception("Cannot get currently set backend")
    list_result = list(result)
    return list_result[0].decode("utf-8")


def start_logging_placement():
    ngraph_bridge_lib.ngraph_start_logging_placement()


def stop_logging_placement():
    ngraph_bridge_lib.ngraph_stop_logging_placement()


def is_logging_placement():
    return ngraph_bridge_lib.ngraph_is_logging_placement()

def cxx11_abi_flag():
    return ngraph_bridge_lib.ngraph_tf_cxx11_abi_flag()

def is_grappler_enabled():
    return ngraph_bridge_lib.ngraph_tf_is_grappler_enabled()

def update_config(config, backend_name = "CPU", device_id = ""):
    #updating session config if grappler is enabled
    if(ngraph_bridge_lib.ngraph_tf_is_grappler_enabled()):
        rewriter_options = rewriter_config_pb2.RewriterConfig()
        rewriter_options.meta_optimizer_iterations=(rewriter_config_pb2.RewriterConfig.ONE)
        rewriter_options.min_graph_nodes=-1
        ngraph_optimizer = rewriter_options.custom_optimizers.add()
        ngraph_optimizer.name = "ngraph-optimizer"
        ngraph_optimizer.parameter_map["ngraph_backend"].s = backend_name.encode()
        ngraph_optimizer.parameter_map["device_id"].s = device_id.encode()
        config.MergeFrom(tf.ConfigProto(graph_options=tf.GraphOptions(rewrite_options=rewriter_options)))
        # For reference, if we want to provide configuration support(backend parameters)
        # in a python script using the ngraph-optimizer
        # rewriter_options = rewriter_config_pb2.RewriterConfig()
        # rewriter_options.meta_optimizer_iterations=(rewriter_config_pb2.RewriterConfig.ONE)
        # rewriter_options.min_graph_nodes=-1
        # ngraph_optimizer = rewriter_options.custom_optimizers.add()
        # ngraph_optimizer.name = "ngraph-optimizer"
        # ngraph_optimizer.parameter_map["ngraph_backend"].s = backend_name.encode()
        # ngraph_optimizer.parameter_map["device_id"].s = device_id.encode()
        # ngraph_optimizer.parameter_map["max_batch_size"].s = b'64'
        # ngraph_optimizer.parameter_map["ice_cores"].s = b'12'
        # config.MergeFrom(tf.ConfigProto(graph_options=tf.GraphOptions(rewrite_options=rewriter_options)))
    return config

def are_variables_enabled():
    return ngraph_bridge_lib.ngraph_tf_are_variables_enabled()

def set_disabled_ops(unsupported_ops):
    ngraph_bridge_lib.ngraph_set_disabled_ops(unsupported_ops.encode("utf-8"))

def get_disabled_ops():
    return ngraph_bridge_lib.ngraph_get_disabled_ops()

def is_distributed_enabled():
    return ngraph_bridge_lib.ngraph_tf_is_distributed_enabled()

__version__ = \
  "nGraph bridge version: " + str(ngraph_bridge_lib.ngraph_tf_version()) + "\n" + \
  "nGraph version used for this build: " + str(ngraph_bridge_lib.ngraph_lib_version()) + "\n" + \
  "TensorFlow version used for this build: " + TF_GIT_VERSION_BUILT_WITH + "\n" \
  "CXX11_ABI flag used for this build: " + str(ngraph_bridge_lib.ngraph_tf_cxx11_abi_flag()) + "\n" \
  "nGraph bridge built with Grappler: " + str(ngraph_bridge_lib.ngraph_tf_is_grappler_enabled()) + "\n" \
  "nGraph bridge built with Variables and Optimizers Enablement: " \
      + str(ngraph_bridge_lib.ngraph_tf_are_variables_enabled()) + "\n" \
  "nGraph bridge built with Distributed Build: " \
      + str(ngraph_bridge_lib.ngraph_tf_is_distributed_enabled())
=======
if ngraph_classic_loaded:
    ngraph_bridge_lib.ngraph_is_enabled.restype = ctypes.c_bool
    ngraph_bridge_lib.ngraph_list_backends.restype = ctypes.c_bool
    ngraph_bridge_lib.ngraph_set_backend.argtypes = [ctypes.c_char_p]
    ngraph_bridge_lib.ngraph_set_backend.restype = ctypes.c_bool
    ngraph_bridge_lib.ngraph_get_currently_set_backend_name.restype = ctypes.c_bool
    ngraph_bridge_lib.ngraph_is_logging_placement.restype = ctypes.c_bool
    ngraph_bridge_lib.ngraph_tf_version.restype = ctypes.c_char_p
    ngraph_bridge_lib.ngraph_lib_version.restype = ctypes.c_char_p
    ngraph_bridge_lib.ngraph_tf_cxx11_abi_flag.restype = ctypes.c_int
    ngraph_bridge_lib.ngraph_tf_is_grappler_enabled.restype = ctypes.c_bool
    ngraph_bridge_lib.ngraph_tf_are_variables_enabled.restype = ctypes.c_bool
    ngraph_bridge_lib.ngraph_set_disabled_ops.argtypes = [ctypes.c_char_p]
    ngraph_bridge_lib.ngraph_get_disabled_ops.restype = ctypes.c_char_p

    try:
        importlib.import_module('plaidml.settings')
        # Importing plaidml.settings -- if it exists -- will have read the
        # user's settings and configured the runtime environment
        # appropriately.
    except ImportError:
        pass


    def enable():
        ngraph_bridge_lib.ngraph_enable()


    def disable():
        ngraph_bridge_lib.ngraph_disable()


    def is_enabled():
        return ngraph_bridge_lib.ngraph_is_enabled()


    def backends_len():
        return ngraph_bridge_lib.ngraph_backends_len()


    def list_backends():
        len_backends = backends_len()
        result = (ctypes.c_char_p * len_backends)()
        if not ngraph_bridge_lib.ngraph_list_backends(result, len_backends):
            raise Exception("Expected " + str(len_backends) +
                            " backends, but got some  other number of backends")
        list_result = list(result)
        # convert bytes to string required for py3 (encode/decode bytes)
        backend_list = []
        for backend in list_result:
            backend_list.append(backend.decode("utf-8"))
        return backend_list


    def set_backend(backend):
        if not ngraph_bridge_lib.ngraph_set_backend(backend.encode("utf-8")):
            raise Exception("Backend " + backend + " unavailable.")


    def get_currently_set_backend_name():
        result = (ctypes.c_char_p * 1)()
        if not ngraph_bridge_lib.ngraph_get_currently_set_backend_name(result):
            raise Exception("Cannot get currently set backend")
        list_result = list(result)
        return list_result[0].decode("utf-8")


    def start_logging_placement():
        ngraph_bridge_lib.ngraph_start_logging_placement()


    def stop_logging_placement():
        ngraph_bridge_lib.ngraph_stop_logging_placement()


    def is_logging_placement():
        return ngraph_bridge_lib.ngraph_is_logging_placement()

    def cxx11_abi_flag():
        return ngraph_bridge_lib.ngraph_tf_cxx11_abi_flag()

    def is_grappler_enabled():
        return ngraph_bridge_lib.ngraph_tf_is_grappler_enabled()

    def update_config(config, backend_name = "CPU", device_id = ""):
        #updating session config if grappler is enabled
        if(ngraph_bridge_lib.ngraph_tf_is_grappler_enabled()):
            opt_name = 'ngraph-optimizer'
            # If the config already has ngraph-optimizer, then do not update it
            if config.HasField('graph_options'):
                if config.graph_options.HasField('rewrite_options'):
                    custom_opts = config.graph_options.rewrite_options.custom_optimizers
                    for i in range(len(custom_opts)):
                        if custom_opts[i].name == opt_name:
                            return config
            rewriter_options = rewriter_config_pb2.RewriterConfig()
            rewriter_options.meta_optimizer_iterations=(rewriter_config_pb2.RewriterConfig.ONE)
            rewriter_options.min_graph_nodes=-1
            ngraph_optimizer = rewriter_options.custom_optimizers.add()
            ngraph_optimizer.name = opt_name
            ngraph_optimizer.parameter_map["ngraph_backend"].s = backend_name.encode()
            ngraph_optimizer.parameter_map["device_id"].s = device_id.encode()
            config.MergeFrom(tf.ConfigProto(graph_options=tf.GraphOptions(rewrite_options=rewriter_options)))
            # For reference, if we want to provide configuration support(backend parameters)
            # in a python script using the ngraph-optimizer
            # rewriter_options = rewriter_config_pb2.RewriterConfig()
            # rewriter_options.meta_optimizer_iterations=(rewriter_config_pb2.RewriterConfig.ONE)
            # rewriter_options.min_graph_nodes=-1
            # ngraph_optimizer = rewriter_options.custom_optimizers.add()
            # ngraph_optimizer.name = "ngraph-optimizer"
            # ngraph_optimizer.parameter_map["ngraph_backend"].s = backend_name.encode()
            # ngraph_optimizer.parameter_map["device_id"].s = device_id.encode()
            # ngraph_optimizer.parameter_map["max_batch_size"].s = b'64'
            # ngraph_optimizer.parameter_map["ice_cores"].s = b'12'
            # config.MergeFrom(tf.ConfigProto(graph_options=tf.GraphOptions(rewrite_options=rewriter_options)))
        return config

    def are_variables_enabled():
        return ngraph_bridge_lib.ngraph_tf_are_variables_enabled()

    def set_disabled_ops(unsupported_ops):
        ngraph_bridge_lib.ngraph_set_disabled_ops(unsupported_ops.encode("utf-8"))

    def get_disabled_ops():
        return ngraph_bridge_lib.ngraph_get_disabled_ops()

    __version__ = \
    "nGraph bridge version: " + str(ngraph_bridge_lib.ngraph_tf_version()) + "\n" + \
    "nGraph version used for this build: " + str(ngraph_bridge_lib.ngraph_lib_version()) + "\n" + \
    "TensorFlow version used for this build: " + TF_GIT_VERSION_BUILT_WITH + "\n" \
    "CXX11_ABI flag used for this build: " + str(ngraph_bridge_lib.ngraph_tf_cxx11_abi_flag()) + "\n" \
    "nGraph bridge built with Grappler: " + str(ngraph_bridge_lib.ngraph_tf_is_grappler_enabled()) + "\n" \
    "nGraph bridge built with Variables and Optimizers Enablement: " \
        + str(ngraph_bridge_lib.ngraph_tf_are_variables_enabled())
>>>>>>> 87b3b800
<|MERGE_RESOLUTION|>--- conflicted
+++ resolved
@@ -36,16 +36,13 @@
 from tensorflow.core.protobuf import rewriter_config_pb2
 from tensorflow.python.framework import load_library
 
-# This will turn off V1 API related warnings 
-tf.compat.v1.logging.set_verbosity(tf.compat.v1.logging.ERROR)
-
 import ctypes
 
 __all__ = [
     'enable', 'disable', 'is_enabled', 'backends_len', 'list_backends',
     'set_backend', 'get_currently_set_backend_name',
     'start_logging_placement', 'stop_logging_placement',
-    'is_logging_placement', '__version__', 'cxx11_abi_flag',
+    'is_logging_placement', '__version__', 'cxx11_abi_flag'
     'is_grappler_enabled', 'update_config', 'are_variables_enabled',
     'set_disabled_ops', 'get_disabled_ops', 'is_distributed_enabled',
 ]
@@ -92,22 +89,14 @@
 TF_INSTALLED_VER = TF_VERSION.split('.')
 TF_NEEDED_VER = TF_VERSION_NEEDED.split('.')
 
-ngraph_classic_loaded = True
 ngraph_bridge_lib = None
 if (TF_INSTALLED_VER[0] == TF_NEEDED_VER[0]) and \
    (TF_INSTALLED_VER[1] == TF_NEEDED_VER[1]) and \
    ((TF_INSTALLED_VER[2].split('-'))[0] == (TF_NEEDED_VER[2].split('-'))[0]):
     libpath = os.path.dirname(__file__)
-
-    if "NGRAPH_TF_USE_DEVICE_MODE" not in os.environ:
-        full_lib_path = os.path.join(libpath, 'libngraph_bridge.' + ext)
-        _ = load_library.load_op_library(full_lib_path)
-        ngraph_bridge_lib = ctypes.cdll.LoadLibrary(full_lib_path)
-    else:
-        full_lib_path = os.path.join(libpath, 'libngraph_bridge_device.' + ext)
-        _ = load_library.load_op_library(full_lib_path)
-        ngraph_bridge_device_lib = ctypes.cdll.LoadLibrary(full_lib_path)
-        ngraph_classic_loaded = False
+    full_lib_path = os.path.join(libpath, 'libngraph_bridge.' + ext)
+    _ = load_library.load_op_library(full_lib_path)
+    ngraph_bridge_lib = ctypes.cdll.LoadLibrary(full_lib_path)
 else:
     raise ValueError(
         "Error: Installed TensorFlow version {0}\nnGraph bridge built with: {1}"
@@ -120,14 +109,11 @@
         attr_value_pb2.AttrValue(b=True)
     })
 
-<<<<<<< HEAD
 
 ngraph_bridge_lib.ngraph_is_enabled.restype = ctypes.c_bool
 ngraph_bridge_lib.ngraph_list_backends.restype = ctypes.c_bool
 ngraph_bridge_lib.ngraph_set_backend.argtypes = [ctypes.c_char_p]
 ngraph_bridge_lib.ngraph_set_backend.restype = ctypes.c_bool
-ngraph_bridge_lib.ngraph_is_supported_backend.argtypes = [ctypes.c_char_p]
-ngraph_bridge_lib.ngraph_is_supported_backend.restype = ctypes.c_bool
 ngraph_bridge_lib.ngraph_get_currently_set_backend_name.restype = ctypes.c_bool
 ngraph_bridge_lib.ngraph_is_logging_placement.restype = ctypes.c_bool
 ngraph_bridge_lib.ngraph_tf_version.restype = ctypes.c_char_p
@@ -183,11 +169,6 @@
         raise Exception("Backend " + backend + " unavailable.")
 
 
-def is_supported_backend(backend):
-    return ngraph_bridge_lib.ngraph_is_supported_backend(
-        backend.encode("utf-8"))
-
-
 def get_currently_set_backend_name():
     result = (ctypes.c_char_p * 1)()
     if not ngraph_bridge_lib.ngraph_get_currently_set_backend_name(result):
@@ -216,11 +197,19 @@
 def update_config(config, backend_name = "CPU", device_id = ""):
     #updating session config if grappler is enabled
     if(ngraph_bridge_lib.ngraph_tf_is_grappler_enabled()):
+        opt_name = 'ngraph-optimizer'
+        # If the config already has ngraph-optimizer, then do not update it
+        if config.HasField('graph_options'):
+            if config.graph_options.HasField('rewrite_options'):
+                custom_opts = config.graph_options.rewrite_options.custom_optimizers
+                for i in range(len(custom_opts)):
+                    if custom_opts[i].name == opt_name:
+                        return config
         rewriter_options = rewriter_config_pb2.RewriterConfig()
         rewriter_options.meta_optimizer_iterations=(rewriter_config_pb2.RewriterConfig.ONE)
         rewriter_options.min_graph_nodes=-1
         ngraph_optimizer = rewriter_options.custom_optimizers.add()
-        ngraph_optimizer.name = "ngraph-optimizer"
+        ngraph_optimizer.name = opt_name
         ngraph_optimizer.parameter_map["ngraph_backend"].s = backend_name.encode()
         ngraph_optimizer.parameter_map["device_id"].s = device_id.encode()
         config.MergeFrom(tf.ConfigProto(graph_options=tf.GraphOptions(rewrite_options=rewriter_options)))
@@ -259,140 +248,4 @@
   "nGraph bridge built with Variables and Optimizers Enablement: " \
       + str(ngraph_bridge_lib.ngraph_tf_are_variables_enabled()) + "\n" \
   "nGraph bridge built with Distributed Build: " \
-      + str(ngraph_bridge_lib.ngraph_tf_is_distributed_enabled())
-=======
-if ngraph_classic_loaded:
-    ngraph_bridge_lib.ngraph_is_enabled.restype = ctypes.c_bool
-    ngraph_bridge_lib.ngraph_list_backends.restype = ctypes.c_bool
-    ngraph_bridge_lib.ngraph_set_backend.argtypes = [ctypes.c_char_p]
-    ngraph_bridge_lib.ngraph_set_backend.restype = ctypes.c_bool
-    ngraph_bridge_lib.ngraph_get_currently_set_backend_name.restype = ctypes.c_bool
-    ngraph_bridge_lib.ngraph_is_logging_placement.restype = ctypes.c_bool
-    ngraph_bridge_lib.ngraph_tf_version.restype = ctypes.c_char_p
-    ngraph_bridge_lib.ngraph_lib_version.restype = ctypes.c_char_p
-    ngraph_bridge_lib.ngraph_tf_cxx11_abi_flag.restype = ctypes.c_int
-    ngraph_bridge_lib.ngraph_tf_is_grappler_enabled.restype = ctypes.c_bool
-    ngraph_bridge_lib.ngraph_tf_are_variables_enabled.restype = ctypes.c_bool
-    ngraph_bridge_lib.ngraph_set_disabled_ops.argtypes = [ctypes.c_char_p]
-    ngraph_bridge_lib.ngraph_get_disabled_ops.restype = ctypes.c_char_p
-
-    try:
-        importlib.import_module('plaidml.settings')
-        # Importing plaidml.settings -- if it exists -- will have read the
-        # user's settings and configured the runtime environment
-        # appropriately.
-    except ImportError:
-        pass
-
-
-    def enable():
-        ngraph_bridge_lib.ngraph_enable()
-
-
-    def disable():
-        ngraph_bridge_lib.ngraph_disable()
-
-
-    def is_enabled():
-        return ngraph_bridge_lib.ngraph_is_enabled()
-
-
-    def backends_len():
-        return ngraph_bridge_lib.ngraph_backends_len()
-
-
-    def list_backends():
-        len_backends = backends_len()
-        result = (ctypes.c_char_p * len_backends)()
-        if not ngraph_bridge_lib.ngraph_list_backends(result, len_backends):
-            raise Exception("Expected " + str(len_backends) +
-                            " backends, but got some  other number of backends")
-        list_result = list(result)
-        # convert bytes to string required for py3 (encode/decode bytes)
-        backend_list = []
-        for backend in list_result:
-            backend_list.append(backend.decode("utf-8"))
-        return backend_list
-
-
-    def set_backend(backend):
-        if not ngraph_bridge_lib.ngraph_set_backend(backend.encode("utf-8")):
-            raise Exception("Backend " + backend + " unavailable.")
-
-
-    def get_currently_set_backend_name():
-        result = (ctypes.c_char_p * 1)()
-        if not ngraph_bridge_lib.ngraph_get_currently_set_backend_name(result):
-            raise Exception("Cannot get currently set backend")
-        list_result = list(result)
-        return list_result[0].decode("utf-8")
-
-
-    def start_logging_placement():
-        ngraph_bridge_lib.ngraph_start_logging_placement()
-
-
-    def stop_logging_placement():
-        ngraph_bridge_lib.ngraph_stop_logging_placement()
-
-
-    def is_logging_placement():
-        return ngraph_bridge_lib.ngraph_is_logging_placement()
-
-    def cxx11_abi_flag():
-        return ngraph_bridge_lib.ngraph_tf_cxx11_abi_flag()
-
-    def is_grappler_enabled():
-        return ngraph_bridge_lib.ngraph_tf_is_grappler_enabled()
-
-    def update_config(config, backend_name = "CPU", device_id = ""):
-        #updating session config if grappler is enabled
-        if(ngraph_bridge_lib.ngraph_tf_is_grappler_enabled()):
-            opt_name = 'ngraph-optimizer'
-            # If the config already has ngraph-optimizer, then do not update it
-            if config.HasField('graph_options'):
-                if config.graph_options.HasField('rewrite_options'):
-                    custom_opts = config.graph_options.rewrite_options.custom_optimizers
-                    for i in range(len(custom_opts)):
-                        if custom_opts[i].name == opt_name:
-                            return config
-            rewriter_options = rewriter_config_pb2.RewriterConfig()
-            rewriter_options.meta_optimizer_iterations=(rewriter_config_pb2.RewriterConfig.ONE)
-            rewriter_options.min_graph_nodes=-1
-            ngraph_optimizer = rewriter_options.custom_optimizers.add()
-            ngraph_optimizer.name = opt_name
-            ngraph_optimizer.parameter_map["ngraph_backend"].s = backend_name.encode()
-            ngraph_optimizer.parameter_map["device_id"].s = device_id.encode()
-            config.MergeFrom(tf.ConfigProto(graph_options=tf.GraphOptions(rewrite_options=rewriter_options)))
-            # For reference, if we want to provide configuration support(backend parameters)
-            # in a python script using the ngraph-optimizer
-            # rewriter_options = rewriter_config_pb2.RewriterConfig()
-            # rewriter_options.meta_optimizer_iterations=(rewriter_config_pb2.RewriterConfig.ONE)
-            # rewriter_options.min_graph_nodes=-1
-            # ngraph_optimizer = rewriter_options.custom_optimizers.add()
-            # ngraph_optimizer.name = "ngraph-optimizer"
-            # ngraph_optimizer.parameter_map["ngraph_backend"].s = backend_name.encode()
-            # ngraph_optimizer.parameter_map["device_id"].s = device_id.encode()
-            # ngraph_optimizer.parameter_map["max_batch_size"].s = b'64'
-            # ngraph_optimizer.parameter_map["ice_cores"].s = b'12'
-            # config.MergeFrom(tf.ConfigProto(graph_options=tf.GraphOptions(rewrite_options=rewriter_options)))
-        return config
-
-    def are_variables_enabled():
-        return ngraph_bridge_lib.ngraph_tf_are_variables_enabled()
-
-    def set_disabled_ops(unsupported_ops):
-        ngraph_bridge_lib.ngraph_set_disabled_ops(unsupported_ops.encode("utf-8"))
-
-    def get_disabled_ops():
-        return ngraph_bridge_lib.ngraph_get_disabled_ops()
-
-    __version__ = \
-    "nGraph bridge version: " + str(ngraph_bridge_lib.ngraph_tf_version()) + "\n" + \
-    "nGraph version used for this build: " + str(ngraph_bridge_lib.ngraph_lib_version()) + "\n" + \
-    "TensorFlow version used for this build: " + TF_GIT_VERSION_BUILT_WITH + "\n" \
-    "CXX11_ABI flag used for this build: " + str(ngraph_bridge_lib.ngraph_tf_cxx11_abi_flag()) + "\n" \
-    "nGraph bridge built with Grappler: " + str(ngraph_bridge_lib.ngraph_tf_is_grappler_enabled()) + "\n" \
-    "nGraph bridge built with Variables and Optimizers Enablement: " \
-        + str(ngraph_bridge_lib.ngraph_tf_are_variables_enabled())
->>>>>>> 87b3b800
+      + str(ngraph_bridge_lib.ngraph_tf_is_distributed_enabled())