# ==============================================================================
#  Copyright 2018-2019 Intel Corporation
#
#  Licensed under the Apache License, Version 2.0 (the "License");
#  you may not use this file except in compliance with the License.
#  You may obtain a copy of the License at
#
#      http://www.apache.org/licenses/LICENSE-2.0
#
#  Unless required by applicable law or agreed to in writing, software
#  distributed under the License is distributed on an "AS IS" BASIS,
#  WITHOUT WARRANTIES OR CONDITIONS OF ANY KIND, either express or implied.
#  See the License for the specific language governing permissions and
#  limitations under the License.
# ==============================================================================

from __future__ import absolute_import
from __future__ import division
from __future__ import print_function

import importlib
import os
import sys
import time
import getpass
from platform import system

import numpy as np
import tensorflow as tf
from tensorflow.python import pywrap_tensorflow as py_tf
from tensorflow.python.framework import errors_impl

from tensorflow.core.framework import attr_value_pb2
from tensorflow.python.framework import ops

from tensorflow.core.protobuf import rewriter_config_pb2
from tensorflow.python.framework import load_library

import ctypes

__all__ = [
    'enable', 'disable', 'is_enabled', 'backends_len', 'list_backends',
    'set_backend', 'is_supported_backend', 'get_currently_set_backend_name',
    'start_logging_placement', 'stop_logging_placement',
    'is_logging_placement', '__version__', 'cxx11_abi_flag'
    'is_grappler_enabled', 'update_config', 'are_variables_enabled', 'set_disabled_ops', 'get_disabled_ops'
]

ext = 'dylib' if system() == 'Darwin' else 'so'

TF_VERSION = tf.version.VERSION
TF_GIT_VERSION = tf.version.GIT_VERSION
TF_VERSION_NEEDED = "${TensorFlow_VERSION}"
TF_GIT_VERSION_BUILT_WITH = "${TensorFlow_GIT_VERSION}"

# converting version representations to strings if not already
try:
    TF_VERSION = str(TF_VERSION, 'ascii')
except TypeError:  # will happen for python 2 or if already string
    pass

try:
    TF_VERSION_NEEDED = str(TF_VERSION_NEEDED, 'ascii')
except TypeError:
    pass

try:
    if TF_GIT_VERSION.startswith("b'"):  # TF version can be a bytes __repr__()
        TF_GIT_VERSION = eval(TF_GIT_VERSION)
    TF_GIT_VERSION = str(TF_GIT_VERSION, 'ascii')
except TypeError:
    pass

try:
    if TF_GIT_VERSION_BUILT_WITH.startswith("b'"):
        TF_GIT_VERSION_BUILT_WITH = eval(TF_GIT_VERSION_BUILT_WITH)
    TF_GIT_VERSION_BUILT_WITH = str(TF_GIT_VERSION_BUILT_WITH, 'ascii')
except TypeError:
    pass

# print("TensorFlow version installed: {0} ({1})".format(TF_VERSION,
#                                                        TF_GIT_VERSION))
# print("nGraph bridge built with: {0} ({1})".format(TF_VERSION_NEEDED,
#                                                    TF_GIT_VERSION_BUILT_WITH))

# We need to revisit this later. We can automate that using cmake configure
# command.
TF_INSTALLED_VER = TF_VERSION.split('.')
TF_NEEDED_VER = TF_VERSION_NEEDED.split('.')

ngraph_bridge_lib = None
if (TF_INSTALLED_VER[0] == TF_NEEDED_VER[0]) and \
   (TF_INSTALLED_VER[1] == TF_NEEDED_VER[1]) and \
   ((TF_INSTALLED_VER[2].split('-'))[0] == (TF_NEEDED_VER[2].split('-'))[0]):
    libpath = os.path.dirname(__file__)
    full_lib_path = os.path.join(libpath, 'libngraph_bridge.' + ext)
    _ = load_library.load_op_library(full_lib_path)
    ngraph_bridge_lib = ctypes.cdll.LoadLibrary(full_lib_path)
else:
    raise ValueError(
        "Error: Installed TensorFlow version {0}\nnGraph bridge built with: {1}"
        .format(TF_VERSION, TF_VERSION_NEEDED))


def requested():
    return ops.get_default_graph()._attr_scope({
        "_ngraph_requested":
        attr_value_pb2.AttrValue(b=True)
    })


ngraph_bridge_lib.ngraph_is_enabled.restype = ctypes.c_bool
ngraph_bridge_lib.ngraph_list_backends.restype = ctypes.c_bool
ngraph_bridge_lib.ngraph_set_backend.argtypes = [ctypes.c_char_p]
ngraph_bridge_lib.ngraph_set_backend.restype = ctypes.c_bool
ngraph_bridge_lib.ngraph_is_supported_backend.argtypes = [ctypes.c_char_p]
ngraph_bridge_lib.ngraph_is_supported_backend.restype = ctypes.c_bool
ngraph_bridge_lib.ngraph_get_currently_set_backend_name.restype = ctypes.c_bool
ngraph_bridge_lib.ngraph_is_logging_placement.restype = ctypes.c_bool
ngraph_bridge_lib.ngraph_tf_version.restype = ctypes.c_char_p
ngraph_bridge_lib.ngraph_lib_version.restype = ctypes.c_char_p
ngraph_bridge_lib.ngraph_tf_cxx11_abi_flag.restype = ctypes.c_int
ngraph_bridge_lib.ngraph_tf_is_grappler_enabled.restype = ctypes.c_bool
ngraph_bridge_lib.ngraph_tf_are_variables_enabled.restype = ctypes.c_bool
ngraph_bridge_lib.ngraph_set_disabled_ops.argtypes = [ctypes.c_char_p]
ngraph_bridge_lib.ngraph_get_disabled_ops.restype = ctypes.c_char_p

try:
    importlib.import_module('plaidml.settings')
    # Importing plaidml.settings -- if it exists -- will have read the
    # user's settings and configured the runtime environment
    # appropriately.
except ImportError:
    pass


def enable():
    ngraph_bridge_lib.ngraph_enable()


def disable():
    ngraph_bridge_lib.ngraph_disable()


def is_enabled():
    return ngraph_bridge_lib.ngraph_is_enabled()


def backends_len():
    return ngraph_bridge_lib.ngraph_backends_len()


def list_backends():
    len_backends = backends_len()
    result = (ctypes.c_char_p * len_backends)()
    if not ngraph_bridge_lib.ngraph_list_backends(result, len_backends):
        raise Exception("Expected " + str(len_backends) +
                        " backends, but got some  other number of backends")
    list_result = list(result)
    # convert bytes to string required for py3 (encode/decode bytes)
    backend_list = []
    for backend in list_result:
        backend_list.append(backend.decode("utf-8"))
    return backend_list


def set_backend(backend):
    if not ngraph_bridge_lib.ngraph_set_backend(backend.encode("utf-8")):
        raise Exception("Backend " + backend + " unavailable.")


def is_supported_backend(backend):
    return ngraph_bridge_lib.ngraph_is_supported_backend(
        backend.encode("utf-8"))


def get_currently_set_backend_name():
    result = (ctypes.c_char_p * 1)()
    if not ngraph_bridge_lib.ngraph_get_currently_set_backend_name(result):
        raise Exception("Cannot get currently set backend")
    list_result = list(result)
    return list_result[0].decode("utf-8")


def start_logging_placement():
    ngraph_bridge_lib.ngraph_start_logging_placement()


def stop_logging_placement():
    ngraph_bridge_lib.ngraph_stop_logging_placement()


def is_logging_placement():
    return ngraph_bridge_lib.ngraph_is_logging_placement()

def cxx11_abi_flag():
    return ngraph_bridge_lib.ngraph_tf_cxx11_abi_flag()

def is_grappler_enabled():
    return ngraph_bridge_lib.ngraph_tf_is_grappler_enabled()

def update_config(config, backend_name = "CPU", device_id = ""):
    #updating session config if grappler is enabled
    if(ngraph_bridge_lib.ngraph_tf_is_grappler_enabled()):
<<<<<<< HEAD
        rewrite_options = rewriter_config_pb2.RewriterConfig(
            meta_optimizer_iterations=rewriter_config_pb2.RewriterConfig.ONE,
            min_graph_nodes=-1,
            custom_optimizers=[
                rewriter_config_pb2.RewriterConfig.CustomGraphOptimizer(
                    name="ngraph-optimizer")
            ])
        config.MergeFrom(tf.ConfigProto(graph_options=tf.GraphOptions(rewrite_options=rewrite_options)))
=======
        rewriter_options = rewriter_config_pb2.RewriterConfig()
        rewriter_options.meta_optimizer_iterations=(rewriter_config_pb2.RewriterConfig.ONE)
        rewriter_options.min_graph_nodes=-1
        ngraph_optimizer = rewriter_options.custom_optimizers.add()
        ngraph_optimizer.name = "ngraph-optimizer"
        ngraph_optimizer.parameter_map["ngraph_backend"].s = backend_name.encode()
        ngraph_optimizer.parameter_map["device_id"].s = device_id.encode()
        config.MergeFrom(tf.ConfigProto(graph_options=tf.GraphOptions(rewrite_options=rewriter_options)))
        # For reference, if we want to provide configuration support(backend parameters)
        # in a python script using the ngraph-optimizer
        # rewriter_options = rewriter_config_pb2.RewriterConfig()
        # rewriter_options.meta_optimizer_iterations=(rewriter_config_pb2.RewriterConfig.ONE)
        # rewriter_options.min_graph_nodes=-1
        # ngraph_optimizer = rewriter_options.custom_optimizers.add()
        # ngraph_optimizer.name = "ngraph-optimizer"
        # ngraph_optimizer.parameter_map["ngraph_backend"].s = backend_name.encode()
        # ngraph_optimizer.parameter_map["device_id"].s = device_id.encode()
        # ngraph_optimizer.parameter_map["max_batch_size"].s = b'64'
        # ngraph_optimizer.parameter_map["ice_cores"].s = b'12'
        # config.MergeFrom(tf.ConfigProto(graph_options=tf.GraphOptions(rewrite_options=rewriter_options)))
>>>>>>> 5a040c76
    return config

def are_variables_enabled():
    return ngraph_bridge_lib.ngraph_tf_are_variables_enabled()

def set_disabled_ops(unsupported_ops):
    ngraph_bridge_lib.ngraph_set_disabled_ops(unsupported_ops.encode("utf-8"))

def get_disabled_ops():
    return ngraph_bridge_lib.ngraph_get_disabled_ops()

__version__ = \
  "nGraph bridge version: " + str(ngraph_bridge_lib.ngraph_tf_version()) + "\n" + \
  "nGraph version used for this build: " + str(ngraph_bridge_lib.ngraph_lib_version()) + "\n" + \
  "TensorFlow version used for this build: " + TF_GIT_VERSION_BUILT_WITH + "\n" \
  "CXX11_ABI flag used for this build: " + str(ngraph_bridge_lib.ngraph_tf_cxx11_abi_flag()) + "\n" \
  "nGraph bridge built with Grappler: " + str(ngraph_bridge_lib.ngraph_tf_is_grappler_enabled()) + "\n" \
  "nGraph bridge built with Variables and Optimizers Enablement: " \
      + str(ngraph_bridge_lib.ngraph_tf_are_variables_enabled())<|MERGE_RESOLUTION|>--- conflicted
+++ resolved
@@ -202,16 +202,6 @@
 def update_config(config, backend_name = "CPU", device_id = ""):
     #updating session config if grappler is enabled
     if(ngraph_bridge_lib.ngraph_tf_is_grappler_enabled()):
-<<<<<<< HEAD
-        rewrite_options = rewriter_config_pb2.RewriterConfig(
-            meta_optimizer_iterations=rewriter_config_pb2.RewriterConfig.ONE,
-            min_graph_nodes=-1,
-            custom_optimizers=[
-                rewriter_config_pb2.RewriterConfig.CustomGraphOptimizer(
-                    name="ngraph-optimizer")
-            ])
-        config.MergeFrom(tf.ConfigProto(graph_options=tf.GraphOptions(rewrite_options=rewrite_options)))
-=======
         rewriter_options = rewriter_config_pb2.RewriterConfig()
         rewriter_options.meta_optimizer_iterations=(rewriter_config_pb2.RewriterConfig.ONE)
         rewriter_options.min_graph_nodes=-1
@@ -232,7 +222,6 @@
         # ngraph_optimizer.parameter_map["max_batch_size"].s = b'64'
         # ngraph_optimizer.parameter_map["ice_cores"].s = b'12'
         # config.MergeFrom(tf.ConfigProto(graph_options=tf.GraphOptions(rewrite_options=rewriter_options)))
->>>>>>> 5a040c76
     return config
 
 def are_variables_enabled():
