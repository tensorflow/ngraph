--- conflicted
+++ resolved
@@ -196,10 +196,6 @@
     #updating session config if grappler is enabled
     opt_name = 'ngraph-optimizer'
     if(ngraph_bridge_lib.ngraph_tf_is_grappler_enabled()):
-<<<<<<< HEAD
-=======
-        opt_name = 'ngraph-optimizer'
->>>>>>> 018c010d
         # If the config already has ngraph-optimizer, then do not update it
         if config.HasField('graph_options'):
             if config.graph_options.HasField('rewrite_options'):
