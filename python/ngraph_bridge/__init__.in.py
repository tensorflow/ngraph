--- conflicted
+++ resolved
@@ -203,23 +203,6 @@
     #updating session config if grappler is enabled
     opt_name = 'ngraph-optimizer'
     if(ngraph_bridge_lib.ngraph_tf_is_grappler_enabled()):
-<<<<<<< HEAD
-        # If the config already has ngraph-optimizer, then do not update it
-        if config.HasField('graph_options'):
-            if config.graph_options.HasField('rewrite_options'):
-                custom_opts = config.graph_options.rewrite_options.custom_optimizers
-                for i in range(len(custom_opts)):
-                    if custom_opts[i].name == opt_name:
-                        return config
-        rewrite_options = rewriter_config_pb2.RewriterConfig(
-            meta_optimizer_iterations=rewriter_config_pb2.RewriterConfig.ONE,
-            min_graph_nodes=-1,
-            custom_optimizers=[
-                rewriter_config_pb2.RewriterConfig.CustomGraphOptimizer(
-                    name=opt_name)
-            ])
-        config.MergeFrom(tf.ConfigProto(graph_options=tf.GraphOptions(rewrite_options=rewrite_options)))
-=======
         rewriter_options = rewriter_config_pb2.RewriterConfig()
         rewriter_options.meta_optimizer_iterations=(rewriter_config_pb2.RewriterConfig.ONE)
         rewriter_options.min_graph_nodes=-1
@@ -228,7 +211,6 @@
         ngraph_optimizer.parameter_map["ngraph_backend"].s = backend_name.encode()
         ngraph_optimizer.parameter_map["device_id"].s = device_id.encode()
         config.MergeFrom(tf.ConfigProto(graph_options=tf.GraphOptions(rewrite_options=rewriter_options)))
->>>>>>> 5a040c76
         # For reference, if we want to provide configuration support(backend parameters)
         # in a python script using the ngraph-optimizer
         # rewriter_options = rewriter_config_pb2.RewriterConfig()
