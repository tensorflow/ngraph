/*******************************************************************************
 * Copyright 2019 Intel Corporation
 *
 * Licensed under the Apache License, Version 2.0 (the "License");
 * you may not use this file except in compliance with the License.
 * You may obtain a copy of the License at
 *
 *     http://www.apache.org/licenses/LICENSE-2.0
 *
 * Unless required by applicable law or agreed to in writing, software
 * distributed under the License is distributed on an "AS IS" BASIS,
 * WITHOUT WARRANTIES OR CONDITIONS OF ANY KIND, either express or implied.
 * See the License for the specific language governing permissions and
 * limitations under the License.
 *******************************************************************************/
#include "tensorflow/core/lib/core/errors.h"

#include "ngraph/ngraph.hpp"
#include "ngraph/runtime/backend_manager.hpp"
#include "ngraph_catalog.h"
#include "ngraph_log.h"

using namespace std;
namespace ng = ngraph;

namespace tensorflow {

namespace ngraph_bridge {

unordered_map<string, string> NGraphCatalog::input_variable_sharedname_map_;
unordered_map<string, shared_ptr<ng::runtime::Tensor>>
    NGraphCatalog::encap_output_tensor_map_;
unordered_map<string, unordered_set<int>>
    NGraphCatalog::encap_output_copy_indexes_map_;
unordered_map<string, tuple<string, bool, bool>>
    NGraphCatalog::encap_output_info_map_;

// Functions for Encapsulate Output Copy Indexes Map
void NGraphCatalog::AddToEncapOutputCopyIndexesMap(int graphid,
                                                   string node_name,
                                                   unordered_set<int> val) {
  string key = graphid + "_" + node_name;
  NGraphCatalog::encap_output_copy_indexes_map_[key] = val;
}

unordered_set<int> NGraphCatalog::GetEncapOutputIndexesThatNeedCopy(
    int graphid, string node_name) {
  string key = graphid + "_" + node_name;
  return NGraphCatalog::encap_output_copy_indexes_map_[key];
}

bool NGraphCatalog::EncapOutputIndexNeedsCopy(int graphid, string node_name,
                                              int index) {
  string key = graphid + "_" + node_name;
  auto itr = NGraphCatalog::encap_output_copy_indexes_map_.find(key);
  if (itr != NGraphCatalog::encap_output_copy_indexes_map_.end()) {
    auto op_copy_indexes = itr->second;
    return (op_copy_indexes.find(index) != op_copy_indexes.end());
  }
  // Should not reach here
  return true;
}

void NGraphCatalog::DeleteFromEncapOutputCopyIndexesMap(int graphid,
                                                        string node_name) {
  string key = graphid + "_" + node_name;
  NGraphCatalog::encap_output_copy_indexes_map_.erase(key);
}

string NGraphCatalog::CreateNodeKey(int graph_id, string node_name, int index) {
  if (index == 0) {
    return to_string(graph_id) + "_" + node_name;
  }
  return to_string(graph_id) + "_" + node_name + ":" + to_string(index);
}

// Functions for OutputTensorMap
void NGraphCatalog::AddToEncapOutputTensorMap(
    string key, shared_ptr<ng::runtime::Tensor> ng_val) {
  NGraphCatalog::encap_output_tensor_map_[key] = ng_val;
}

bool NGraphCatalog::ExistsInEncapOutputTensorMap(string key) {
  auto itr = NGraphCatalog::encap_output_tensor_map_.find(key);
  return itr != NGraphCatalog::encap_output_tensor_map_.end();
}

bool NGraphCatalog::ExistsInEncapOutputTensorMap(int graphid, string node_name,
                                                 int input_index) {
  return NGraphCatalog::ExistsInEncapOutputTensorMap(
      NGraphCatalog::CreateNodeKey(graphid, node_name, input_index));
}

shared_ptr<ng::runtime::Tensor>
NGraphCatalog::GetTensorFromEncapOutputTensorMap(string key) {
  return NGraphCatalog::encap_output_tensor_map_[key];
}

void NGraphCatalog::DeleteFromEncapOutputTensorMap(string key) {
  NGraphCatalog::encap_output_tensor_map_.erase(key);
}

// Functions relating Input Variable Shared Name Map
string NGraphCatalog::GetInputVariableSharedName(int graphid, string node_name,
                                                 int input_index) {
  std::string node_key =
      NGraphCatalog::CreateNodeKey(graphid, node_name, input_index);
  return NGraphCatalog::input_variable_sharedname_map_[node_key];
}

void NGraphCatalog::AddToInputVariableSharedNameMap(string key, string val) {
  NGraphCatalog::input_variable_sharedname_map_[key] = val;
}

bool NGraphCatalog::ExistsInInputVariableSharedNameMap(string key) {
  auto itr = NGraphCatalog::input_variable_sharedname_map_.find(key);
  return itr != NGraphCatalog::input_variable_sharedname_map_.end();
}

bool NGraphCatalog::ExistsInInputVariableSharedNameMap(int graphid,
                                                       string node_name,
                                                       int input_index) {
  return NGraphCatalog::ExistsInInputVariableSharedNameMap(
      NGraphCatalog::CreateNodeKey(graphid, node_name, input_index));
}

<<<<<<< HEAD
void NGraphCatalog::DeleteFromInputVariableSharedNameMap(string key) {
  NGraphCatalog::input_variable_sharedname_map_.erase(key);
=======
// Functions for EncapOutputInfo Map
void NGraphCatalog::AddToEncapOutputInfoMap(string key,
                                            tuple<string, bool, bool> val) {
  NGraphCatalog::encap_output_info_map_[key] = val;
}

void NGraphCatalog::AddToEncapOutputInfoMap(string key, string shared_name,
                                            bool copy_to_tf,
                                            bool is_tf_just_looking) {
  // create a tuple
  tuple<string, bool, bool> val =
      make_tuple(shared_name, copy_to_tf, is_tf_just_looking);
  NGraphCatalog::encap_output_info_map_[key] = val;
}

bool NGraphCatalog::ExistsInEncapOutputInfoMap(string key) {
  auto itr = NGraphCatalog::encap_output_info_map_.find(key);
  return itr != NGraphCatalog::encap_output_info_map_.end();
}

bool NGraphCatalog::ExistsInEncapOutputInfoMap(int graphid, string node_name,
                                               int input_index) {
  std::string key =
      NGraphCatalog::CreateNodeKey(graphid, node_name, input_index);
  auto itr = NGraphCatalog::encap_output_info_map_.find(key);
  return itr != NGraphCatalog::encap_output_info_map_.end();
}

tuple<string, bool, bool> NGraphCatalog::GetInfoFromEncapOutputInfoMap(
    string key) {
  return NGraphCatalog::encap_output_info_map_[key];
}

string NGraphCatalog::GetVariableSharedNameFromEncapOutputInfoMap(string key) {
  tuple<string, bool, bool> val = NGraphCatalog::encap_output_info_map_[key];
  return get<0>(val);
}

bool NGraphCatalog::GetCopyToTFFromEncapOutputInfoMap(string key) {
  tuple<string, bool, bool> val = NGraphCatalog::encap_output_info_map_[key];
  return get<1>(val);
}

bool NGraphCatalog::GetIsTFJustLookingFromEncapOutputInfoMap(string key) {
  tuple<string, bool, bool> val = NGraphCatalog::encap_output_info_map_[key];
  return get<2>(val);
}

void NGraphCatalog::DeleteFromEncapOutputInfoMap(string key) {
  NGraphCatalog::encap_output_info_map_.erase(key);
}

void NGraphCatalog::ClearEncapOutputInfoMap() {
  NGraphCatalog::encap_output_info_map_.clear();
}

void NGraphCatalog::PrintEncapOutputInfoMap() {
  NGRAPH_VLOG(4) << "EncapOutputInfoMap";
  for (auto it : encap_output_info_map_) {
    NGRAPH_VLOG(4) << "Key: (GraphId_NodeName:OutputIndex) " << it.first
                   << " Value: (shared_name, copy_to_tf, is_tf_just_looking) "
                   << get<0>(it.second) << " " << get<1>(it.second) << " "
                   << get<2>(it.second);
  }
>>>>>>> 3680d218
}

}  // ngraph_bridge
}  // tensorflow<|MERGE_RESOLUTION|>--- conflicted
+++ resolved
@@ -124,10 +124,10 @@
       NGraphCatalog::CreateNodeKey(graphid, node_name, input_index));
 }
 
-<<<<<<< HEAD
 void NGraphCatalog::DeleteFromInputVariableSharedNameMap(string key) {
   NGraphCatalog::input_variable_sharedname_map_.erase(key);
-=======
+}
+
 // Functions for EncapOutputInfo Map
 void NGraphCatalog::AddToEncapOutputInfoMap(string key,
                                             tuple<string, bool, bool> val) {
@@ -192,7 +192,6 @@
                    << get<0>(it.second) << " " << get<1>(it.second) << " "
                    << get<2>(it.second);
   }
->>>>>>> 3680d218
 }
 
 }  // ngraph_bridge
