--- conflicted
+++ resolved
@@ -249,11 +249,7 @@
 
   // 4. Encapsulate clusters then, if requested, dump the graphs.
   FunctionDefLibrary* fdeflib_new = new FunctionDefLibrary();
-<<<<<<< HEAD
-  TF_RETURN_IF_ERROR(EncapsulateClusters(&graph, idx, fdeflib_new, {false, {}}));
-=======
-  TF_RETURN_IF_ERROR(EncapsulateClusters(&graph, idx, fdeflib_new, config_map));
->>>>>>> 80644044
+  TF_RETURN_IF_ERROR(EncapsulateClusters(&graph, idx, fdeflib_new, config_map, {false, {}}));
   if (DumpEncapsulatedGraphs()) {
     DumpGraphs(graph, idx, "encapsulated", "Graph with Clusters Encapsulated");
   }
