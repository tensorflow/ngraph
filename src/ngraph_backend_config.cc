/*******************************************************************************
 * Copyright 2019 Intel Corporation
 *
 * Licensed under the Apache License, Version 2.0 (the "License");
 * you may not use this file except in compliance with the License.
 * You may obtain a copy of the License at
 *
 *     http://www.apache.org/licenses/LICENSE-2.0
 *
 * Unless required by applicable law or agreed to in writing, software
 * distributed under the License is distributed on an "AS IS" BASIS,
 * WITHOUT WARRANTIES OR CONDITIONS OF ANY KIND, either express or implied.
 * See the License for the specific language governing permissions and
 * limitations under the License.
 *******************************************************************************/

#include "ngraph_backend_config.h"

using namespace std;

namespace tensorflow {

namespace ngraph_bridge {

BackendConfig::BackendConfig(string backend_name) {
  NGRAPH_VLOG(3) << "BackendConfig() ";
  backend_name_ = backend_name;
  optional_attributes_ = {"_ngraph_device_config"};
}

string BackendConfig::join(unordered_map<string, string> optional_parameters) {
<<<<<<< HEAD
  NGRAPH_VLOG(3) << "BackendConfig::join()";
  // TODO(malikshr): If _ngraph_device_config not found
  return backend_name_ + ":" + optional_parameters["_ngraph_device_config"];
}

unordered_map<string, string> BackendConfig::split(string backend_config) {
  NGRAPH_VLOG(3) << "BackendConfig::split()";
=======
  NGRAPH_VLOG(3) << "JOIN";
  // If _ngraph_device_config is not found
  // throw an error
  try {
    optional_parameters.at("_ngraph_device_config");
  } catch (std::out_of_range e1) {
    throw std::out_of_range("Attribute _ngraph_device_config not found");
  }
  return backend_name_ + ":" + optional_parameters.at("_ngraph_device_config");
}

unordered_map<string, string> BackendConfig::split(string backend_config) {
  NGRAPH_VLOG(3) << "SPLIT";
  unordered_map<string, string> backend_parameters;
>>>>>>> 10812b89

  int delimiter_index = backend_config.find(':');
  if (delimiter_index < 0) {
    // ":" not found
    backend_parameters["ngraph_backend"] = backend_config;
    backend_parameters["_ngraph_device_config"] = "";
  } else {
    backend_parameters["ngraph_backend"] =
        backend_config.substr(0, delimiter_index);
    backend_parameters["_ngraph_device_config"] =
        backend_config.substr(delimiter_index + 1);
  }

  NGRAPH_VLOG(3) << "Got Backend Name " << backend_parameters["ngraph_backend"];
  NGRAPH_VLOG(3) << "Got Device Config  "
                 << backend_parameters["_ngraph_device_config"];

  return backend_parameters;
}

vector<string> BackendConfig::get_optional_attributes() {
  return BackendConfig::optional_attributes_;
}

BackendConfig::~BackendConfig() {
  NGRAPH_VLOG(2) << "BackendConfig::~BackendConfig() DONE";
};

// BackendNNPIConfig
BackendNNPIConfig::BackendNNPIConfig() : BackendConfig("NNPI") {
  optional_attributes_ = {"_ngraph_device_id", "_ngraph_ice_cores",
                          "_ngraph_max_batch_size"};
}

string BackendNNPIConfig::join(
    unordered_map<string, string> optional_parameters) {
  // If _ngraph_device_id is not found
  // throw an error
  try {
    optional_parameters.at("_ngraph_device_id");
  } catch (std::out_of_range e1) {
    throw std::out_of_range("Attribute _ngraph_device_id not found");
  }
  return backend_name_ + ":" + optional_parameters.at("_ngraph_device_id");

  // Once the backend api for the other attributes like ice cores
  // and max batch size is fixed we change this
}

BackendNNPIConfig::~BackendNNPIConfig() {
  NGRAPH_VLOG(3) << "BackendNNPIConfig::~BackendNNPIConfig() DONE";
};

}  // namespace ngraph_bridge
}  // namespace tensorflow<|MERGE_RESOLUTION|>--- conflicted
+++ resolved
@@ -29,15 +29,6 @@
 }
 
 string BackendConfig::join(unordered_map<string, string> optional_parameters) {
-<<<<<<< HEAD
-  NGRAPH_VLOG(3) << "BackendConfig::join()";
-  // TODO(malikshr): If _ngraph_device_config not found
-  return backend_name_ + ":" + optional_parameters["_ngraph_device_config"];
-}
-
-unordered_map<string, string> BackendConfig::split(string backend_config) {
-  NGRAPH_VLOG(3) << "BackendConfig::split()";
-=======
   NGRAPH_VLOG(3) << "JOIN";
   // If _ngraph_device_config is not found
   // throw an error
@@ -52,7 +43,6 @@
 unordered_map<string, string> BackendConfig::split(string backend_config) {
   NGRAPH_VLOG(3) << "SPLIT";
   unordered_map<string, string> backend_parameters;
->>>>>>> 10812b89
 
   int delimiter_index = backend_config.find(':');
   if (delimiter_index < 0) {
