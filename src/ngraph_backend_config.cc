--- conflicted
+++ resolved
@@ -29,12 +29,8 @@
 }
 
 string BackendConfig::join(unordered_map<string, string> optional_parameters) {
-<<<<<<< HEAD
   NGRAPH_VLOG(3) << "BackendConfig::join()";
-=======
-  NGRAPH_VLOG(3) << "JOIN";
   // TODO(malikshr): If _ngraph_device_config not found
->>>>>>> f16874c1
   return backend_name_ + ":" + optional_parameters["_ngraph_device_config"];
 }
 
