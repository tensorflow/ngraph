/*******************************************************************************
 * Copyright 2017-2019 Intel Corporation
 *
 * Licensed under the Apache License, Version 2.0 (the "License");
 * you may not use this file except in compliance with the License.
 * You may obtain a copy of the License at
 *
 *     http://www.apache.org/licenses/LICENSE-2.0
 *
 * Unless required by applicable law or agreed to in writing, software
 * distributed under the License is distributed on an "AS IS" BASIS,
 * WITHOUT WARRANTIES OR CONDITIONS OF ANY KIND, either express or implied.
 * See the License for the specific language governing permissions and
 * limitations under the License.
 *******************************************************************************/

#include "ngraph_backend_manager.h"

using namespace std;
namespace ng = ngraph;

namespace tensorflow {

namespace ngraph_bridge {

BackendManager::~BackendManager() {
  NGRAPH_VLOG(2) << "BackendManager::~BackendManager()";
}

// initialize backend manager
string BackendManager::ng_backend_name_ = "CPU";
mutex BackendManager::ng_backend_name_mutex_;
map<string, Backend*> BackendManager::ng_backend_map_;
mutex BackendManager::ng_backend_map_mutex_;
<<<<<<< HEAD
std::map<std::string, int> BackendManager::ref_count_each_backend_;
=======
vector<string> ng_supported_backends =
    ng::runtime::BackendManager::get_registered_backends();
unordered_set<string> BackendManager::ng_supported_backends_(
    ng_supported_backends.begin(), ng_supported_backends.end());

map<std::string, int> BackendManager::ref_count_each_backend_;

mutex BackendManager::ng_backendconfig_map_mutex_;
unordered_map<string, std::unique_ptr<BackendConfig>>
    BackendManager::ng_backendconfig_map_;
>>>>>>> de58d5db

Status BackendManager::SetBackendName(const string& backend_name) {
  std::lock_guard<std::mutex> lock(BackendManager::ng_backend_name_mutex_);
  if (backend_name.empty() || !IsSupportedBackend(backend_name)) {
    return errors::Internal("Backend ", backend_name,
                            " is not supported on nGraph");
  }
  BackendManager::ng_backend_name_ = backend_name;
  return Status::OK();
}

Status BackendManager::CreateBackend(const string& backend_name) {
  std::lock_guard<std::mutex> lock(BackendManager::ng_backend_map_mutex_);
  auto itr = BackendManager::ng_backend_map_.find(backend_name);
  // if backend does not exist create it
  if (itr == BackendManager::ng_backend_map_.end()) {
    Backend* bend = new Backend;
    std::shared_ptr<ng::runtime::Backend> bend_ptr;
    try {
      bend_ptr = ng::runtime::Backend::create(backend_name);
    } catch (const std::exception& e) {
      return errors::Internal("Could not create backend of type ", backend_name,
                              ". Got exception ", e.what());
    }

    if (bend_ptr == nullptr) {
      return errors::Internal("Could not create backend of type ",
                              backend_name);
    }
    bend->backend_ptr = std::move(bend_ptr);
    BackendManager::ng_backend_map_[backend_name] = bend;
    BackendManager::ref_count_each_backend_[backend_name] = 0;
  }
  BackendManager::ref_count_each_backend_[backend_name]++;

  NGRAPH_VLOG(2) << "BackendManager::CreateBackend(): " << backend_name
                 << " ref_count: "
                 << BackendManager::ref_count_each_backend_[backend_name];
  return Status::OK();
}

void BackendManager::ReleaseBackend(const string& backend_name) {
  std::lock_guard<std::mutex> lock(BackendManager::ng_backend_map_mutex_);
  BackendManager::ref_count_each_backend_[backend_name]--;
  NGRAPH_VLOG(2) << "BackendManager::ReleaseBackend(): " << backend_name
                 << " ref_count: "
                 << BackendManager::ref_count_each_backend_[backend_name];
  if (BackendManager::ref_count_each_backend_[backend_name] == 0) {
    BackendManager::ng_backend_map_[backend_name]->backend_ptr.reset();
    BackendManager::ng_backend_map_.erase(backend_name);
    NGRAPH_VLOG(2) << "Deleted Backend " << backend_name;
  }
}

// Returns a backend pointer of the type specified by the backend name
ng::runtime::Backend* BackendManager::GetBackend(const string& backend_name) {
  return BackendManager::ng_backend_map_.at(backend_name)->backend_ptr.get();
}

// LockBackend
void BackendManager::LockBackend(const string& backend_name) {
  BackendManager::ng_backend_map_.at(backend_name)->backend_mutex.lock();
}

// UnlockBackend
void BackendManager::UnlockBackend(const string& backend_name) {
  BackendManager::ng_backend_map_.at(backend_name)->backend_mutex.unlock();
}

// Returns the nGraph supported backend names
vector<string> BackendManager::GetSupportedBackendNames() {
  return ng::runtime::BackendManager::get_registered_backends();
}

size_t BackendManager::GetNumOfSupportedBackends() {
  return ng::runtime::BackendManager::get_registered_backends().size();
}

bool BackendManager::IsSupportedBackend(const string& backend_name) {
  auto status = BackendManager::CreateBackend(backend_name);
  if (status != Status::OK()) {
    return false;
  }
  return true;
};

<<<<<<< HEAD
Status BackendManager::GetCurrentlySetBackendName(string* backend_name) {
  const char* ng_backend_env_value = std::getenv("NGRAPH_TF_BACKEND");

  // NGRAPH_TF_BACKEND is not set
  if (ng_backend_env_value == nullptr) {
    *backend_name = BackendManager::ng_backend_name_;
    return Status::OK();
  }

  // NGRAPH_TF_BACKEND is set
  string backend_env = std::string(ng_backend_env_value);
  if (backend_env.empty() || !BackendManager::IsSupportedBackend(backend_env)) {
    return errors::Internal("NGRAPH_TF_BACKEND: ", backend_env,
                            " is not supported");
  }
  *backend_name = backend_env;
  return Status::OK();
};
=======
// // Backend Config functions
// // BackendConfig is expected to be a readonly class
// // hence only locked at creation and not during later access
std::unique_ptr<BackendConfig>& BackendManager::GetBackendConfig(
    const string& backend_name) {
  std::lock_guard<std::mutex> lock(BackendManager::ng_backend_map_mutex_);
  auto itr = BackendManager::ng_backendconfig_map_.find(backend_name);
  if (itr == BackendManager::ng_backendconfig_map_.end()) {
    if (backend_name == "NNPI") {
      BackendManager::ng_backendconfig_map_.insert(std::make_pair(
          backend_name,
          std::unique_ptr<BackendNNPIConfig>(new BackendNNPIConfig())));
    } else {
      BackendManager::ng_backendconfig_map_.insert(std::make_pair(
          backend_name,
          std::unique_ptr<BackendConfig>(new BackendConfig(backend_name))));
    }
  }
  return BackendManager::ng_backendconfig_map_.at(backend_name);
}

vector<string> BackendManager::GetBackendAdditionalAttributes(
    const string& backend_name) {
  return BackendManager::GetBackendConfig(backend_name)
      ->GetAdditionalAttributes();
}

unordered_map<string, string> BackendManager::GetBackendAttributeValues(
    const string& backend_config) {
  unordered_map<string, string> backend_parameters;

  string backend_name = backend_config.substr(0, backend_config.find(':'));
  NGRAPH_VLOG(3) << "Got Backend Name " << backend_name;

  return BackendManager::GetBackendConfig(backend_name)->Split(backend_config);
}

string BackendManager::GetBackendCreationString(
    const string& backend_name,
    const unordered_map<string, string>& additional_attribute_map) {
  return BackendManager::GetBackendConfig(backend_name)
      ->Join(additional_attribute_map);
}
>>>>>>> de58d5db

}  // namespace ngraph_bridge
}  // namespace tensorflow<|MERGE_RESOLUTION|>--- conflicted
+++ resolved
@@ -32,20 +32,11 @@
 mutex BackendManager::ng_backend_name_mutex_;
 map<string, Backend*> BackendManager::ng_backend_map_;
 mutex BackendManager::ng_backend_map_mutex_;
-<<<<<<< HEAD
-std::map<std::string, int> BackendManager::ref_count_each_backend_;
-=======
-vector<string> ng_supported_backends =
-    ng::runtime::BackendManager::get_registered_backends();
-unordered_set<string> BackendManager::ng_supported_backends_(
-    ng_supported_backends.begin(), ng_supported_backends.end());
-
 map<std::string, int> BackendManager::ref_count_each_backend_;
 
 mutex BackendManager::ng_backendconfig_map_mutex_;
 unordered_map<string, std::unique_ptr<BackendConfig>>
     BackendManager::ng_backendconfig_map_;
->>>>>>> de58d5db
 
 Status BackendManager::SetBackendName(const string& backend_name) {
   std::lock_guard<std::mutex> lock(BackendManager::ng_backend_name_mutex_);
@@ -132,7 +123,6 @@
   return true;
 };
 
-<<<<<<< HEAD
 Status BackendManager::GetCurrentlySetBackendName(string* backend_name) {
   const char* ng_backend_env_value = std::getenv("NGRAPH_TF_BACKEND");
 
@@ -151,10 +141,10 @@
   *backend_name = backend_env;
   return Status::OK();
 };
-=======
-// // Backend Config functions
-// // BackendConfig is expected to be a readonly class
-// // hence only locked at creation and not during later access
+
+// Backend Config functions
+// BackendConfig is expected to be a readonly class
+// hence only locked at creation and not during later access
 std::unique_ptr<BackendConfig>& BackendManager::GetBackendConfig(
     const string& backend_name) {
   std::lock_guard<std::mutex> lock(BackendManager::ng_backend_map_mutex_);
@@ -195,7 +185,6 @@
   return BackendManager::GetBackendConfig(backend_name)
       ->Join(additional_attribute_map);
 }
->>>>>>> de58d5db
 
 }  // namespace ngraph_bridge
 }  // namespace tensorflow