--- conflicted
+++ resolved
@@ -82,13 +82,8 @@
       string backend_config);
 
   static string GetBackendCreationType(
-<<<<<<< HEAD
-      string backend_name,
-      unordered_map<string, string> optional_attribute_map);
-=======
       const string& backend_name,
       unordered_map<string, string>& optional_attribute_values);
->>>>>>> 3dd5e23e
 
   ~BackendManager();
 
