--- conflicted
+++ resolved
@@ -2107,7 +2107,6 @@
   return Status::OK();
 }
 
-<<<<<<< HEAD
 static Status TranslateGatherNdOp(
     const Node* op, const std::vector<const Tensor*>& static_input_map,
     Builder::OpMap& ng_op_map) {
@@ -2135,19 +2134,391 @@
 
   SaveNgOp(ng_op_map, op->name(), ConstructNgNode<ng::op::GatherND>(
                                       op->name(), ng_params, ng_indices));
-=======
-static Status TranslateFusedMatMulOp(
-    const Node* op, const std::vector<const Tensor*>& static_input_map,
-    Builder::OpMap& ng_op_map) {
-  int num_args;
-  TF_RETURN_IF_ERROR(GetNodeAttr(op->attrs(), "num_args", &num_args));
-
-  std::vector<string> fused_ops;
-  TF_RETURN_IF_ERROR(GetNodeAttr(op->attrs(), "fused_ops", &fused_ops));
-
-  auto CreateNgDot = [&](shared_ptr<ng::Node>& ng_lhs,
-                         shared_ptr<ng::Node>& ng_rhs,
-                         shared_ptr<ng::Node>& ng_dot) {
+  static Status TranslateFusedMatMulOp(
+      const Node* op, const std::vector<const Tensor*>& static_input_map,
+      Builder::OpMap& ng_op_map) {
+    int num_args;
+    TF_RETURN_IF_ERROR(GetNodeAttr(op->attrs(), "num_args", &num_args));
+
+    std::vector<string> fused_ops;
+    TF_RETURN_IF_ERROR(GetNodeAttr(op->attrs(), "fused_ops", &fused_ops));
+
+    auto CreateNgDot = [&](shared_ptr<ng::Node>& ng_lhs,
+                           shared_ptr<ng::Node>& ng_rhs,
+                           shared_ptr<ng::Node>& ng_dot) {
+
+      // Transpose arguments if requested.
+      bool transpose_a = false;
+      bool transpose_b = false;
+
+      if (GetNodeAttr(op->attrs(), "transpose_a", &transpose_a) ==
+              Status::OK() &&
+          transpose_a) {
+        ng_lhs = ng::builder::numpy_transpose(ng_lhs, ng::AxisVector{1, 0});
+      }
+      if (GetNodeAttr(op->attrs(), "transpose_b", &transpose_b) ==
+              Status::OK() &&
+          transpose_b) {
+        ng_rhs = ng::builder::numpy_transpose(ng_rhs, ng::AxisVector{1, 0});
+      }
+
+      // The default axis count for nGraph's Dot op is 1, which is just what
+      // we need here.
+      ng_dot = ConstructNgNode<ngraph::op::Dot>(op->name(), ng_lhs, ng_rhs);
+
+      return Status::OK();
+    };
+
+    shared_ptr<ng::Node> ng_lhs, ng_rhs, ng_bias, ng_dot;
+    TF_RETURN_IF_ERROR(
+        GetInputNodes(ng_op_map, op, &ng_lhs, &ng_rhs, &ng_bias));
+    TF_RETURN_IF_ERROR(CreateNgDot(ng_lhs, ng_rhs, ng_dot));
+
+    auto ng_dot_shape = ng_dot->get_shape();
+    auto ng_bias_shape = ng_bias->get_shape();
+
+    if (ng_bias_shape.size() != 1) {
+      return errors::InvalidArgument(
+          "Bias argument to BiasAdd does not have one dimension");
+    }
+
+    ng::AxisSet ng_broadcast_axes;
+
+    // TODO : _FusedMatMul doesn't have data_format attributes, insert broadcast
+    // axes as if it's NHWC for now.
+    for (size_t i = 0; i < ng_dot_shape.size() - 1; i++) {
+      ng_broadcast_axes.insert(i);
+    }
+
+    auto ng_bias_broadcasted = ConstructNgNode<ng::op::Broadcast>(
+        op->name(), ng_bias, ng_dot_shape, ng_broadcast_axes);
+
+    auto ng_add =
+        ConstructNgNode<ng::op::Add>(op->name(), ng_dot, ng_bias_broadcasted);
+    if (fused_ops.size() == 1) {  // Only fusing BiasAdd
+      SaveNgOp(ng_op_map, op->name(), ng_add);
+    } else if (fused_ops.size() == 2) {  // Also has activation
+      if (fused_ops[1] == "Relu") {
+        SaveNgOp(ng_op_map, op->name(),
+                 ConstructNgNode<ng::op::Relu>(op->name(), ng_add));
+      } else if (fused_ops[1] == "Relu6") {
+        // TODO fill
+        auto constant_6 = ConstructNgNode<ng::op::Constant>(
+            op->name(), ng_add->get_element_type(), ng_add->get_shape(),
+            std::vector<std::string>(ng::shape_size(ng_add->get_shape()), "6"));
+        auto relu6_op = ConstructNgNode<ng::op::Minimum>(
+            op->name(), ConstructNgNode<ng::op::Relu>(op->name(), ng_add),
+            constant_6);
+        SaveNgOp(ng_op_map, op->name(), relu6_op);
+      } else {
+        return errors::Internal(
+            "Expected activation to be Relu or Relu6 but got ", fused_ops[1]);
+      }
+    } else {
+      // Adding this here to catch future changes in _FusedMatMul
+      return errors::Internal("Unsupported combination");
+    }
+
+    return Status::OK();
+  }
+
+  static Status TranslateGatherV2Op(
+      const Node* op, const std::vector<const Tensor*>& static_input_map,
+      Builder::OpMap& ng_op_map) {
+    shared_ptr<ng::Node> ng_input, ng_input_coords;
+    TF_RETURN_IF_ERROR(
+        GetInputNodes(ng_op_map, op, &ng_input, &ng_input_coords, nullptr));
+
+    std::vector<int64> tf_axis;
+    TF_RETURN_IF_ERROR(GetStaticInputVector(op, 2, static_input_map, &tf_axis));
+
+    if (tf_axis.size() > 1) {
+      return errors::Internal("Found axis in GatherV2 op (", op->name(),
+                              ") translation to be non scalar, of size ",
+                              tf_axis.size());
+    }
+
+    std::string backend_name;
+    TF_RETURN_IF_ERROR(ngraph_bridge::GetNodeBackend(op, &backend_name));
+
+    if (backend_name != "NNPI") {
+      return errors::Internal("In translating GatherV2 op ", op->name(),
+                              " found requested backend ", backend_name,
+                              " which is unsupported");
+    }
+
+    ng::runtime::Backend* backend = BackendManager::GetBackend(backend_name);
+
+    // Negative axis is supported. Accounting for that
+    auto ng_input_shape = ng_input->get_shape();
+    size_t ng_input_rank = ng_input_shape.size();
+    int axis;
+    if (tf_axis[0] >= 0) {
+      axis = tf_axis[0];
+    } else {
+      axis = tf_axis[0] + ng_input_rank;
+    }
+    if (axis < 0 || axis >= ng_input_rank) {
+      return errors::InvalidArgument("Expected axis in the range [-",
+                                     ng_input_rank, ", ", ng_input_rank,
+                                     "), but got ", tf_axis[0]);
+    }
+
+    shared_ptr<ng::Node> ng_gather =
+        backend->get_backend_op("Gather", &ng_input, &ng_input_coords, &axis);
+    if (ng_gather == nullptr) {
+      return errors::Internal("In translating GatherV2 op ", op->name(),
+                              " backend could not return valid ngraph node");
+    }
+    SaveNgOp(ng_op_map, op->name(), ng_gather);
+
+    return Status::OK();
+  }
+
+  static Status TranslateFusedConv2DOp(
+      const Node* op, const std::vector<const Tensor*>& static_input_map,
+      Builder::OpMap& ng_op_map) {
+    int num_args;
+    TF_RETURN_IF_ERROR(GetNodeAttr(op->attrs(), "num_args", &num_args));
+
+    std::vector<string> fused_ops;
+    TF_RETURN_IF_ERROR(GetNodeAttr(op->attrs(), "fused_ops", &fused_ops));
+
+    std::string tf_data_format;
+    TF_RETURN_IF_ERROR(
+        GetNodeAttr(op->attrs(), "data_format", &tf_data_format));
+    bool is_nhwc = (tf_data_format == "NHWC");
+
+    auto CreateNgConv = [&](shared_ptr<ng::Node>& ng_input,
+                            shared_ptr<ng::Node>& ng_filter,
+                            shared_ptr<ng::Node>& ng_conv) {
+      std::vector<int32> tf_strides;
+      std::vector<int32> tf_dilations;
+      std::string tf_padding_type;
+      TF_RETURN_IF_ERROR(GetNodeAttr(op->attrs(), "strides", &tf_strides));
+      TF_RETURN_IF_ERROR(GetNodeAttr(op->attrs(), "dilations", &tf_dilations));
+      TF_RETURN_IF_ERROR(GetNodeAttr(op->attrs(), "padding", &tf_padding_type));
+
+      if (tf_data_format != "NHWC" && tf_data_format != "NCHW") {
+        return errors::InvalidArgument(
+            "Conv2D data format is neither NHWC nor NCHW");
+      }
+
+      // TF Kernel Test Checks
+      // Strides in the batch and depth dimension is not supported
+      if (tf_strides[0] != 1 || tf_strides[is_nhwc ? 3 : 1] != 1) {
+        return errors::InvalidArgument(
+            "Strides in batch and depth dimensions is not supported: ",
+            op->type_string());
+      }
+
+      NGRAPH_VLOG(3) << ng::join(tf_strides);
+      NGRAPH_VLOG(3) << ng::join(tf_dilations);
+      NGRAPH_VLOG(3) << tf_padding_type;
+      NGRAPH_VLOG(3) << tf_data_format;
+
+      ng::Strides ng_strides(2);
+      ng::Strides ng_dilations(2);
+      ng::Shape ng_image_shape(2);
+      ng::Shape ng_kernel_shape(2);
+
+      BatchedOpParamToNGraph(is_nhwc, tf_strides, ng_strides);
+      BatchedOpParamToNGraph(is_nhwc, ng_input->get_shape(), ng_image_shape);
+      BatchedOpParamToNGraph(is_nhwc, tf_dilations, ng_dilations);
+      BatchToNGraph(is_nhwc, ng_input);
+
+      NGRAPH_VLOG(3) << "ng_strides: " << ng::join(ng_strides);
+      NGRAPH_VLOG(3) << "ng_dilations: " << ng::join(ng_dilations);
+      NGRAPH_VLOG(3) << "ng_image_shape: " << ng::join(ng_image_shape);
+
+      auto& ng_filter_shape = ng_filter->get_shape();
+      ng_kernel_shape[0] = ng_filter_shape[0];
+      ng_kernel_shape[1] = ng_filter_shape[1];
+      Reshape<3, 2, 0, 1>(ng_filter);
+
+      NGRAPH_VLOG(3) << "ng_kernel_shape: " << ng::join(ng_kernel_shape);
+
+      ng::CoordinateDiff ng_padding_below{0, 0};
+      ng::CoordinateDiff ng_padding_above{0, 0};
+
+      Builder::MakePadding(tf_padding_type, ng_image_shape, ng_kernel_shape,
+                           ng_strides, ng_dilations, ng_padding_below,
+                           ng_padding_above);
+
+      ng_conv = ConstructNgNode<ng::op::Convolution>(
+          op->name() + "_FusedConv2D_Conv", ng_input, ng_filter, ng_strides,
+          ng_dilations, ng_padding_below, ng_padding_above);
+
+      return Status::OK();
+    };
+
+    if (VecStrCmp(fused_ops, {"BiasAdd"}) ||
+        VecStrCmp(fused_ops, {"BiasAdd", "Relu"}) ||
+        VecStrCmp(fused_ops, {"BiasAdd", "Relu6"})) {
+      if (num_args != 1) {
+        return errors::InvalidArgument(
+            "FusedConv2DBiasAdd has incompatible num_args");
+      }
+
+      shared_ptr<ng::Node> ng_input, ng_filter, ng_bias, ng_conv;
+      TF_RETURN_IF_ERROR(
+          GetInputNodes(ng_op_map, op, &ng_input, &ng_filter, &ng_bias));
+
+      TF_RETURN_IF_ERROR(CreateNgConv(ng_input, ng_filter, ng_conv));
+
+      BatchToTensorflow(is_nhwc, ng_conv);
+
+      auto ng_conv_shape = ng_conv->get_shape();
+      auto ng_bias_shape = ng_bias->get_shape();
+      if (ng_bias_shape.size() != 1) {
+        return errors::InvalidArgument(
+            "Bias argument to BiasAdd does not have one dimension");
+      }
+
+      ng::AxisSet ng_broadcast_axes;
+
+      if (is_nhwc) {
+        for (size_t i = 0; i < ng_conv_shape.size() - 1; i++) {
+          ng_broadcast_axes.insert(i);
+        }
+      } else {
+        for (size_t i = 0; i < ng_conv_shape.size(); i++) {
+          if (i != 1) {
+            ng_broadcast_axes.insert(i);
+          }
+        }
+      }
+
+      auto ng_bias_broadcasted = ConstructNgNode<ng::op::Broadcast>(
+          op->name() + "_FusedConv2D_BiasAdd", ng_bias, ng_conv_shape,
+          ng_broadcast_axes);
+      auto ng_add = ConstructNgNode<ng::op::Add>(
+          op->name() + "_FusedConv2D_BiasAdd", ng_conv, ng_bias_broadcasted);
+
+      if (VecStrCmp(fused_ops, {"BiasAdd", "Relu"})) {
+        SaveNgOp(ng_op_map, op->name(),
+                 ConstructNgNode<ng::op::Relu>(op->name() + "_FusedConv2D_Relu",
+                                               ng_add));
+      } else if (VecStrCmp(fused_ops, {"BiasAdd", "Relu6"})) {
+        auto constant_6 = ConstructNgNode<ng::op::Constant>(
+            op->name(), ng_add->get_element_type(), ng_add->get_shape(),
+            std::vector<std::string>(ng::shape_size(ng_add->get_shape()), "6"));
+        auto relu6_op = ConstructNgNode<ng::op::Minimum>(
+            op->name(), ConstructNgNode<ng::op::Relu>(
+                            op->name() + "_FusedConv2D_Relu", ng_add),
+            constant_6);
+
+        SaveNgOp(ng_op_map, op->name(), relu6_op);
+      } else {
+        SaveNgOp(ng_op_map, op->name(), ng_add);
+      }
+    } else if (VecStrCmp(fused_ops, {"FusedBatchNorm"}) ||
+               VecStrCmp(fused_ops, {"FusedBatchNorm", "Relu"})) {
+      if (num_args != 4) {
+        return errors::InvalidArgument(
+            "FusedConv2D with FusedBatchNorm has incompatible num_args");
+      }
+
+      shared_ptr<ng::Node> ng_input, ng_filter, ng_conv, ng_scale, ng_offset,
+          ng_mean, ng_variance;
+      TF_RETURN_IF_ERROR(GetInputNodes(ng_op_map, op, &ng_input, &ng_filter,
+                                       &ng_scale, &ng_offset, &ng_mean,
+                                       &ng_variance));
+      TF_RETURN_IF_ERROR(CreateNgConv(ng_input, ng_filter, ng_conv));
+
+      float tf_epsilon;
+      TF_RETURN_IF_ERROR(GetNodeAttr(op->attrs(), "epsilon", &tf_epsilon));
+
+      std::shared_ptr<ng::Node> ng_batch_norm =
+          ConstructNgNode<ng::op::BatchNormInference>(
+              op->name() + "_FusedConv2D_BatchNorm", tf_epsilon, ng_scale,
+              ng_offset, ng_conv, ng_mean, ng_variance);
+
+      BatchToTensorflow(is_nhwc, ng_batch_norm);
+
+      if (VecStrCmp(fused_ops, {"FusedBatchNorm", "Relu"})) {
+        SaveNgOp(ng_op_map, op->name(),
+                 ConstructNgNode<ng::op::Relu>(
+                     op->name() + "_FusedConv2D_BatchNormRelu", ng_batch_norm));
+      } else {
+        SaveNgOp(ng_op_map, op->name(), ng_batch_norm);
+      }
+    } else {
+      return errors::Unimplemented("Unsupported _FusedConv2D " +
+                                   str_util::Join(fused_ops, ","));
+    }
+    return Status::OK();
+  }
+
+  static Status TranslateIdentityOp(
+      const Node* op, const std::vector<const Tensor*>& static_input_map,
+      Builder::OpMap& ng_op_map) {
+    shared_ptr<ng::Node> ng_arg;
+    TF_RETURN_IF_ERROR(GetInputNodes(ng_op_map, op, &ng_arg));
+    SaveNgOp(ng_op_map, op->name(), ng_arg);
+    return Status::OK();
+  }
+
+  static Status TranslateL2LossOp(
+      const Node* op, const std::vector<const Tensor*>& static_input_map,
+      Builder::OpMap& ng_op_map) {
+    shared_ptr<ng::Node> ng_input;
+    TF_RETURN_IF_ERROR(GetInputNodes(ng_op_map, op, &ng_input));
+
+    auto const_2 = ConstructNgNode<ng::op::Constant>(
+        op->name(), ng_input->get_element_type(), ng::Shape{},
+        std::vector<std::string>{"2"});
+
+    std::shared_ptr<ng::Node> ng_pow =
+        ConstructNgNode<ng::op::Multiply>(op->name(), ng_input, ng_input);
+
+    size_t input_rank = ng_input->get_shape().size();
+    ng::AxisSet axes;
+    for (auto i = 0; i < input_rank; ++i) {
+      axes.insert(i);
+    }
+
+    std::shared_ptr<ng::Node> ng_sum =
+        ConstructNgNode<ng::op::Sum>(op->name(), ng_pow, axes);
+    std::shared_ptr<ng::Node> ng_l2loss =
+        ConstructNgNode<ng::op::Divide>(op->name(), ng_sum, const_2);
+    SaveNgOp(ng_op_map, op->name(), ng_l2loss);
+    return Status::OK();
+  }
+
+  static Status TranslateLogSoftmaxOp(
+      const Node* op, const std::vector<const Tensor*>& static_input_map,
+      Builder::OpMap& ng_op_map) {
+    shared_ptr<ng::Node> ng_inp;
+    TF_RETURN_IF_ERROR(GetInputNodes(ng_op_map, op, &ng_inp));
+    auto inp_shape = ng_inp->get_shape();
+    size_t rank = inp_shape.size();
+    auto ng_axis = ng::AxisSet{rank - 1};
+    // Batch i, class j
+    // logsoftmax[i, j] = logits[i, j] - log(sum(exp(logits[i])))
+    // Actually implementing: logsoftmax[i, j] = logits[i, j] - max(logits[i]) -
+    // log(sum(exp(logits[i] - max(logits[i]))))
+    auto ng_max = ConstructNgNode<ng::op::Broadcast>(
+        op->name(), ConstructNgNode<ng::op::Max>(op->name(), ng_inp, ng_axis),
+        inp_shape, ng_axis);
+    auto ng_inp_minus_max =
+        ConstructNgNode<ng::op::Subtract>(op->name(), ng_inp, ng_max);
+    auto ng_exp = ConstructNgNode<ng::op::Exp>(op->name(), ng_inp_minus_max);
+    auto ng_log_sum = ConstructNgNode<ng::op::Log>(
+        op->name(), ConstructNgNode<ng::op::Sum>(op->name(), ng_exp, ng_axis));
+    auto ng_broadcast = ConstructNgNode<ng::op::Broadcast>(
+        op->name(), ng_log_sum, ng_inp->get_shape(), ng_axis);
+    auto ng_output = ConstructNgNode<ng::op::Subtract>(
+        op->name(), ng_inp_minus_max, ng_broadcast);
+    SaveNgOp(ng_op_map, op->name(), ng_output);
+    return Status::OK();
+  }
+
+  static Status TranslateMatMulOp(
+      const Node* op, const std::vector<const Tensor*>& static_input_map,
+      Builder::OpMap& ng_op_map) {
+    shared_ptr<ng::Node> ng_lhs, ng_rhs;
+    TF_RETURN_IF_ERROR(GetInputNodes(ng_op_map, op, &ng_lhs, &ng_rhs));
 
     // Transpose arguments if requested.
     bool transpose_a = false;
@@ -2164,2888 +2535,2569 @@
 
     // The default axis count for nGraph's Dot op is 1, which is just what
     // we need here.
-    ng_dot = ConstructNgNode<ngraph::op::Dot>(op->name(), ng_lhs, ng_rhs);
-
+    SaveNgOp(ng_op_map, op->name(),
+             ConstructNgNode<ngraph::op::Dot>(op->name(), ng_lhs, ng_rhs));
     return Status::OK();
-  };
-
-  shared_ptr<ng::Node> ng_lhs, ng_rhs, ng_bias, ng_dot;
-  TF_RETURN_IF_ERROR(GetInputNodes(ng_op_map, op, &ng_lhs, &ng_rhs, &ng_bias));
-  TF_RETURN_IF_ERROR(CreateNgDot(ng_lhs, ng_rhs, ng_dot));
-
-  auto ng_dot_shape = ng_dot->get_shape();
-  auto ng_bias_shape = ng_bias->get_shape();
-
-  if (ng_bias_shape.size() != 1) {
-    return errors::InvalidArgument(
-        "Bias argument to BiasAdd does not have one dimension");
-  }
-
-  ng::AxisSet ng_broadcast_axes;
-
-  // TODO : _FusedMatMul doesn't have data_format attributes, insert broadcast
-  // axes as if it's NHWC for now.
-  for (size_t i = 0; i < ng_dot_shape.size() - 1; i++) {
-    ng_broadcast_axes.insert(i);
-  }
-
-  auto ng_bias_broadcasted = ConstructNgNode<ng::op::Broadcast>(
-      op->name(), ng_bias, ng_dot_shape, ng_broadcast_axes);
-
-  auto ng_add =
-      ConstructNgNode<ng::op::Add>(op->name(), ng_dot, ng_bias_broadcasted);
-  if (fused_ops.size() == 1) {  // Only fusing BiasAdd
-    SaveNgOp(ng_op_map, op->name(), ng_add);
-  } else if (fused_ops.size() == 2) {  // Also has activation
-    if (fused_ops[1] == "Relu") {
-      SaveNgOp(ng_op_map, op->name(),
-               ConstructNgNode<ng::op::Relu>(op->name(), ng_add));
-    } else if (fused_ops[1] == "Relu6") {
-      // TODO fill
-      auto constant_6 = ConstructNgNode<ng::op::Constant>(
-          op->name(), ng_add->get_element_type(), ng_add->get_shape(),
-          std::vector<std::string>(ng::shape_size(ng_add->get_shape()), "6"));
-      auto relu6_op = ConstructNgNode<ng::op::Minimum>(
-          op->name(), ConstructNgNode<ng::op::Relu>(op->name(), ng_add),
-          constant_6);
-      SaveNgOp(ng_op_map, op->name(), relu6_op);
+  }
+
+  static Status TranslateMaxPoolOp(
+      const Node* op, const std::vector<const Tensor*>& static_input_map,
+      Builder::OpMap& ng_op_map) {
+    shared_ptr<ng::Node> ng_input;
+    TF_RETURN_IF_ERROR(GetInputNodes(ng_op_map, op, &ng_input));
+
+    std::vector<int32> tf_strides;
+    std::vector<int32> tf_ksize;
+    std::string tf_padding_type;
+    std::string tf_data_format;
+    TF_RETURN_IF_ERROR(GetNodeAttr(op->attrs(), "strides", &tf_strides));
+    TF_RETURN_IF_ERROR(GetNodeAttr(op->attrs(), "ksize", &tf_ksize));
+    TF_RETURN_IF_ERROR(GetNodeAttr(op->attrs(), "padding", &tf_padding_type));
+    TF_RETURN_IF_ERROR(
+        GetNodeAttr(op->attrs(), "data_format", &tf_data_format));
+
+    if (tf_data_format != "NHWC" && tf_data_format != "NCHW") {
+      return errors::InvalidArgument(
+          "MaxPool data format is neither NHWC nor NCHW");
+    }
+
+    bool is_nhwc = (tf_data_format == "NHWC");
+
+    NGRAPH_VLOG(3) << ng::join(tf_strides);
+    NGRAPH_VLOG(3) << ng::join(tf_ksize);
+    NGRAPH_VLOG(3) << tf_padding_type;
+    NGRAPH_VLOG(3) << tf_data_format;
+
+    ng::Strides ng_strides(2);
+    ng::Shape ng_image_shape(2);
+    ng::Shape ng_kernel_shape(2);
+
+    BatchedOpParamToNGraph(is_nhwc, tf_strides, ng_strides);
+    BatchedOpParamToNGraph(is_nhwc, ng_input->get_shape(), ng_image_shape);
+    BatchedOpParamToNGraph(is_nhwc, tf_ksize, ng_kernel_shape);
+    BatchToNGraph(is_nhwc, ng_input);
+    NGRAPH_VLOG(3) << "ng_strides: " << ng::join(ng_strides);
+    NGRAPH_VLOG(3) << "ng_image_shape: " << ng::join(ng_image_shape);
+    NGRAPH_VLOG(3) << "ng_kernel_shape: " << ng::join(ng_kernel_shape);
+
+    // TODO: change this once nGraph supports negative padding
+    // (CoordinateDiff) for MaxPool
+    // ng::CoordinateDiff ng_padding_below{0,0};
+    // ng::CoordinateDiff ng_padding_above{0,0};
+    ng::Shape ng_padding_below{0, 0};
+    ng::Shape ng_padding_above{0, 0};
+
+    Builder::MakePadding(tf_padding_type, ng_image_shape, ng_kernel_shape,
+                         ng_strides, ng_padding_below, ng_padding_above);
+
+    std::shared_ptr<ng::Node> ng_maxpool = ConstructNgNode<ng::op::MaxPool>(
+        op->name(), ng_input, ng_kernel_shape, ng_strides, ng_padding_below,
+        ng_padding_above);
+
+    BatchToTensorflow(is_nhwc, ng_maxpool);
+
+    NGRAPH_VLOG(3) << "maxpool outshape: {" << ng::join(ng_maxpool->get_shape())
+                   << "}";
+
+    SaveNgOp(ng_op_map, op->name(), ng_maxpool);
+    return Status::OK();
+  }
+
+  static Status TranslateMaxPool3DOp(
+      const Node* op, const std::vector<const Tensor*>& static_input_map,
+      Builder::OpMap& ng_op_map) {
+    shared_ptr<ng::Node> ng_input;
+    TF_RETURN_IF_ERROR(GetInputNodes(ng_op_map, op, &ng_input));
+
+    std::vector<int32> tf_strides;
+    std::vector<int32> tf_ksize;
+    std::string tf_padding_type;
+    std::string tf_data_format;
+    TF_RETURN_IF_ERROR(GetNodeAttr(op->attrs(), "strides", &tf_strides));
+    TF_RETURN_IF_ERROR(GetNodeAttr(op->attrs(), "ksize", &tf_ksize));
+    TF_RETURN_IF_ERROR(GetNodeAttr(op->attrs(), "padding", &tf_padding_type));
+    TF_RETURN_IF_ERROR(
+        GetNodeAttr(op->attrs(), "data_format", &tf_data_format));
+
+    if (tf_data_format != "NDHWC" && tf_data_format != "NCDHW") {
+      return errors::InvalidArgument(
+          "MaxPool3D data format is neither NDHWC nor NCDHW");
+    }
+
+    bool is_ndhwc = (tf_data_format == "NDHWC");
+
+    NGRAPH_VLOG(3) << ng::join(tf_strides);
+    NGRAPH_VLOG(3) << ng::join(tf_ksize);
+    NGRAPH_VLOG(3) << tf_padding_type;
+    NGRAPH_VLOG(3) << tf_data_format;
+
+    ng::Strides ng_strides(3);
+    ng::Shape ng_image_shape(3);
+    ng::Shape ng_kernel_shape(3);
+
+    BatchedOpParam3DToNGraph(is_ndhwc, tf_strides, ng_strides);
+    BatchedOpParam3DToNGraph(is_ndhwc, ng_input->get_shape(), ng_image_shape);
+    BatchedOpParam3DToNGraph(is_ndhwc, tf_ksize, ng_kernel_shape);
+    BatchToNGraph3D(is_ndhwc, ng_input);
+    NGRAPH_VLOG(3) << "ng_strides: " << ng::join(ng_strides);
+    NGRAPH_VLOG(3) << "ng_image_shape: " << ng::join(ng_image_shape);
+    NGRAPH_VLOG(3) << "ng_kernel_shape: " << ng::join(ng_kernel_shape);
+
+    // TODO: change this once nGraph supports negative padding
+    // (CoordinateDiff) for MaxPool
+    // ng::CoordinateDiff ng_padding_below{0,0};
+    // ng::CoordinateDiff ng_padding_above{0,0};
+    ng::Shape ng_padding_below{0, 0, 0};
+    ng::Shape ng_padding_above{0, 0, 0};
+
+    Builder::MakePadding3D(tf_padding_type, ng_image_shape, ng_kernel_shape,
+                           ng_strides, ng_padding_below, ng_padding_above);
+
+    std::shared_ptr<ng::Node> ng_maxpool = ConstructNgNode<ng::op::MaxPool>(
+        op->name(), ng_input, ng_kernel_shape, ng_strides, ng_padding_below,
+        ng_padding_above);
+
+    BatchToTensorflow3D(is_ndhwc, ng_maxpool);
+
+    NGRAPH_VLOG(3) << "maxpool outshape: {" << ng::join(ng_maxpool->get_shape())
+                   << "}";
+
+    SaveNgOp(ng_op_map, op->name(), ng_maxpool);
+    return Status::OK();
+  }
+
+  static Status TranslateMaxPoolGradOp(
+      const Node* op, const std::vector<const Tensor*>& static_input_map,
+      Builder::OpMap& ng_op_map) {
+    shared_ptr<ng::Node> ng_input, ng_grad, ng_fwd;
+    TF_RETURN_IF_ERROR(
+        GetInputNodes(ng_op_map, op, &ng_input, &ng_fwd, &ng_grad));
+
+    std::vector<int32> tf_strides;
+    std::vector<int32> tf_ksize;
+    std::string tf_padding_type;
+    std::string tf_data_format;
+    TF_RETURN_IF_ERROR(GetNodeAttr(op->attrs(), "strides", &tf_strides));
+    TF_RETURN_IF_ERROR(GetNodeAttr(op->attrs(), "ksize", &tf_ksize));
+    TF_RETURN_IF_ERROR(GetNodeAttr(op->attrs(), "padding", &tf_padding_type));
+    TF_RETURN_IF_ERROR(
+        GetNodeAttr(op->attrs(), "data_format", &tf_data_format));
+    if (tf_data_format != "NHWC" && tf_data_format != "NCHW") {
+      return errors::InvalidArgument(
+          "MaxPoolGrad data format is neither NHWC nor NCHW");
+    }
+
+    bool is_nhwc = (tf_data_format == "NHWC");
+    NGRAPH_VLOG(3) << ng::join(tf_strides);
+    NGRAPH_VLOG(3) << ng::join(tf_ksize);
+    NGRAPH_VLOG(3) << tf_padding_type;
+    NGRAPH_VLOG(3) << tf_data_format;
+
+    ng::Strides ng_strides(2);
+    ng::Shape ng_image_shape(2);
+    ng::Shape ng_kernel_shape(2);
+
+    BatchedOpParamToNGraph(is_nhwc, ng_input->get_shape(), ng_image_shape);
+    BatchedOpParamToNGraph(is_nhwc, tf_strides, ng_strides);
+    BatchedOpParamToNGraph(is_nhwc, tf_ksize, ng_kernel_shape);
+    BatchToNGraph(is_nhwc, ng_input);
+    BatchToNGraph(is_nhwc, ng_grad);
+    BatchToNGraph(is_nhwc, ng_fwd);
+
+    NGRAPH_VLOG(3) << "ng_strides: " << ng::join(ng_strides);
+    NGRAPH_VLOG(3) << "ng_image_shape: " << ng::join(ng_image_shape);
+    NGRAPH_VLOG(3) << "ng_kernel_shape: " << ng::join(ng_kernel_shape);
+
+    ng::Shape ng_padding_below{0, 0};
+    ng::Shape ng_padding_above{0, 0};
+
+    Builder::MakePadding(tf_padding_type, ng_image_shape, ng_kernel_shape,
+                         ng_strides, ng_padding_below, ng_padding_above);
+
+    std::shared_ptr<ng::Node> ng_maxpool_backprop =
+        ConstructNgNode<ng::op::MaxPoolBackprop>(
+            op->name(), ng_input, ng_grad, ng_fwd, ng_kernel_shape, ng_strides,
+            ng_padding_below, ng_padding_above);
+    BatchToTensorflow(is_nhwc, ng_maxpool_backprop);
+    NGRAPH_VLOG(3) << "maxpoolbackprop outshape: {"
+                   << ng::join(ng_maxpool_backprop->get_shape()) << "}";
+    SaveNgOp(ng_op_map, op->name(), ng_maxpool_backprop);
+    return Status::OK();
+  }
+
+  static Status TranslateNonMaxSuppressionV4Op(
+      const Node* op, const std::vector<const Tensor*>& static_input_map,
+      Builder::OpMap& ng_op_map) {
+    shared_ptr<ng::Node> ng_boxes, ng_scores;
+    TF_RETURN_IF_ERROR(GetInputNodes(ng_op_map, op, &ng_boxes, &ng_scores,
+                                     nullptr, nullptr, nullptr));
+
+    std::vector<int> max_output_size;
+    TF_RETURN_IF_ERROR(
+        GetStaticInputVector(op, 2, static_input_map, &max_output_size));
+    std::vector<float> iou_threshold;
+    TF_RETURN_IF_ERROR(
+        GetStaticInputVector(op, 3, static_input_map, &iou_threshold));
+
+    std::vector<float> score_threshold;
+    TF_RETURN_IF_ERROR(
+        GetStaticInputVector(op, 4, static_input_map, &score_threshold));
+
+    bool pad_to_max_output_size;
+    if (GetNodeAttr(op->attrs(), "pad_to_max_output_size",
+                    &pad_to_max_output_size) != Status::OK()) {
+      pad_to_max_output_size = false;
+    }
+    // max_output_size must be scalar
+    if (max_output_size.size() != 1) {
+      return errors::InvalidArgument(
+          "NonMaxSuppressionV4 Op: max_output_size of nms must be scalar ",
+          max_output_size.size());
+    }
+    // iou_threshold must be scalar
+    if (iou_threshold.size() != 1) {
+      return errors::InvalidArgument(
+          "NonMaxSuppressionV4 Op: iou_threshold of nms must be scalar ",
+          iou_threshold.size());
+    }
+
+    // score_threshold must be scalar
+    if (score_threshold.size() != 1) {
+      return errors::InvalidArgument(
+          "NonMaxSuppressionV4 Op: score_threshold of nms must be scalar ",
+          score_threshold.size());
+    }
+
+    std::string backend_name;
+    TF_RETURN_IF_ERROR(ngraph_bridge::GetNodeBackend(op, &backend_name));
+
+    if (backend_name != "NNPI") {
+      return errors::Internal("In translating NonMaxSuppressionV4 op ",
+                              op->name(), " found requested backend ",
+                              backend_name, " which is unsupported");
+    }
+
+    ng::runtime::Backend* backend = BackendManager::GetBackend(backend_name);
+
+    shared_ptr<ng::Node> ng_nmsv4 = backend->get_backend_op(
+        "NonMaxSuppressionV4", &ng_boxes, &ng_scores,
+        (size_t)(max_output_size[0]), (float)(iou_threshold[0]),
+        (float)score_threshold[0], (bool)pad_to_max_output_size);
+    if (ng_nmsv4 == nullptr) {
+      return errors::Internal("In translating NonMaxSuppressionV4 op ",
+                              op->name(),
+                              " backend could not return valid ngraph node");
+    }
+    shared_ptr<ngraph::Node> ng_selected_indices =
+        ConstructNgNode<ngraph::op::GetOutputElement>(op->name(), ng_nmsv4, 0);
+    shared_ptr<ngraph::Node> ng_valid_output =
+        ConstructNgNode<ngraph::op::GetOutputElement>(op->name(), ng_nmsv4, 1);
+
+    SaveNgOp(ng_op_map, op->name(), ng_selected_indices);
+    SaveNgOp(ng_op_map, op->name(), ng_valid_output);
+
+    return Status::OK();
+  }
+
+  static Status TranslateReduceOp(
+      const Node* op, const std::vector<const Tensor*>& static_input_map,
+      Builder::OpMap& ng_op_map, std::function<std::shared_ptr<ng::Node>(
+                                     std::shared_ptr<ng::Node>, ng::AxisSet)>
+                                     create_ng_node) {
+    shared_ptr<ng::Node> ng_input;
+    TF_RETURN_IF_ERROR(GetInputNode(ng_op_map, op, 0, &ng_input));
+    bool tf_keep_dims;
+    if (GetNodeAttr(op->attrs(), "keep_dims", &tf_keep_dims) != Status::OK()) {
+      tf_keep_dims = false;
+    }
+
+    std::vector<int64> axes;
+    TF_RETURN_IF_ERROR(GetStaticInputVector(op, 1, static_input_map, &axes));
+
+    ng::Shape input_shape = ng_input->get_shape();
+    size_t input_rank = input_shape.size();
+
+    TF_RETURN_IF_ERROR(CheckAxisDimInRange(axes, input_rank));
+
+    std::vector<size_t> ng_reduction_axes_vect(axes.size());
+    std::transform(axes.begin(), axes.end(), ng_reduction_axes_vect.begin(),
+                   [input_rank](int idx) {
+                     return idx + (idx < 0 ? (int)input_rank : 0);
+                   });
+    ng::AxisSet ng_reduction_axes(ng_reduction_axes_vect);
+
+    std::shared_ptr<ng::Node> ng_node =
+        create_ng_node(ng_input, ng_reduction_axes);
+
+    // If keep_dims is specified we need to reshape to put back the reduced
+    // axes, with length 1.
+    if (tf_keep_dims) {
+      ng::Shape ng_result_shape_with_keep(input_rank);
+
+      for (size_t i = 0; i < input_rank; i++) {
+        ng_result_shape_with_keep[i] =
+            ng_reduction_axes.count(i) == 0 ? input_shape[i] : 1;
+      }
+
+      ng::AxisVector ng_axis_order(ng_node->get_shape().size());
+      std::iota(ng_axis_order.begin(), ng_axis_order.end(), 0);
+
+      ng_node = ConstructNgNode<ng::op::Reshape>(
+          op->name(), ng_node, ng_axis_order, ng_result_shape_with_keep);
+    }
+
+    SaveNgOp(ng_op_map, op->name(), ng_node);
+    return Status::OK();
+  }
+
+  static Status TranslateMeanOp(
+      const Node* op, const std::vector<const Tensor*>& static_input_map,
+      Builder::OpMap& ng_op_map) {
+    return TranslateReduceOp(
+        op, static_input_map, ng_op_map,
+        [](std::shared_ptr<ng::Node> ng_input, ng::AxisSet ng_reduction_axes) {
+          return ng::builder::mean(ng_input, ng_reduction_axes);
+        });
+  }
+
+  template <typename T>
+  static Status TranslateDirectReduceOp(
+      const Node* op, const std::vector<const Tensor*>& static_input_map,
+      Builder::OpMap& ng_op_map) {
+    // ensure its Any, All, Min, Max, Sum or Product
+    if (!(std::is_same<T, ng::op::Sum>::value ||
+          std::is_same<T, ng::op::Product>::value ||
+          std::is_same<T, ng::op::Max>::value ||
+          std::is_same<T, ng::op::Min>::value ||
+          std::is_base_of<ngraph::op::util::LogicalReduction, T>::value)) {
+      return errors::InvalidArgument(
+          "Expected node to be Any, All, Min, Max, Sum or Product type");
+    }
+    return TranslateReduceOp(op, static_input_map, ng_op_map,
+                             [&op](std::shared_ptr<ng::Node> ng_input,
+                                   ng::AxisSet ng_reduction_axes) {
+                               return ConstructNgNode<T>(op->name(), ng_input,
+                                                         ng_reduction_axes);
+                             });
+  }
+
+  static Status TranslateOneHotOp(
+      const Node* op, const std::vector<const Tensor*>& static_input_map,
+      Builder::OpMap& ng_op_map) {
+    shared_ptr<ng::Node> ng_features, ng_on, ng_off;
+    TF_RETURN_IF_ERROR(
+        GetInputNodes(ng_op_map, op, &ng_features, nullptr, &ng_on, &ng_off));
+
+    auto ng_features_shape = ng_features->get_shape();
+    auto ng_features_rank = ng_features_shape.size();
+
+    std::vector<int> depth;
+    TF_RETURN_IF_ERROR(GetStaticInputVector(op, 1, static_input_map, &depth));
+
+    // Depth must be scalar
+    if (depth.size() != 1) {
+      return errors::InvalidArgument(
+          "OneHot Op: depth of one hot dimension must be scalar ",
+          depth.size());
+    }
+
+    int one_hot_axis;
+    TF_RETURN_IF_ERROR(GetNodeAttr(op->attrs(), "axis", &one_hot_axis));
+
+    ng::Shape output_shape(ng_features_shape);
+    auto pos = output_shape.begin();
+    if (one_hot_axis == -1) {
+      one_hot_axis = ng_features_rank;
+      pos = output_shape.end();
     } else {
-      return errors::Internal(
-          "Expected activation to be Relu or Relu6 but got ", fused_ops[1]);
-    }
-  } else {
-    // Adding this here to catch future changes in _FusedMatMul
-    return errors::Internal("Unsupported combination");
-  }
-
->>>>>>> c7c5ce3a
-  return Status::OK();
-}
-
-static Status TranslateGatherV2Op(
-    const Node* op, const std::vector<const Tensor*>& static_input_map,
-    Builder::OpMap& ng_op_map) {
-  shared_ptr<ng::Node> ng_input, ng_input_coords;
-  TF_RETURN_IF_ERROR(
-      GetInputNodes(ng_op_map, op, &ng_input, &ng_input_coords, nullptr));
-
-  std::vector<int64> tf_axis;
-  TF_RETURN_IF_ERROR(GetStaticInputVector(op, 2, static_input_map, &tf_axis));
-
-  if (tf_axis.size() > 1) {
-    return errors::Internal("Found axis in GatherV2 op (", op->name(),
-                            ") translation to be non scalar, of size ",
-                            tf_axis.size());
-  }
-
-  std::string backend_name;
-  TF_RETURN_IF_ERROR(ngraph_bridge::GetNodeBackend(op, &backend_name));
-
-  if (backend_name != "NNPI") {
-    return errors::Internal("In translating GatherV2 op ", op->name(),
-                            " found requested backend ", backend_name,
-                            " which is unsupported");
-  }
-
-  ng::runtime::Backend* backend = BackendManager::GetBackend(backend_name);
-
-  // Negative axis is supported. Accounting for that
-  auto ng_input_shape = ng_input->get_shape();
-  size_t ng_input_rank = ng_input_shape.size();
-  int axis;
-  if (tf_axis[0] >= 0) {
-    axis = tf_axis[0];
-  } else {
-    axis = tf_axis[0] + ng_input_rank;
-  }
-  if (axis < 0 || axis >= ng_input_rank) {
-    return errors::InvalidArgument("Expected axis in the range [-",
-                                   ng_input_rank, ", ", ng_input_rank,
-                                   "), but got ", tf_axis[0]);
-  }
-
-  shared_ptr<ng::Node> ng_gather =
-      backend->get_backend_op("Gather", &ng_input, &ng_input_coords, &axis);
-  if (ng_gather == nullptr) {
-    return errors::Internal("In translating GatherV2 op ", op->name(),
-                            " backend could not return valid ngraph node");
-  }
-  SaveNgOp(ng_op_map, op->name(), ng_gather);
-
-  return Status::OK();
-}
-
-static Status TranslateFusedConv2DOp(
-    const Node* op, const std::vector<const Tensor*>& static_input_map,
-    Builder::OpMap& ng_op_map) {
-  int num_args;
-  TF_RETURN_IF_ERROR(GetNodeAttr(op->attrs(), "num_args", &num_args));
-
-  std::vector<string> fused_ops;
-  TF_RETURN_IF_ERROR(GetNodeAttr(op->attrs(), "fused_ops", &fused_ops));
-
-  std::string tf_data_format;
-  TF_RETURN_IF_ERROR(GetNodeAttr(op->attrs(), "data_format", &tf_data_format));
-  bool is_nhwc = (tf_data_format == "NHWC");
-
-  auto CreateNgConv = [&](shared_ptr<ng::Node>& ng_input,
-                          shared_ptr<ng::Node>& ng_filter,
-                          shared_ptr<ng::Node>& ng_conv) {
+      pos = output_shape.begin() + one_hot_axis;
+    }
+    output_shape.insert(pos, depth[0]);
+
+    auto ng_onehot_labels = ConstructNgNode<ng::op::OneHot>(
+        op->name(), ng_features, output_shape, one_hot_axis);
+
+    shared_ptr<ng::Node> ng_onehot_bool = ConstructNgNode<ng::op::Convert>(
+        op->name(), ng_onehot_labels, ng::element::boolean);
+
+    // broadcast to make all tensors same shape, as required by ngraph select op
+    std::tie(ng_onehot_bool, ng_on) =
+        ng::builder::numpy_broadcast(std::make_pair(ng_onehot_bool, ng_on));
+    std::tie(ng_onehot_bool, ng_off) =
+        ng::builder::numpy_broadcast(std::make_pair(ng_onehot_bool, ng_off));
+
+    auto ng_onehot = ConstructNgNode<ng::op::Select>(op->name(), ng_onehot_bool,
+                                                     ng_on, ng_off);
+
+    SaveNgOp(ng_op_map, op->name(), ng_onehot);
+    return Status::OK();
+  }
+
+  static Status TranslatePackOp(
+      const Node* op, const std::vector<const Tensor*>& static_input_map,
+      Builder::OpMap& ng_op_map) {
+    TF_RETURN_IF_ERROR(ValidateInputCountMin(op, 1));
+
+    ng::NodeVector ng_concat_inputs;
+
+    for (size_t i = 0; i < op->num_inputs(); ++i) {
+      shared_ptr<ng::Node> ng_input;
+      TF_RETURN_IF_ERROR(GetInputNode(ng_op_map, op, i, &ng_input));
+      ng_concat_inputs.push_back(ng_input);
+    }
+
+    int32 tf_axis;
+    TF_RETURN_IF_ERROR(GetNodeAttr(op->attrs(), "axis", &tf_axis));
+    size_t input_rank = ng_concat_inputs[0]->get_shape().size();
+
+    auto concat_axis = tf_axis;
+    if (concat_axis == -1) {
+      concat_axis = input_rank;
+    }
+
+    ng::Shape input_shape = ng_concat_inputs[0]->get_shape();
+    ng::Shape output_shape(input_rank + 1);
+
+    // if inputs shape is (2, 3, 4), and axis is 1, then we want
+    // to create output_shape (2, num_inputs, 3, 4)
+    for (size_t i = 0; i < input_rank; ++i) {
+      output_shape[(i < concat_axis) ? i : i + 1] = input_shape[i];
+    }
+    output_shape[concat_axis] = op->num_inputs();
+
+    ng::AxisVector ng_axis_order(input_rank);
+    std::iota(ng_axis_order.begin(), ng_axis_order.end(), 0);
+
+    if (concat_axis == input_rank) {
+      // need to add extra dimension before we concatenate
+      // along it
+      ng::Shape extended_shape = input_shape;
+      extended_shape.push_back(1);
+      for (size_t i = 0; i < ng_concat_inputs.size(); ++i) {
+        ng_concat_inputs[i] = ConstructNgNode<ng::op::Reshape>(
+            op->name(), ng_concat_inputs[i], ng_axis_order, extended_shape);
+      }
+      ng_axis_order.push_back(input_rank);
+    }
+
+    auto concat = ConstructNgNode<ng::op::Concat>(op->name(), ng_concat_inputs,
+                                                  concat_axis);
+    SaveNgOp(ng_op_map, op->name(),
+             ConstructNgNode<ng::op::Reshape>(op->name(), concat, ng_axis_order,
+                                              output_shape));
+    return Status::OK();
+  }
+
+  static Status TranslatePadOp(
+      const Node* op, const std::vector<const Tensor*>& static_input_map,
+      Builder::OpMap& ng_op_map) {
+    shared_ptr<ng::Node> ng_input, ng_paddings_op;
+    TF_RETURN_IF_ERROR(
+        GetInputNodes(ng_op_map, op, &ng_input, &ng_paddings_op));
+
+    std::vector<int64> paddings;
+    TF_RETURN_IF_ERROR(
+        GetStaticInputVector(op, 1, static_input_map, &paddings));
+
+    NGRAPH_VLOG(3) << "{" << ng::join(paddings) << "}";
+
+    if (paddings.size() % 2 != 0) {
+      return errors::InvalidArgument(
+          "Constant node for paddings does not have an even number of "
+          "elements");
+    }
+
+    ng::CoordinateDiff padding_below(paddings.size() / 2);
+    ng::CoordinateDiff padding_above(paddings.size() / 2);
+    ng::Shape padding_interior(paddings.size() / 2);
+    auto pad_mode = ng::op::PadMode::CONSTANT;
+
+    for (size_t i = 0; i < paddings.size() / 2; i++) {
+      padding_below[i] = paddings[2 * i];
+      padding_above[i] = paddings[2 * i + 1];
+      padding_interior[i] = 0;
+    }
+
+    NGRAPH_VLOG(3) << "{" << ng::join(padding_below) << "}";
+    NGRAPH_VLOG(3) << "{" << ng::join(padding_above) << "}";
+
+    // For PadV1 it seems the value is always zero.
+    auto pad_val_op = ConstructNgNode<ng::op::Constant>(
+        op->name(), ng_input->get_element_type(), ng::Shape{},
+        std::vector<std::string>{"0"});
+    auto pad_op =
+        ConstructNgNode<ng::op::Pad>(op->name(), ng_input, pad_val_op,
+                                     padding_below, padding_above, pad_mode);
+
+    SaveNgOp(ng_op_map, op->name(), pad_op);
+    return Status::OK();
+  }
+
+  static Status TranslateRankOp(
+      const Node* op, const std::vector<const Tensor*>& static_input_map,
+      Builder::OpMap& ng_op_map) {
+    shared_ptr<ng::Node> ng_input;
+
+    TF_RETURN_IF_ERROR(GetInputNodes(ng_op_map, op, &ng_input));
+
+    ng::Shape input_shape = ng_input->get_shape();
+    auto input_rank = static_cast<int>(input_shape.size());
+
+    auto ng_rank = ConstructNgNode<ng::op::Constant>(
+        op->name(), ng::element::i32, ng::Shape(),
+        std::vector<int>({input_rank}));
+
+    SaveNgOp(ng_op_map, op->name(), ng_rank);
+    return Status::OK();
+  }
+
+  static Status TranslateReciprocalOp(
+      const Node* op, const std::vector<const Tensor*>& static_input_map,
+      Builder::OpMap& ng_op_map) {
+    return TranslateUnaryOp(
+        op, static_input_map, ng_op_map, [&op](std::shared_ptr<ng::Node> n) {
+          // Create a constant tensor populated with the value -1.
+          // (1/x = x^(-1))
+          auto et = n->get_element_type();
+          auto shape = n->get_shape();
+          std::vector<std::string> constant_values(ng::shape_size(shape), "-1");
+          auto ng_exponent = ConstructNgNode<ng::op::Constant>(
+              op->name(), et, shape, constant_values);
+
+          // Raise each element of the input to the power -1.
+          return ConstructNgNode<ng::op::Power>(op->name(), n, ng_exponent);
+        });
+  }
+
+  template <typename T>
+  Status QuantizeAndDequantizeV2Helper(
+      const Node* op, const std::vector<const Tensor*>& static_input_map,
+      const bool& range_given, const bool& signed_input, const int& num_bits,
+      float* scale_out) {
+    // TODO: currently handling only float, generalize later?
+    T min_range = 0, max_range = 0;
+    if (range_given) {
+      std::vector<T> input_min, input_max;
+      TF_RETURN_IF_ERROR(
+          GetStaticInputVector(op, 1, static_input_map, &input_min));
+      TF_RETURN_IF_ERROR(
+          GetStaticInputVector(op, 2, static_input_map, &input_max));
+      if (input_min.size() != 1) {
+        return errors::InvalidArgument(
+            "QuantizeAndDequantizeV2 Op: input_min must be scalar. Got a "
+            "vector "
+            "of size, ",
+            input_min.size());
+      }
+      if (input_max.size() != 1) {
+        return errors::InvalidArgument(
+            "QuantizeAndDequantizeV2 Op: input_max must be scalar. Got a "
+            "vector "
+            "of size, ",
+            input_max.size());
+      }
+      min_range = input_min[0];
+      max_range = input_max[0];
+      if (min_range > max_range) {
+        return errors::InvalidArgument(
+            "Expected QuantizeAndDequantizeV2's input_min <= input_max but "
+            "got, "
+            "input_min = ",
+            min_range, " and input_max = ", max_range);
+      }
+      // m = max(abs(input_min), abs(input_max));
+    } else {
+      // m = max(abs(min_elem(input)), abs(max_elem(input)));
+      // TODO implement this.
+      // Note to implement this we need:
+      // min = ng_min(inp_tensor); max = mg_max(inp_tensor).
+      // which means, unless we support pattern matching that accepts the ng min
+      // and max nodes, we have to declare inp_data tensor to be static
+    }
+    const int64 min_quantized = signed_input ? -(1ULL << (num_bits - 1)) : 0;
+    const int64 max_quantized = min_quantized + ((1ULL << num_bits) - 1);
+    const T scale_from_min_side = (min_quantized * min_range > 0)
+                                      ? min_quantized / min_range
+                                      : std::numeric_limits<T>::max();
+    const T scale_from_max_side = (max_quantized * max_range > 0)
+                                      ? max_quantized / max_range
+                                      : std::numeric_limits<T>::max();
+    T inverse_scale;
+    if (scale_from_min_side < scale_from_max_side && min_quantized != 0) {
+      // min_quantized != 0 is not really necessary but klocwork complains
+      // T scale = scale_from_min_side;
+      inverse_scale = min_range / min_quantized;
+      // max_range = max_quantized * inverse_scale;
+    } else {
+      // T scale = scale_from_max_side;
+      inverse_scale = max_range / max_quantized;
+      // min_range = min_quantized * inverse_scale;
+    }
+    *scale_out = inverse_scale;
+
+    return Status::OK();
+  }
+
+  static Status TranslateQuantizeAndDequantizeV2Op(
+      const Node* op, const std::vector<const Tensor*>& static_input_map,
+      Builder::OpMap& ng_op_map) {
+    shared_ptr<ng::Node> ng_input;
+    TF_RETURN_IF_ERROR(
+        GetInputNodes(ng_op_map, op, &ng_input, nullptr, nullptr));
+    bool range_given;
+    TF_RETURN_IF_ERROR(GetNodeAttr(op->attrs(), "range_given", &range_given));
+
+    bool signed_input;
+    TF_RETURN_IF_ERROR(GetNodeAttr(op->attrs(), "signed_input", &signed_input));
+
+    int num_bits;
+    TF_RETURN_IF_ERROR(GetNodeAttr(op->attrs(), "num_bits", &num_bits));
+
+    DataType dtype;
+    TF_RETURN_IF_ERROR(GetNodeAttr(op->attrs(), "T", &dtype));
+    // T: float, double....not supported: bfloat16, half
+    float scale;
+    ng::element::Type ng_r_et;
+    switch (dtype) {
+      case DT_FLOAT:
+        TF_RETURN_IF_ERROR(QuantizeAndDequantizeV2Helper<float>(
+            op, static_input_map, range_given, signed_input, num_bits, &scale));
+        ng_r_et = ng::element::f32;
+        break;
+      case DT_DOUBLE:
+        TF_RETURN_IF_ERROR(QuantizeAndDequantizeV2Helper<double>(
+            op, static_input_map, range_given, signed_input, num_bits, &scale));
+        ng_r_et = ng::element::f64;
+        break;
+      default:
+        return errors::InvalidArgument(
+            "Expected QuantizeAndDequantizeV2's datatype to be of DT_FLOAT or "
+            "DT_DOUBLE but got ",
+            DataTypeString(dtype));
+    }
+    // The quantized data type
+    ng::element::Type ng_q_et;
+    switch (num_bits) {
+      case 8:
+        ng_q_et = signed_input ? ng::element::i8 : ng::element::u8;
+        break;
+      default:
+        return errors::InvalidArgument(
+            "Expected QuantizeAndDequantizeV2's num_bits to be 8, but got ",
+            num_bits);
+    }
+    auto ng_scale = ConstructNgNode<ng::op::Constant>(
+        op->name(), ng_r_et, ng::Shape(), std::vector<float>({scale}));
+    auto ng_offset = ConstructNgNode<ng::op::Constant>(
+        op->name(), ng_q_et, ng::Shape(), std::vector<int>({0}));
+    ng::op::Quantize::RoundMode ng_round_mode =
+        ng::op::Quantize::RoundMode::ROUND_NEAREST_TOWARD_INFINITY;
+    auto ng_quant = ConstructNgNode<ng::op::Quantize>(
+        op->name(), ng_input, ng_scale, ng_offset, ng_q_et, ng::AxisSet(),
+        ng_round_mode);
+    SaveNgOp(ng_op_map, op->name(), ConstructNgNode<ng::op::Dequantize>(
+                                        op->name(), ng_quant, ng_scale,
+                                        ng_offset, ng_r_et, ng::AxisSet()));
+
+    // TODO: what of clamping?
+    return Status::OK();
+  }
+
+  static Status TranslateQuantizedAvgPoolOp(
+      const Node* op, const std::vector<const Tensor*>& static_input_map,
+      Builder::OpMap& ng_op_map) {
+    return TranslateQuantizedPoolOp(op, static_input_map, ng_op_map,
+                                    "QuantizedAvgPool");
+  }
+
+  // Helper function to translate QuantizedConcat and QuantizedConcatV2
+  static Status TranslateQuantizedConcatOpHelper(
+      const Node* op, const std::vector<const Tensor*>& static_input_map,
+      Builder::OpMap& ng_op_map, std::string op_name) {
+    int axis_index;         // index for concat_axis input
+    int value_start_index;  // start index for N tensor inputs
+    auto num_of_tensors_to_concat = (op->num_inputs() - 1) / 3;
+
+    if (op_name == "QuantizedConcat") {
+      axis_index = 0;
+      value_start_index = 1;
+    } else if (op_name == "QuantizedConcatV2") {
+      axis_index = num_of_tensors_to_concat;
+      value_start_index = 0;
+    } else {
+      return errors::InvalidArgument(
+          "This helper function is only used for QuantizedConcat and "
+          "QuantizedConcatV2 ops");
+    }
+
+    auto collect_nodes = [&op, &ng_op_map](int start, int end,
+                                           ng::NodeVector* p_ng_args) {
+      for (int i = start; i < end; i++) {
+        shared_ptr<ng::Node> ng_arg;
+        TF_RETURN_IF_ERROR(GetInputNode(ng_op_map, op, i, &ng_arg));
+        (*p_ng_args).push_back(ng_arg);
+      }
+      return Status::OK();
+    };
+
+    // Collect the N input tensors to concat with
+    ng::NodeVector ng_args;
+    if (op_name == "QuantizedConcat") {
+      TF_RETURN_IF_ERROR(collect_nodes(value_start_index,
+                                       num_of_tensors_to_concat + 1, &ng_args));
+    } else if (op_name == "QuantizedConcatV2") {
+      TF_RETURN_IF_ERROR(
+          collect_nodes(value_start_index, num_of_tensors_to_concat, &ng_args));
+    }
+
+    // Get the input concat_axis
+    std::vector<int64> tf_concat_axis_vec;
+    TF_RETURN_IF_ERROR(GetStaticInputVector(op, axis_index, static_input_map,
+                                            &tf_concat_axis_vec));
+
+    // QuantizedConcat doesn't have negative concat_axis
+    int64 concat_axis = tf_concat_axis_vec[0];
+
+    // Get input_mins and input_maxs
+    std::vector<float> all_mins(num_of_tensors_to_concat),
+        all_maxs(num_of_tensors_to_concat);
+
+    // Construct input parameters to ScaledQuantizedConcat op
+    ng::NodeVector ng_all_mins, ng_all_maxs;
+    std::vector<float> min_tmp, max_tmp;
+
+    // Collect the N input mins and input maxes
+    for (int idx = 0; idx < num_of_tensors_to_concat; idx++) {
+      TF_RETURN_IF_ERROR(GetStaticInputVector(
+          op, num_of_tensors_to_concat + 1 + idx, static_input_map, &min_tmp));
+      TF_RETURN_IF_ERROR(
+          GetStaticInputVector(op, 2 * num_of_tensors_to_concat + 1 + idx,
+                               static_input_map, &max_tmp));
+
+      all_mins[idx] = min_tmp[0];
+      all_maxs[idx] = max_tmp[0];
+
+      auto min_node =
+          make_shared<ng::op::Constant>(ng::element::f32, ng::Shape{}, min_tmp);
+      auto max_node =
+          make_shared<ng::op::Constant>(ng::element::f32, ng::Shape{}, max_tmp);
+
+      ng_all_mins.push_back(std::make_shared<ngraph::op::Reshape>(
+          min_node, ngraph::AxisVector{}, ngraph::Shape{1}));
+      ng_all_maxs.push_back(std::make_shared<ngraph::op::Reshape>(
+          max_node, ngraph::AxisVector{}, ngraph::Shape{1}));
+    }
+
+    // return the min among the input_mins, and the max among the input_maxs
+    // TODO: TF has a different way of determine the output_min and output_max
+    // TF reference:
+    // https://github.com/tensorflow/tensorflow/blob/86950c2c440be956a9fcb3a25868a1df15444467/tensorflow/core/kernels/quantized_concat_op.cc#L78
+    std::vector<float> min_of_mins(
+        1, *std::min_element(all_mins.begin(), all_mins.end()));
+    std::vector<float> max_of_maxs(
+        1, *std::max_element(all_maxs.begin(), all_maxs.end()));
+
+    // construct output_min and output_max
+    shared_ptr<ng::Node> ng_min_of_mins = make_shared<ng::op::Constant>(
+        ng::element::f32, ng::Shape{}, min_of_mins);
+    shared_ptr<ng::Node> ng_max_of_maxs = make_shared<ng::op::Constant>(
+        ng::element::f32, ng::Shape{}, max_of_maxs);
+
+    auto ng_qconcat = ng::builder::ScaledQuantizedConcat(
+        ng_args, size_t(concat_axis), ng_all_mins, ng_all_maxs);
+
+    SaveNgOp(ng_op_map, op->name(), ng_qconcat);
+    SaveNgOp(ng_op_map, op->name(), ng_min_of_mins);
+    SaveNgOp(ng_op_map, op->name(), ng_max_of_maxs);
+    return Status::OK();
+  }
+
+  static Status TranslateQuantizedConcatOp(
+      const Node* op, const std::vector<const Tensor*>& static_input_map,
+      Builder::OpMap& ng_op_map) {
+    return TranslateQuantizedConcatOpHelper(op, static_input_map, ng_op_map,
+                                            "QuantizedConcat");
+  }
+
+  static Status TranslateQuantizedConcatV2Op(
+      const Node* op, const std::vector<const Tensor*>& static_input_map,
+      Builder::OpMap& ng_op_map) {
+    return TranslateQuantizedConcatOpHelper(op, static_input_map, ng_op_map,
+                                            "QuantizedConcatV2");
+  }
+
+  static Status TranslateQuantizedConv(
+      const Node* op, Builder::OpMap& ng_op_map,
+      std::function<std::shared_ptr<ng::Node>(
+          std::vector<std::shared_ptr<ng::Node>>, ng::Strides, ng::Strides,
+          ng::CoordinateDiff, ng::CoordinateDiff, ng::Strides)>
+          create_quantized_conv_node) {
+    size_t num_tf_op_inputs = op->num_inputs();
+    size_t num_node_inputs = num_tf_op_inputs;
+    std::vector<std::shared_ptr<ng::Node>> node_inps(num_node_inputs);
+    for (size_t inp_idx = 0; inp_idx < num_tf_op_inputs; inp_idx++) {
+      TF_RETURN_IF_ERROR(
+          GetInputNode(ng_op_map, op, inp_idx, &(node_inps[inp_idx])));
+    }
+
     std::vector<int32> tf_strides;
     std::vector<int32> tf_dilations;
     std::string tf_padding_type;
     TF_RETURN_IF_ERROR(GetNodeAttr(op->attrs(), "strides", &tf_strides));
     TF_RETURN_IF_ERROR(GetNodeAttr(op->attrs(), "dilations", &tf_dilations));
     TF_RETURN_IF_ERROR(GetNodeAttr(op->attrs(), "padding", &tf_padding_type));
-
-    if (tf_data_format != "NHWC" && tf_data_format != "NCHW") {
-      return errors::InvalidArgument(
-          "Conv2D data format is neither NHWC nor NCHW");
-    }
-
-    // TF Kernel Test Checks
-    // Strides in the batch and depth dimension is not supported
-    if (tf_strides[0] != 1 || tf_strides[is_nhwc ? 3 : 1] != 1) {
-      return errors::InvalidArgument(
-          "Strides in batch and depth dimensions is not supported: ",
-          op->type_string());
-    }
-
-    NGRAPH_VLOG(3) << ng::join(tf_strides);
-    NGRAPH_VLOG(3) << ng::join(tf_dilations);
-    NGRAPH_VLOG(3) << tf_padding_type;
-    NGRAPH_VLOG(3) << tf_data_format;
-
+    bool is_nhwc = true;  // TODO: Assuming this data format for now
     ng::Strides ng_strides(2);
     ng::Strides ng_dilations(2);
+    ng::Strides ng_data_dilations({1, 1});
     ng::Shape ng_image_shape(2);
     ng::Shape ng_kernel_shape(2);
-
     BatchedOpParamToNGraph(is_nhwc, tf_strides, ng_strides);
-    BatchedOpParamToNGraph(is_nhwc, ng_input->get_shape(), ng_image_shape);
+    BatchedOpParamToNGraph(is_nhwc, node_inps[0]->get_shape(), ng_image_shape);
     BatchedOpParamToNGraph(is_nhwc, tf_dilations, ng_dilations);
-    BatchToNGraph(is_nhwc, ng_input);
-
-    NGRAPH_VLOG(3) << "ng_strides: " << ng::join(ng_strides);
-    NGRAPH_VLOG(3) << "ng_dilations: " << ng::join(ng_dilations);
-    NGRAPH_VLOG(3) << "ng_image_shape: " << ng::join(ng_image_shape);
-
-    auto& ng_filter_shape = ng_filter->get_shape();
+    // Generally, the mapping is: 0->input, 1->filter, 2->bias, 3->sum input
+    BatchToNGraph(is_nhwc, node_inps[0]);
+    // QconvBiasAdd variants
+    if (num_node_inputs == 12) {
+      BatchToNGraph(is_nhwc, node_inps[9]);
+    }
+    auto& ng_filter_shape = node_inps[1]->get_shape();
     ng_kernel_shape[0] = ng_filter_shape[0];
     ng_kernel_shape[1] = ng_filter_shape[1];
-    Reshape<3, 2, 0, 1>(ng_filter);
-
-    NGRAPH_VLOG(3) << "ng_kernel_shape: " << ng::join(ng_kernel_shape);
-
+    Reshape<3, 2, 0, 1>(node_inps[1]);
     ng::CoordinateDiff ng_padding_below{0, 0};
     ng::CoordinateDiff ng_padding_above{0, 0};
-
     Builder::MakePadding(tf_padding_type, ng_image_shape, ng_kernel_shape,
                          ng_strides, ng_dilations, ng_padding_below,
                          ng_padding_above);
 
-    ng_conv = ConstructNgNode<ng::op::Convolution>(
-        op->name() + "_FusedConv2D_Conv", ng_input, ng_filter, ng_strides,
-        ng_dilations, ng_padding_below, ng_padding_above);
-
+    // It is expected by ScaledQuantizedConvolutionBias (and other builder
+    // functions) that the min max inputs be constant nodes
+    // Hence declaring them static, reading their values and converting to
+    // constant nodes
+    std::shared_ptr<ng::Node> ng_quant_conv_bias = create_quantized_conv_node(
+        node_inps, ng_strides, ng_dilations, ng_padding_below, ng_padding_above,
+        ng_data_dilations);
+
+    BatchToTensorflow(is_nhwc, ng_quant_conv_bias);
+    SaveNgOp(ng_op_map, op->name(), ng_quant_conv_bias);
+    // QconvBiasAdd variants have summand and its min/max as the last input
+    // nodes
+    auto adjust_idx = num_node_inputs == 12 ? 3 : 0;
+    // Forward the min_freezed_output input to output min
+    SaveNgOp(ng_op_map, op->name(),
+             node_inps[num_node_inputs - 2 - adjust_idx]);
+    // Forward the max_freezed_output input to output max
+    SaveNgOp(ng_op_map, op->name(),
+             node_inps[num_node_inputs - 1 - adjust_idx]);
     return Status::OK();
-  };
-
-  if (VecStrCmp(fused_ops, {"BiasAdd"}) ||
-      VecStrCmp(fused_ops, {"BiasAdd", "Relu"}) ||
-      VecStrCmp(fused_ops, {"BiasAdd", "Relu6"})) {
-    if (num_args != 1) {
+  }
+
+  template <bool IsRelu>
+  static Status TranslateQuantizedConv2DWithBiasMaybeReluAndRequantizeOp(
+      const Node* op, const std::vector<const Tensor*>& static_input_map,
+      Builder::OpMap& ng_op_map) {
+    auto create_quantized_conv_node = [](
+        std::vector<std::shared_ptr<ng::Node>> node_inps,
+        ng::Strides ng_strides, ng::Strides ng_dilations,
+        ng::CoordinateDiff ng_padding_below,
+        ng::CoordinateDiff ng_padding_above, ng::Strides ng_data_dilations) {
+      return ng::builder::ScaledQuantizedConvolutionBias(
+          node_inps[0], node_inps[1], node_inps[2], ng_strides, ng_dilations,
+          ng_padding_below, ng_padding_above, ng_data_dilations, node_inps[3],
+          node_inps[4], node_inps[5], node_inps[6], node_inps[7], node_inps[8],
+          IsRelu);
+    };
+    return TranslateQuantizedConv(op, ng_op_map, create_quantized_conv_node);
+  }
+
+  static Status TranslateQuantizedConv2DWithBiasSumAndReluAndRequantizeOp(
+      const Node* op, const std::vector<const Tensor*>& static_input_map,
+      Builder::OpMap& ng_op_map) {
+    auto create_quantized_conv_node = [](
+        std::vector<std::shared_ptr<ng::Node>> node_inps,
+        ng::Strides ng_strides, ng::Strides ng_dilations,
+        ng::CoordinateDiff ng_padding_below,
+        ng::CoordinateDiff ng_padding_above, ng::Strides ng_data_dilations) {
+      return ng::builder::ScaledQuantizedConvolutionBiasAdd(
+          node_inps[0], node_inps[1], node_inps[2], node_inps[9], ng_strides,
+          ng_dilations, ng_padding_below, ng_padding_above, ng_data_dilations,
+          node_inps[3], node_inps[4], node_inps[5], node_inps[6], node_inps[7],
+          node_inps[8], node_inps[10], node_inps[11], true);
+    };
+    return TranslateQuantizedConv(op, ng_op_map, create_quantized_conv_node);
+  }
+
+  static Status TranslateQuantizedConv2DWithBiasSignedSumAndReluAndRequantizeOp(
+      const Node* op, const std::vector<const Tensor*>& static_input_map,
+      Builder::OpMap& ng_op_map) {
+    auto create_quantized_conv_node = [](
+        std::vector<std::shared_ptr<ng::Node>> node_inps,
+        ng::Strides ng_strides, ng::Strides ng_dilations,
+        ng::CoordinateDiff ng_padding_below,
+        ng::CoordinateDiff ng_padding_above, ng::Strides ng_data_dilations) {
+      return ng::builder::ScaledQuantizedConvolutionBiasSignedAdd(
+          node_inps[0], node_inps[1], node_inps[2], node_inps[9], ng_strides,
+          ng_dilations, ng_padding_below, ng_padding_above, ng_data_dilations,
+          node_inps[3], node_inps[4], node_inps[5], node_inps[6], node_inps[7],
+          node_inps[8], node_inps[10], node_inps[11], true);
+    };
+    return TranslateQuantizedConv(op, ng_op_map, create_quantized_conv_node);
+  }
+
+  static Status TranslateQuantizedMaxPoolOp(
+      const Node* op, const std::vector<const Tensor*>& static_input_map,
+      Builder::OpMap& ng_op_map) {
+    return TranslateQuantizedPoolOp(op, static_input_map, ng_op_map,
+                                    "QuantizedMaxPool");
+  }
+
+  static Status TranslateQuantizeV2Op(
+      const Node* op, const std::vector<const Tensor*>& static_input_map,
+      Builder::OpMap& ng_op_map) {
+    shared_ptr<ng::Node> ng_input, ng_min, ng_max;
+    TF_RETURN_IF_ERROR(
+        GetInputNodes(ng_op_map, op, &ng_input, &ng_min, &ng_max));
+
+    DataType dtype;
+    TF_RETURN_IF_ERROR(GetNodeAttr(op->attrs(), "T", &dtype));
+
+    ng::element::Type ng_et;
+    TF_RETURN_IF_ERROR(TFDataTypeToNGraphElementType(dtype, &ng_et));
+
+    // TODO: Only RoundMode = ROUND_NEAREST_TOWARD_EVEN is supported, for now.
+    // Support other modes later
+    ng::op::Quantize::RoundMode ng_round_mode =
+        ng::op::Quantize::RoundMode::ROUND_NEAREST_TOWARD_EVEN;
+
+    SaveNgOp(ng_op_map, op->name(),
+             ng::builder::ScaledQuantize(ng_input, ng_min, ng_max, ng_et,
+                                         ng::AxisSet(), ng_round_mode));
+    SaveNgOp(ng_op_map, op->name(), ng_min);
+    SaveNgOp(ng_op_map, op->name(), ng_max);
+
+    return Status::OK();
+  }
+
+  static Status TranslateDequantizeOp(
+      const Node* op, const std::vector<const Tensor*>& static_input_map,
+      Builder::OpMap& ng_op_map) {
+    shared_ptr<ng::Node> ng_input, ng_min, ng_max;
+    TF_RETURN_IF_ERROR(
+        GetInputNodes(ng_op_map, op, &ng_input, &ng_min, &ng_max));
+
+    // TF only dequantizes to fp32
+    SaveNgOp(ng_op_map, op->name(),
+             ng::builder::ScaledDequantize(ng_input, ng_min, ng_max,
+                                           ng::element::f32, ng::AxisSet()));
+    return Status::OK();
+  }
+
+  static Status TranslateRelu6Op(
+      const Node* op, const std::vector<const Tensor*>& static_input_map,
+      Builder::OpMap& ng_op_map) {
+    shared_ptr<ng::Node> ng_input;
+    TF_RETURN_IF_ERROR(GetInputNodes(ng_op_map, op, &ng_input));
+
+    auto constant_6 = ConstructNgNode<ng::op::Constant>(
+        op->name(), ng_input->get_element_type(), ng_input->get_shape(),
+        std::vector<std::string>(ng::shape_size(ng_input->get_shape()), "6"));
+    auto relu6_op = ConstructNgNode<ng::op::Minimum>(
+        op->name(), ConstructNgNode<ng::op::Relu>(op->name(), ng_input),
+        constant_6);
+
+    SaveNgOp(ng_op_map, op->name(), relu6_op);
+    return Status::OK();
+  }
+
+  static Status TranslateReluGradOp(
+      const Node* op, const std::vector<const Tensor*>& static_input_map,
+      Builder::OpMap& ng_op_map) {
+    shared_ptr<ng::Node> ng_arg, ng_delta;
+    TF_RETURN_IF_ERROR(GetInputNodes(ng_op_map, op, &ng_delta, &ng_arg));
+
+    auto ng_relu_grad =
+        ConstructNgNode<ng::op::ReluBackprop>(op->name(), ng_arg, ng_delta);
+    SaveNgOp(ng_op_map, op->name(), ng_relu_grad);
+    return Status::OK();
+  }
+
+  static Status TranslateReshapeOp(
+      const Node* op, const std::vector<const Tensor*>& static_input_map,
+      Builder::OpMap& ng_op_map) {
+    shared_ptr<ng::Node> ng_input, ng_shape_op;
+    TF_RETURN_IF_ERROR(GetInputNodes(ng_op_map, op, &ng_input, &ng_shape_op));
+
+    NGRAPH_VLOG(3) << "Input shape: " << ng::join(ng_input->get_shape());
+
+    std::vector<int64> shape;
+    TF_RETURN_IF_ERROR(GetStaticInputVector(op, 1, static_input_map, &shape));
+
+    NGRAPH_VLOG(3) << "Requested result shape: " << ng::join(shape);
+
+    size_t output_rank = shape.size();
+    size_t num_input_elements = ng::shape_size(ng_input->get_shape());
+
+    //
+    // If there is a single "-1" in the result shape, we have to auto-infer
+    // the length of that dimension.
+    //
+    size_t inferred_pos;
+    size_t product_of_rest = 1;
+    bool seen_inferred = false;
+    for (size_t i = 0; i < output_rank; i++) {
+      if (shape[i] == -1) {
+        if (seen_inferred) {
+          return errors::InvalidArgument(
+              "Multiple -1 dimensions in result shape");
+        }
+        inferred_pos = i;
+        seen_inferred = true;
+      } else {
+        product_of_rest *= shape[i];
+      }
+    }
+
+    if (seen_inferred) {
+      if (num_input_elements % product_of_rest != 0) {
+        NGRAPH_VLOG(3) << "{" << ng::join(ng_input->get_shape()) << "}";
+        NGRAPH_VLOG(3) << "{" << ng::join(shape) << "}";
+        return errors::InvalidArgument(
+            "Product of known dimensions (", product_of_rest,
+            ") does not evenly divide the number of input elements (",
+            num_input_elements, ")");
+      }
+      shape[inferred_pos] = num_input_elements / product_of_rest;
+    }
+
+    //
+    // Convert the values from the constant into an nGraph::Shape, and
+    // construct the axis order while we are at it.
+    //
+    ng::Shape ng_shape(output_rank);
+
+    for (size_t i = 0; i < output_rank; i++) {
+      ng_shape[i] = shape[i];
+    }
+
+    ng::AxisVector ng_axis_order(ng_input->get_shape().size());
+    std::iota(ng_axis_order.begin(), ng_axis_order.end(), 0);
+
+    SaveNgOp(ng_op_map, op->name(),
+             ConstructNgNode<ng::op::Reshape>(op->name(), ng_input,
+                                              ng_axis_order, ng_shape));
+    return Status::OK();
+  }
+
+  static Status TranslateRsqrtOp(
+      const Node* op, const std::vector<const Tensor*>& static_input_map,
+      Builder::OpMap& ng_op_map) {
+    return TranslateUnaryOp(
+        op, static_input_map, ng_op_map, [&op](std::shared_ptr<ng::Node> n) {
+          // Create a constant tensor populated with the value -1/2.
+          // (1/sqrt(x) = x^(-1/2))
+          auto et = n->get_element_type();
+          auto shape = n->get_shape();
+          std::vector<std::string> constant_values(ng::shape_size(shape),
+                                                   "-0.5");
+          auto ng_exponent = ConstructNgNode<ng::op::Constant>(
+              op->name(), et, shape, constant_values);
+
+          // Raise each element of the input to the power -0.5.
+          return ConstructNgNode<ng::op::Power>(op->name(), n, ng_exponent);
+        });
+  }
+
+  static Status TranslateRsqrtGradOp(
+      const Node* op, const std::vector<const Tensor*>& static_input_map,
+      Builder::OpMap& ng_op_map) {
+    shared_ptr<ng::Node> ng_input;
+    shared_ptr<ng::Node> ng_delta;
+    TF_RETURN_IF_ERROR(GetInputNodes(ng_op_map, op, &ng_input, &ng_delta));
+
+    //`grad = dy * -0.5 * y^3`, where `y = rsqrt(x)`, and `dy`
+    // Create a constant tensor populated with the value 3.
+    auto et = ng_input->get_element_type();
+    auto shape = ng_input->get_shape();
+    std::vector<std::string> constant_values(ng::shape_size(shape), "3");
+    auto ng_exponent = ConstructNgNode<ng::op::Constant>(op->name(), et, shape,
+                                                         constant_values);
+
+    // Raise each element of the input to the power 3.
+    auto ng_pow =
+        ConstructNgNode<ng::op::Power>(op->name(), ng_input, ng_exponent);
+
+    // Create a constant tensor populated with the value -1/2.
+    std::vector<std::string> constant_diff(ng::shape_size(shape), "-0.5");
+    auto ng_diff =
+        ConstructNgNode<ng::op::Constant>(op->name(), et, shape, constant_diff);
+    auto ng_result = ConstructNgNode<ng::op::Multiply>(
+        op->name(),
+        (ConstructNgNode<ng::op::Multiply>(op->name(), ng_pow, ng_delta)),
+        ng_diff);
+    SaveNgOp(ng_op_map, op->name(), ng_result);
+    return Status::OK();
+  }
+
+  static Status TranslateShapeOp(
+      const Node* op, const std::vector<const Tensor*>& static_input_map,
+      Builder::OpMap& ng_op_map) {
+    shared_ptr<ng::Node> ng_input;
+    TF_RETURN_IF_ERROR(GetInputNodes(ng_op_map, op, &ng_input));
+
+    // the shape of the input tensor which will be the value to the Constant Op
+    auto input_shape = ng_input->get_shape();
+
+    // the rank of the input tensor which will be the shape to the Constant Op
+    auto rank = input_shape.size();
+
+    DataType dtype;
+    TF_RETURN_IF_ERROR(GetNodeAttr(op->attrs(), "out_type", &dtype));
+
+    // the inputs to the Constant Op
+    ng::element::Type type;
+    TF_RETURN_IF_ERROR(TFDataTypeToNGraphElementType(dtype, &type));
+
+    auto shape = ng::Shape(1, rank);
+
+    std::vector<int> values(rank);
+    for (int i = 0; i < rank; i++) {
+      values[i] = input_shape[i];
+    }
+    SaveNgOp(ng_op_map, op->name(), ConstructNgNode<ng::op::Constant>(
+                                        op->name(), type, shape, values));
+    return Status::OK();
+  }
+
+  static Status TranslateSigmoidGradOp(
+      const Node* op, const std::vector<const Tensor*>& static_input_map,
+      Builder::OpMap& ng_op_map) {
+    shared_ptr<ng::Node> ng_input;
+    shared_ptr<ng::Node> ng_delta;
+    TF_RETURN_IF_ERROR(GetInputNodes(ng_op_map, op, &ng_input, &ng_delta));
+
+    auto ng_mul = ng_input * ng_delta;
+    auto ng_subtract = ConstructNgNode<ng::op::Constant>(
+                           op->name(), ng_input->get_element_type(),
+                           ng_input->get_shape(), std::vector<int>({1})) -
+                       ng_input;
+    auto ng_result = ng_mul * ng_subtract;
+
+    SaveNgOp(ng_op_map, op->name(), ng_result);
+    return Status::OK();
+  }
+
+  static Status TranslateSigmoidOp(
+      const Node* op, const std::vector<const Tensor*>& static_input_map,
+      Builder::OpMap& ng_op_map) {
+    shared_ptr<ng::Node> ng_input;
+    TF_RETURN_IF_ERROR(GetInputNodes(ng_op_map, op, &ng_input));
+
+    auto exp_op = ConstructNgNode<ng::op::Exp>(
+        op->name(), ConstructNgNode<ng::op::Negative>(op->name(), ng_input));
+    auto constant_1 = ConstructNgNode<ng::op::Constant>(
+        op->name(), ng_input->get_element_type(), ng_input->get_shape(),
+        std::vector<std::string>(ng::shape_size(ng_input->get_shape()), "1"));
+
+    auto denominator_op =
+        ConstructNgNode<ng::op::Add>(op->name(), constant_1, exp_op);
+
+    SaveNgOp(ng_op_map, op->name(),
+             ConstructNgNode<ng::op::Divide>(op->name(), constant_1,
+                                             denominator_op));
+    return Status::OK();
+  }
+
+  static Status TranslateSizeOp(
+      const Node* op, const std::vector<const Tensor*>& static_input_map,
+      Builder::OpMap& ng_op_map) {
+    shared_ptr<ng::Node> ng_input;
+    TF_RETURN_IF_ERROR(GetInputNodes(ng_op_map, op, &ng_input));
+
+    DataType dtype;
+    TF_RETURN_IF_ERROR(GetNodeAttr(op->attrs(), "out_type", &dtype));
+
+    // Size has an attribute to specify output, int32 or int64
+    ng::element::Type type;
+    TF_RETURN_IF_ERROR(TFDataTypeToNGraphElementType(dtype, &type));
+
+    auto ng_input_shape = ng_input->get_shape();
+
+    int64 result = 1;
+    for (auto dim : ng_input_shape) {
+      result *= dim;
+    }
+
+    // make a scalar with value equals to result
+    auto ng_result = ConstructNgNode<ng::op::Constant>(
+        op->name(), type, ng::Shape(0), std::vector<int64>({result}));
+
+    SaveNgOp(ng_op_map, op->name(), ng_result);
+    return Status::OK();
+  }
+
+  static Status TranslateSliceOp(
+      const Node* op, const std::vector<const Tensor*>& static_input_map,
+      Builder::OpMap& ng_op_map) {
+    shared_ptr<ng::Node> ng_input, ng_begin, ng_size;
+    TF_RETURN_IF_ERROR(
+        GetInputNodes(ng_op_map, op, &ng_input, &ng_begin, &ng_size));
+
+    std::vector<int64> lower_vec;
+    std::vector<int64> size_vec;
+    TF_RETURN_IF_ERROR(
+        GetStaticInputVector(op, 1, static_input_map, &lower_vec));
+    TF_RETURN_IF_ERROR(
+        GetStaticInputVector(op, 2, static_input_map, &size_vec));
+
+    if (lower_vec.size() != size_vec.size())
       return errors::InvalidArgument(
-          "FusedConv2DBiasAdd has incompatible num_args");
-    }
-
-    shared_ptr<ng::Node> ng_input, ng_filter, ng_bias, ng_conv;
+          "Cannot translate sliceop: Size of lower = ", lower_vec.size(),
+          ", size of size_vec = ", size_vec.size(),
+          ". Expected them to match.");
+
+    NGRAPH_VLOG(3) << "Begin input for Slice: " << ng::join(lower_vec);
+    NGRAPH_VLOG(3) << "Size input for Slice: " << ng::join(size_vec);
+
+    std::vector<int> upper_vec(lower_vec.size());
+    const auto ng_input_shape = ng_input->get_shape();
+    stringstream err_stream;
+    string err_msg;
+    for (size_t i = 0; i < size_vec.size(); i++) {
+      if (size_vec[i] != -1) {
+        upper_vec[i] = lower_vec[i] + size_vec[i];
+      } else {
+        // support -1 for size_vec, to the end of the tensor
+        upper_vec[i] = ng_input_shape[i];
+      }
+
+      // check for this condition: 0 <= begin[i] <= begin[i] + size[i] <= Di
+      if (0 > lower_vec[i])
+        err_stream << "lower < 0: " << lower_vec[i]
+                   << ". It should have been positive.\n";
+      if (lower_vec[i] > upper_vec[i])
+        err_stream << "upper < lower: upper = " << upper_vec[i]
+                   << ", lower = " << lower_vec[i] << "\n";
+      if (upper_vec[i] > ng_input_shape[i])
+        err_stream << "dim < upper: dim = " << ng_input_shape[i]
+                   << ", upper = " << upper_vec[i] << "\n";
+
+      err_msg = err_stream.str();
+      if (!err_msg.empty())
+        return errors::InvalidArgument("Cannot translate sliceop at position ",
+                                       i, " of ", size_vec.size(),
+                                       ". The reasons are:\n", err_msg);
+    }
+
+    std::vector<size_t> l(lower_vec.begin(), lower_vec.end());
+    std::vector<size_t> u(upper_vec.begin(), upper_vec.end());
+    auto ng_slice = ConstructNgNode<ng::op::Slice>(op->name(), ng_input, l, u);
+    SaveNgOp(ng_op_map, op->name(), ng_slice);
+    return Status::OK();
+  }
+
+  static Status TranslateSoftmaxOp(
+      const Node* op, const std::vector<const Tensor*>& static_input_map,
+      Builder::OpMap& ng_op_map) {
+    shared_ptr<ng::Node> ng_input;
+    TF_RETURN_IF_ERROR(GetInputNodes(ng_op_map, op, &ng_input));
+
+    auto ng_input_shape = ng_input->get_shape();
+    ng::AxisSet ng_axes_softmax;
+    auto shape_size = ng_input_shape.size();
+    if (shape_size < 1) {
+      return errors::InvalidArgument("TF Softmax logits must be >=1 dimension");
+    }
+    auto rank = ng_input->get_shape().size();
+    ng_axes_softmax.insert(rank - 1);
+    SaveNgOp(ng_op_map, op->name(), ConstructNgNode<ng::op::Softmax>(
+                                        op->name(), ng_input, ng_axes_softmax));
+    return Status::OK();
+  }
+
+  // Translate SpaceToDepthOp
+  static Status TranslateSpaceToDepthOp(
+      const Node* op, const std::vector<const Tensor*>& static_input_map,
+      Builder::OpMap& ng_op_map) {
+    shared_ptr<ng::Node> ng_input;
+    TF_RETURN_IF_ERROR(GetInputNodes(ng_op_map, op, &ng_input));
+
+    // Get the attributes
+    int64 block_size;
+    std::string tf_data_format;
+    TF_RETURN_IF_ERROR(GetNodeAttr(op->attrs(), "block_size", &block_size));
     TF_RETURN_IF_ERROR(
-        GetInputNodes(ng_op_map, op, &ng_input, &ng_filter, &ng_bias));
-
-    TF_RETURN_IF_ERROR(CreateNgConv(ng_input, ng_filter, ng_conv));
-
-    BatchToTensorflow(is_nhwc, ng_conv);
-
-    auto ng_conv_shape = ng_conv->get_shape();
-    auto ng_bias_shape = ng_bias->get_shape();
-    if (ng_bias_shape.size() != 1) {
+        GetNodeAttr(op->attrs(), "data_format", &tf_data_format));
+
+    ng::Shape input_shape = ng_input->get_shape();
+    std::map<std::string, int> format_to_int_map = {
+        {"NHWC", 0}, {"NCHW", 1}, {"NCHW_VECT_C", 1}};
+
+    int height_index;
+    int width_index;
+    int channel_index;
+
+    switch (format_to_int_map[tf_data_format]) {
+      // NHWC
+      case 0:
+        height_index = 1;
+        width_index = 2;
+        channel_index = 3;
+        break;
+      // NCHW
+      case 1:
+        height_index = 2;
+        width_index = 3;
+        channel_index = 1;
+        break;
+      // NCHW_VEC_C
+      case 2:
+        return errors::InvalidArgument(
+            "NCHW_VECT_C is not supported in SpaceToDepth for now");
+      default:
+        return errors::InvalidArgument(
+            "SpaceToDepth supported data format is NCHW, NHWC, or NCHW_VECT_C");
+    }
+
+    // Error checking: width and height must be divisible by block_size
+    if (input_shape[height_index] % block_size != 0) {
       return errors::InvalidArgument(
-          "Bias argument to BiasAdd does not have one dimension");
-    }
-
-    ng::AxisSet ng_broadcast_axes;
-
-    if (is_nhwc) {
-      for (size_t i = 0; i < ng_conv_shape.size() - 1; i++) {
-        ng_broadcast_axes.insert(i);
-      }
-    } else {
-      for (size_t i = 0; i < ng_conv_shape.size(); i++) {
-        if (i != 1) {
-          ng_broadcast_axes.insert(i);
-        }
-      }
-    }
-
-    auto ng_bias_broadcasted = ConstructNgNode<ng::op::Broadcast>(
-        op->name() + "_FusedConv2D_BiasAdd", ng_bias, ng_conv_shape,
-        ng_broadcast_axes);
-    auto ng_add = ConstructNgNode<ng::op::Add>(
-        op->name() + "_FusedConv2D_BiasAdd", ng_conv, ng_bias_broadcasted);
-
-    if (VecStrCmp(fused_ops, {"BiasAdd", "Relu"})) {
-      SaveNgOp(ng_op_map, op->name(),
-               ConstructNgNode<ng::op::Relu>(op->name() + "_FusedConv2D_Relu",
-                                             ng_add));
-    } else if (VecStrCmp(fused_ops, {"BiasAdd", "Relu6"})) {
-      auto constant_6 = ConstructNgNode<ng::op::Constant>(
-          op->name(), ng_add->get_element_type(), ng_add->get_shape(),
-          std::vector<std::string>(ng::shape_size(ng_add->get_shape()), "6"));
-      auto relu6_op = ConstructNgNode<ng::op::Minimum>(
-          op->name(), ConstructNgNode<ng::op::Relu>(
-                          op->name() + "_FusedConv2D_Relu", ng_add),
-          constant_6);
-
-      SaveNgOp(ng_op_map, op->name(), relu6_op);
-    } else {
-      SaveNgOp(ng_op_map, op->name(), ng_add);
-    }
-  } else if (VecStrCmp(fused_ops, {"FusedBatchNorm"}) ||
-             VecStrCmp(fused_ops, {"FusedBatchNorm", "Relu"})) {
-    if (num_args != 4) {
+          "Input tensor's height ,", input_shape[height_index],
+          " is not divisible by block_size ", block_size);
+    }
+
+    if (input_shape[width_index] % block_size != 0) {
       return errors::InvalidArgument(
-          "FusedConv2D with FusedBatchNorm has incompatible num_args");
-    }
-
-    shared_ptr<ng::Node> ng_input, ng_filter, ng_conv, ng_scale, ng_offset,
-        ng_mean, ng_variance;
-    TF_RETURN_IF_ERROR(GetInputNodes(ng_op_map, op, &ng_input, &ng_filter,
-                                     &ng_scale, &ng_offset, &ng_mean,
-                                     &ng_variance));
-    TF_RETURN_IF_ERROR(CreateNgConv(ng_input, ng_filter, ng_conv));
-
-    float tf_epsilon;
-    TF_RETURN_IF_ERROR(GetNodeAttr(op->attrs(), "epsilon", &tf_epsilon));
-
-    std::shared_ptr<ng::Node> ng_batch_norm =
-        ConstructNgNode<ng::op::BatchNormInference>(
-            op->name() + "_FusedConv2D_BatchNorm", tf_epsilon, ng_scale,
-            ng_offset, ng_conv, ng_mean, ng_variance);
-
-    BatchToTensorflow(is_nhwc, ng_batch_norm);
-
-    if (VecStrCmp(fused_ops, {"FusedBatchNorm", "Relu"})) {
-      SaveNgOp(ng_op_map, op->name(),
-               ConstructNgNode<ng::op::Relu>(
-                   op->name() + "_FusedConv2D_BatchNormRelu", ng_batch_norm));
-    } else {
-      SaveNgOp(ng_op_map, op->name(), ng_batch_norm);
-    }
-  } else {
-    return errors::Unimplemented("Unsupported _FusedConv2D " +
-                                 str_util::Join(fused_ops, ","));
-  }
-  return Status::OK();
-}
-
-static Status TranslateIdentityOp(
-    const Node* op, const std::vector<const Tensor*>& static_input_map,
-    Builder::OpMap& ng_op_map) {
-  shared_ptr<ng::Node> ng_arg;
-  TF_RETURN_IF_ERROR(GetInputNodes(ng_op_map, op, &ng_arg));
-  SaveNgOp(ng_op_map, op->name(), ng_arg);
-  return Status::OK();
-}
-
-static Status TranslateL2LossOp(
-    const Node* op, const std::vector<const Tensor*>& static_input_map,
-    Builder::OpMap& ng_op_map) {
-  shared_ptr<ng::Node> ng_input;
-  TF_RETURN_IF_ERROR(GetInputNodes(ng_op_map, op, &ng_input));
-
-  auto const_2 = ConstructNgNode<ng::op::Constant>(
-      op->name(), ng_input->get_element_type(), ng::Shape{},
-      std::vector<std::string>{"2"});
-
-  std::shared_ptr<ng::Node> ng_pow =
-      ConstructNgNode<ng::op::Multiply>(op->name(), ng_input, ng_input);
-
-  size_t input_rank = ng_input->get_shape().size();
-  ng::AxisSet axes;
-  for (auto i = 0; i < input_rank; ++i) {
-    axes.insert(i);
-  }
-
-  std::shared_ptr<ng::Node> ng_sum =
-      ConstructNgNode<ng::op::Sum>(op->name(), ng_pow, axes);
-  std::shared_ptr<ng::Node> ng_l2loss =
-      ConstructNgNode<ng::op::Divide>(op->name(), ng_sum, const_2);
-  SaveNgOp(ng_op_map, op->name(), ng_l2loss);
-  return Status::OK();
-}
-
-static Status TranslateLogSoftmaxOp(
-    const Node* op, const std::vector<const Tensor*>& static_input_map,
-    Builder::OpMap& ng_op_map) {
-  shared_ptr<ng::Node> ng_inp;
-  TF_RETURN_IF_ERROR(GetInputNodes(ng_op_map, op, &ng_inp));
-  auto inp_shape = ng_inp->get_shape();
-  size_t rank = inp_shape.size();
-  auto ng_axis = ng::AxisSet{rank - 1};
-  // Batch i, class j
-  // logsoftmax[i, j] = logits[i, j] - log(sum(exp(logits[i])))
-  // Actually implementing: logsoftmax[i, j] = logits[i, j] - max(logits[i]) -
-  // log(sum(exp(logits[i] - max(logits[i]))))
-  auto ng_max = ConstructNgNode<ng::op::Broadcast>(
-      op->name(), ConstructNgNode<ng::op::Max>(op->name(), ng_inp, ng_axis),
-      inp_shape, ng_axis);
-  auto ng_inp_minus_max =
-      ConstructNgNode<ng::op::Subtract>(op->name(), ng_inp, ng_max);
-  auto ng_exp = ConstructNgNode<ng::op::Exp>(op->name(), ng_inp_minus_max);
-  auto ng_log_sum = ConstructNgNode<ng::op::Log>(
-      op->name(), ConstructNgNode<ng::op::Sum>(op->name(), ng_exp, ng_axis));
-  auto ng_broadcast = ConstructNgNode<ng::op::Broadcast>(
-      op->name(), ng_log_sum, ng_inp->get_shape(), ng_axis);
-  auto ng_output = ConstructNgNode<ng::op::Subtract>(
-      op->name(), ng_inp_minus_max, ng_broadcast);
-  SaveNgOp(ng_op_map, op->name(), ng_output);
-  return Status::OK();
-}
-
-static Status TranslateMatMulOp(
-    const Node* op, const std::vector<const Tensor*>& static_input_map,
-    Builder::OpMap& ng_op_map) {
-  shared_ptr<ng::Node> ng_lhs, ng_rhs;
-  TF_RETURN_IF_ERROR(GetInputNodes(ng_op_map, op, &ng_lhs, &ng_rhs));
-
-  // Transpose arguments if requested.
-  bool transpose_a = false;
-  bool transpose_b = false;
-
-  if (GetNodeAttr(op->attrs(), "transpose_a", &transpose_a) == Status::OK() &&
-      transpose_a) {
-    ng_lhs = ng::builder::numpy_transpose(ng_lhs, ng::AxisVector{1, 0});
-  }
-  if (GetNodeAttr(op->attrs(), "transpose_b", &transpose_b) == Status::OK() &&
-      transpose_b) {
-    ng_rhs = ng::builder::numpy_transpose(ng_rhs, ng::AxisVector{1, 0});
-  }
-
-  // The default axis count for nGraph's Dot op is 1, which is just what
-  // we need here.
-  SaveNgOp(ng_op_map, op->name(),
-           ConstructNgNode<ngraph::op::Dot>(op->name(), ng_lhs, ng_rhs));
-  return Status::OK();
-}
-
-static Status TranslateMaxPoolOp(
-    const Node* op, const std::vector<const Tensor*>& static_input_map,
-    Builder::OpMap& ng_op_map) {
-  shared_ptr<ng::Node> ng_input;
-  TF_RETURN_IF_ERROR(GetInputNodes(ng_op_map, op, &ng_input));
-
-  std::vector<int32> tf_strides;
-  std::vector<int32> tf_ksize;
-  std::string tf_padding_type;
-  std::string tf_data_format;
-  TF_RETURN_IF_ERROR(GetNodeAttr(op->attrs(), "strides", &tf_strides));
-  TF_RETURN_IF_ERROR(GetNodeAttr(op->attrs(), "ksize", &tf_ksize));
-  TF_RETURN_IF_ERROR(GetNodeAttr(op->attrs(), "padding", &tf_padding_type));
-  TF_RETURN_IF_ERROR(GetNodeAttr(op->attrs(), "data_format", &tf_data_format));
-
-  if (tf_data_format != "NHWC" && tf_data_format != "NCHW") {
-    return errors::InvalidArgument(
-        "MaxPool data format is neither NHWC nor NCHW");
-  }
-
-  bool is_nhwc = (tf_data_format == "NHWC");
-
-  NGRAPH_VLOG(3) << ng::join(tf_strides);
-  NGRAPH_VLOG(3) << ng::join(tf_ksize);
-  NGRAPH_VLOG(3) << tf_padding_type;
-  NGRAPH_VLOG(3) << tf_data_format;
-
-  ng::Strides ng_strides(2);
-  ng::Shape ng_image_shape(2);
-  ng::Shape ng_kernel_shape(2);
-
-  BatchedOpParamToNGraph(is_nhwc, tf_strides, ng_strides);
-  BatchedOpParamToNGraph(is_nhwc, ng_input->get_shape(), ng_image_shape);
-  BatchedOpParamToNGraph(is_nhwc, tf_ksize, ng_kernel_shape);
-  BatchToNGraph(is_nhwc, ng_input);
-  NGRAPH_VLOG(3) << "ng_strides: " << ng::join(ng_strides);
-  NGRAPH_VLOG(3) << "ng_image_shape: " << ng::join(ng_image_shape);
-  NGRAPH_VLOG(3) << "ng_kernel_shape: " << ng::join(ng_kernel_shape);
-
-  // TODO: change this once nGraph supports negative padding
-  // (CoordinateDiff) for MaxPool
-  // ng::CoordinateDiff ng_padding_below{0,0};
-  // ng::CoordinateDiff ng_padding_above{0,0};
-  ng::Shape ng_padding_below{0, 0};
-  ng::Shape ng_padding_above{0, 0};
-
-  Builder::MakePadding(tf_padding_type, ng_image_shape, ng_kernel_shape,
-                       ng_strides, ng_padding_below, ng_padding_above);
-
-  std::shared_ptr<ng::Node> ng_maxpool = ConstructNgNode<ng::op::MaxPool>(
-      op->name(), ng_input, ng_kernel_shape, ng_strides, ng_padding_below,
-      ng_padding_above);
-
-  BatchToTensorflow(is_nhwc, ng_maxpool);
-
-  NGRAPH_VLOG(3) << "maxpool outshape: {" << ng::join(ng_maxpool->get_shape())
-                 << "}";
-
-  SaveNgOp(ng_op_map, op->name(), ng_maxpool);
-  return Status::OK();
-}
-
-static Status TranslateMaxPool3DOp(
-    const Node* op, const std::vector<const Tensor*>& static_input_map,
-    Builder::OpMap& ng_op_map) {
-  shared_ptr<ng::Node> ng_input;
-  TF_RETURN_IF_ERROR(GetInputNodes(ng_op_map, op, &ng_input));
-
-  std::vector<int32> tf_strides;
-  std::vector<int32> tf_ksize;
-  std::string tf_padding_type;
-  std::string tf_data_format;
-  TF_RETURN_IF_ERROR(GetNodeAttr(op->attrs(), "strides", &tf_strides));
-  TF_RETURN_IF_ERROR(GetNodeAttr(op->attrs(), "ksize", &tf_ksize));
-  TF_RETURN_IF_ERROR(GetNodeAttr(op->attrs(), "padding", &tf_padding_type));
-  TF_RETURN_IF_ERROR(GetNodeAttr(op->attrs(), "data_format", &tf_data_format));
-
-  if (tf_data_format != "NDHWC" && tf_data_format != "NCDHW") {
-    return errors::InvalidArgument(
-        "MaxPool3D data format is neither NDHWC nor NCDHW");
-  }
-
-  bool is_ndhwc = (tf_data_format == "NDHWC");
-
-  NGRAPH_VLOG(3) << ng::join(tf_strides);
-  NGRAPH_VLOG(3) << ng::join(tf_ksize);
-  NGRAPH_VLOG(3) << tf_padding_type;
-  NGRAPH_VLOG(3) << tf_data_format;
-
-  ng::Strides ng_strides(3);
-  ng::Shape ng_image_shape(3);
-  ng::Shape ng_kernel_shape(3);
-
-  BatchedOpParam3DToNGraph(is_ndhwc, tf_strides, ng_strides);
-  BatchedOpParam3DToNGraph(is_ndhwc, ng_input->get_shape(), ng_image_shape);
-  BatchedOpParam3DToNGraph(is_ndhwc, tf_ksize, ng_kernel_shape);
-  BatchToNGraph3D(is_ndhwc, ng_input);
-  NGRAPH_VLOG(3) << "ng_strides: " << ng::join(ng_strides);
-  NGRAPH_VLOG(3) << "ng_image_shape: " << ng::join(ng_image_shape);
-  NGRAPH_VLOG(3) << "ng_kernel_shape: " << ng::join(ng_kernel_shape);
-
-  // TODO: change this once nGraph supports negative padding
-  // (CoordinateDiff) for MaxPool
-  // ng::CoordinateDiff ng_padding_below{0,0};
-  // ng::CoordinateDiff ng_padding_above{0,0};
-  ng::Shape ng_padding_below{0, 0, 0};
-  ng::Shape ng_padding_above{0, 0, 0};
-
-  Builder::MakePadding3D(tf_padding_type, ng_image_shape, ng_kernel_shape,
-                         ng_strides, ng_padding_below, ng_padding_above);
-
-  std::shared_ptr<ng::Node> ng_maxpool = ConstructNgNode<ng::op::MaxPool>(
-      op->name(), ng_input, ng_kernel_shape, ng_strides, ng_padding_below,
-      ng_padding_above);
-
-  BatchToTensorflow3D(is_ndhwc, ng_maxpool);
-
-  NGRAPH_VLOG(3) << "maxpool outshape: {" << ng::join(ng_maxpool->get_shape())
-                 << "}";
-
-  SaveNgOp(ng_op_map, op->name(), ng_maxpool);
-  return Status::OK();
-}
-
-static Status TranslateMaxPoolGradOp(
-    const Node* op, const std::vector<const Tensor*>& static_input_map,
-    Builder::OpMap& ng_op_map) {
-  shared_ptr<ng::Node> ng_input, ng_grad, ng_fwd;
-  TF_RETURN_IF_ERROR(
-      GetInputNodes(ng_op_map, op, &ng_input, &ng_fwd, &ng_grad));
-
-  std::vector<int32> tf_strides;
-  std::vector<int32> tf_ksize;
-  std::string tf_padding_type;
-  std::string tf_data_format;
-  TF_RETURN_IF_ERROR(GetNodeAttr(op->attrs(), "strides", &tf_strides));
-  TF_RETURN_IF_ERROR(GetNodeAttr(op->attrs(), "ksize", &tf_ksize));
-  TF_RETURN_IF_ERROR(GetNodeAttr(op->attrs(), "padding", &tf_padding_type));
-  TF_RETURN_IF_ERROR(GetNodeAttr(op->attrs(), "data_format", &tf_data_format));
-  if (tf_data_format != "NHWC" && tf_data_format != "NCHW") {
-    return errors::InvalidArgument(
-        "MaxPoolGrad data format is neither NHWC nor NCHW");
-  }
-
-  bool is_nhwc = (tf_data_format == "NHWC");
-  NGRAPH_VLOG(3) << ng::join(tf_strides);
-  NGRAPH_VLOG(3) << ng::join(tf_ksize);
-  NGRAPH_VLOG(3) << tf_padding_type;
-  NGRAPH_VLOG(3) << tf_data_format;
-
-  ng::Strides ng_strides(2);
-  ng::Shape ng_image_shape(2);
-  ng::Shape ng_kernel_shape(2);
-
-  BatchedOpParamToNGraph(is_nhwc, ng_input->get_shape(), ng_image_shape);
-  BatchedOpParamToNGraph(is_nhwc, tf_strides, ng_strides);
-  BatchedOpParamToNGraph(is_nhwc, tf_ksize, ng_kernel_shape);
-  BatchToNGraph(is_nhwc, ng_input);
-  BatchToNGraph(is_nhwc, ng_grad);
-  BatchToNGraph(is_nhwc, ng_fwd);
-
-  NGRAPH_VLOG(3) << "ng_strides: " << ng::join(ng_strides);
-  NGRAPH_VLOG(3) << "ng_image_shape: " << ng::join(ng_image_shape);
-  NGRAPH_VLOG(3) << "ng_kernel_shape: " << ng::join(ng_kernel_shape);
-
-  ng::Shape ng_padding_below{0, 0};
-  ng::Shape ng_padding_above{0, 0};
-
-  Builder::MakePadding(tf_padding_type, ng_image_shape, ng_kernel_shape,
-                       ng_strides, ng_padding_below, ng_padding_above);
-
-  std::shared_ptr<ng::Node> ng_maxpool_backprop =
-      ConstructNgNode<ng::op::MaxPoolBackprop>(
-          op->name(), ng_input, ng_grad, ng_fwd, ng_kernel_shape, ng_strides,
-          ng_padding_below, ng_padding_above);
-  BatchToTensorflow(is_nhwc, ng_maxpool_backprop);
-  NGRAPH_VLOG(3) << "maxpoolbackprop outshape: {"
-                 << ng::join(ng_maxpool_backprop->get_shape()) << "}";
-  SaveNgOp(ng_op_map, op->name(), ng_maxpool_backprop);
-  return Status::OK();
-}
-
-static Status TranslateNonMaxSuppressionV4Op(
-    const Node* op, const std::vector<const Tensor*>& static_input_map,
-    Builder::OpMap& ng_op_map) {
-  shared_ptr<ng::Node> ng_boxes, ng_scores;
-  TF_RETURN_IF_ERROR(GetInputNodes(ng_op_map, op, &ng_boxes, &ng_scores,
-                                   nullptr, nullptr, nullptr));
-
-  std::vector<int> max_output_size;
-  TF_RETURN_IF_ERROR(
-      GetStaticInputVector(op, 2, static_input_map, &max_output_size));
-  std::vector<float> iou_threshold;
-  TF_RETURN_IF_ERROR(
-      GetStaticInputVector(op, 3, static_input_map, &iou_threshold));
-
-  std::vector<float> score_threshold;
-  TF_RETURN_IF_ERROR(
-      GetStaticInputVector(op, 4, static_input_map, &score_threshold));
-
-  bool pad_to_max_output_size;
-  if (GetNodeAttr(op->attrs(), "pad_to_max_output_size",
-                  &pad_to_max_output_size) != Status::OK()) {
-    pad_to_max_output_size = false;
-  }
-  // max_output_size must be scalar
-  if (max_output_size.size() != 1) {
-    return errors::InvalidArgument(
-        "NonMaxSuppressionV4 Op: max_output_size of nms must be scalar ",
-        max_output_size.size());
-  }
-  // iou_threshold must be scalar
-  if (iou_threshold.size() != 1) {
-    return errors::InvalidArgument(
-        "NonMaxSuppressionV4 Op: iou_threshold of nms must be scalar ",
-        iou_threshold.size());
-  }
-
-  // score_threshold must be scalar
-  if (score_threshold.size() != 1) {
-    return errors::InvalidArgument(
-        "NonMaxSuppressionV4 Op: score_threshold of nms must be scalar ",
-        score_threshold.size());
-  }
-
-  std::string backend_name;
-  TF_RETURN_IF_ERROR(ngraph_bridge::GetNodeBackend(op, &backend_name));
-
-  if (backend_name != "NNPI") {
-    return errors::Internal("In translating NonMaxSuppressionV4 op ",
-                            op->name(), " found requested backend ",
-                            backend_name, " which is unsupported");
-  }
-
-  ng::runtime::Backend* backend = BackendManager::GetBackend(backend_name);
-
-  shared_ptr<ng::Node> ng_nmsv4 = backend->get_backend_op(
-      "NonMaxSuppressionV4", &ng_boxes, &ng_scores,
-      (size_t)(max_output_size[0]), (float)(iou_threshold[0]),
-      (float)score_threshold[0], (bool)pad_to_max_output_size);
-  if (ng_nmsv4 == nullptr) {
-    return errors::Internal("In translating NonMaxSuppressionV4 op ",
-                            op->name(),
-                            " backend could not return valid ngraph node");
-  }
-  shared_ptr<ngraph::Node> ng_selected_indices =
-      ConstructNgNode<ngraph::op::GetOutputElement>(op->name(), ng_nmsv4, 0);
-  shared_ptr<ngraph::Node> ng_valid_output =
-      ConstructNgNode<ngraph::op::GetOutputElement>(op->name(), ng_nmsv4, 1);
-
-  SaveNgOp(ng_op_map, op->name(), ng_selected_indices);
-  SaveNgOp(ng_op_map, op->name(), ng_valid_output);
-
-  return Status::OK();
-}
-
-static Status TranslateReduceOp(
-    const Node* op, const std::vector<const Tensor*>& static_input_map,
-    Builder::OpMap& ng_op_map,
-    std::function<std::shared_ptr<ng::Node>(std::shared_ptr<ng::Node>,
-                                            ng::AxisSet)>
-        create_ng_node) {
-  shared_ptr<ng::Node> ng_input;
-  TF_RETURN_IF_ERROR(GetInputNode(ng_op_map, op, 0, &ng_input));
-  bool tf_keep_dims;
-  if (GetNodeAttr(op->attrs(), "keep_dims", &tf_keep_dims) != Status::OK()) {
-    tf_keep_dims = false;
-  }
-
-  std::vector<int64> axes;
-  TF_RETURN_IF_ERROR(GetStaticInputVector(op, 1, static_input_map, &axes));
-
-  ng::Shape input_shape = ng_input->get_shape();
-  size_t input_rank = input_shape.size();
-
-  TF_RETURN_IF_ERROR(CheckAxisDimInRange(axes, input_rank));
-
-  std::vector<size_t> ng_reduction_axes_vect(axes.size());
-  std::transform(
-      axes.begin(), axes.end(), ng_reduction_axes_vect.begin(),
-      [input_rank](int idx) { return idx + (idx < 0 ? (int)input_rank : 0); });
-  ng::AxisSet ng_reduction_axes(ng_reduction_axes_vect);
-
-  std::shared_ptr<ng::Node> ng_node =
-      create_ng_node(ng_input, ng_reduction_axes);
-
-  // If keep_dims is specified we need to reshape to put back the reduced
-  // axes, with length 1.
-  if (tf_keep_dims) {
-    ng::Shape ng_result_shape_with_keep(input_rank);
-
-    for (size_t i = 0; i < input_rank; i++) {
-      ng_result_shape_with_keep[i] =
-          ng_reduction_axes.count(i) == 0 ? input_shape[i] : 1;
-    }
-
-    ng::AxisVector ng_axis_order(ng_node->get_shape().size());
-    std::iota(ng_axis_order.begin(), ng_axis_order.end(), 0);
-
-    ng_node = ConstructNgNode<ng::op::Reshape>(
-        op->name(), ng_node, ng_axis_order, ng_result_shape_with_keep);
-  }
-
-  SaveNgOp(ng_op_map, op->name(), ng_node);
-  return Status::OK();
-}
-
-static Status TranslateMeanOp(
-    const Node* op, const std::vector<const Tensor*>& static_input_map,
-    Builder::OpMap& ng_op_map) {
-  return TranslateReduceOp(
-      op, static_input_map, ng_op_map,
-      [](std::shared_ptr<ng::Node> ng_input, ng::AxisSet ng_reduction_axes) {
-        return ng::builder::mean(ng_input, ng_reduction_axes);
-      });
-}
-
-template <typename T>
-static Status TranslateDirectReduceOp(
-    const Node* op, const std::vector<const Tensor*>& static_input_map,
-    Builder::OpMap& ng_op_map) {
-  // ensure its Any, All, Min, Max, Sum or Product
-  if (!(std::is_same<T, ng::op::Sum>::value ||
-        std::is_same<T, ng::op::Product>::value ||
-        std::is_same<T, ng::op::Max>::value ||
-        std::is_same<T, ng::op::Min>::value ||
-        std::is_base_of<ngraph::op::util::LogicalReduction, T>::value)) {
-    return errors::InvalidArgument(
-        "Expected node to be Any, All, Min, Max, Sum or Product type");
-  }
-  return TranslateReduceOp(
-      op, static_input_map, ng_op_map,
-      [&op](std::shared_ptr<ng::Node> ng_input, ng::AxisSet ng_reduction_axes) {
-        return ConstructNgNode<T>(op->name(), ng_input, ng_reduction_axes);
-      });
-}
-
-static Status TranslateOneHotOp(
-    const Node* op, const std::vector<const Tensor*>& static_input_map,
-    Builder::OpMap& ng_op_map) {
-  shared_ptr<ng::Node> ng_features, ng_on, ng_off;
-  TF_RETURN_IF_ERROR(
-      GetInputNodes(ng_op_map, op, &ng_features, nullptr, &ng_on, &ng_off));
-
-  auto ng_features_shape = ng_features->get_shape();
-  auto ng_features_rank = ng_features_shape.size();
-
-  std::vector<int> depth;
-  TF_RETURN_IF_ERROR(GetStaticInputVector(op, 1, static_input_map, &depth));
-
-  // Depth must be scalar
-  if (depth.size() != 1) {
-    return errors::InvalidArgument(
-        "OneHot Op: depth of one hot dimension must be scalar ", depth.size());
-  }
-
-  int one_hot_axis;
-  TF_RETURN_IF_ERROR(GetNodeAttr(op->attrs(), "axis", &one_hot_axis));
-
-  ng::Shape output_shape(ng_features_shape);
-  auto pos = output_shape.begin();
-  if (one_hot_axis == -1) {
-    one_hot_axis = ng_features_rank;
-    pos = output_shape.end();
-  } else {
-    pos = output_shape.begin() + one_hot_axis;
-  }
-  output_shape.insert(pos, depth[0]);
-
-  auto ng_onehot_labels = ConstructNgNode<ng::op::OneHot>(
-      op->name(), ng_features, output_shape, one_hot_axis);
-
-  shared_ptr<ng::Node> ng_onehot_bool = ConstructNgNode<ng::op::Convert>(
-      op->name(), ng_onehot_labels, ng::element::boolean);
-
-  // broadcast to make all tensors same shape, as required by ngraph select op
-  std::tie(ng_onehot_bool, ng_on) =
-      ng::builder::numpy_broadcast(std::make_pair(ng_onehot_bool, ng_on));
-  std::tie(ng_onehot_bool, ng_off) =
-      ng::builder::numpy_broadcast(std::make_pair(ng_onehot_bool, ng_off));
-
-  auto ng_onehot = ConstructNgNode<ng::op::Select>(op->name(), ng_onehot_bool,
-                                                   ng_on, ng_off);
-
-  SaveNgOp(ng_op_map, op->name(), ng_onehot);
-  return Status::OK();
-}
-
-static Status TranslatePackOp(
-    const Node* op, const std::vector<const Tensor*>& static_input_map,
-    Builder::OpMap& ng_op_map) {
-  TF_RETURN_IF_ERROR(ValidateInputCountMin(op, 1));
-
-  ng::NodeVector ng_concat_inputs;
-
-  for (size_t i = 0; i < op->num_inputs(); ++i) {
+          "Input tensor's width ,", input_shape[width_index],
+          " is not divisible by block_size ", block_size);
+    }
+
+    // Upper indexes will be the same for all strided slices
+    std::vector<size_t> upper = {input_shape[0], input_shape[1], input_shape[2],
+                                 input_shape[3]};
+    // Store the strided_slice result for concat
+    std::vector<std::shared_ptr<ng::Node>> strided_slice_result;
+
+    for (size_t counter_height = 0; counter_height < block_size;
+         counter_height++) {
+      for (size_t counter_width = 0; counter_width < block_size;
+           counter_width++) {
+        std::vector<size_t> begin = {0, 0, 0, 0};
+        begin[width_index] = counter_width;
+        begin[height_index] = counter_height;
+        std::vector<size_t> strides = {1, 1, 1, 1};
+        strides[width_index] = size_t(block_size);
+        strides[height_index] = size_t(block_size);
+        strided_slice_result.push_back(ConstructNgNode<ng::op::Slice>(
+            op->name(), ng_input, begin, upper, strides));
+      }
+    }
+
+    SaveNgOp(ng_op_map, op->name(),
+             ConstructNgNode<ngraph::op::Concat>(
+                 op->name(), strided_slice_result, channel_index));
+    return Status::OK();
+  }
+
+  static Status TranslateSparseSoftmaxCrossEntropyWithLogitsOp(
+      const Node* op, const std::vector<const Tensor*>& static_input_map,
+      Builder::OpMap& ng_op_map) {
+    // TF op Inputs:
+    //  1. Logits/Features:
+    //    Shape : [BatchSize, NumOfClasses]
+    //     Type : float
+    //  2. Label
+    //    Shape : [BatchSize]
+    //    Range : [0, NumOfClasses)
+    //     Type : int
+    shared_ptr<ng::Node> ng_features, ng_labels;
+    TF_RETURN_IF_ERROR(GetInputNodes(ng_op_map, op, &ng_features, &ng_labels));
+
+    ng::Shape ng_features_shape = ng_features->get_shape();
+    ng::Shape ng_labels_shape = ng_labels->get_shape();
+    NGRAPH_VLOG(3) << " number of classes " << ng_features_shape[1];
+    NGRAPH_VLOG(3) << " Batch " << ng_features_shape[0];
+
+    // Logits/Features must be 2-d shape
+    if (ng_features_shape.size() != 2) {
+      return errors::InvalidArgument(
+          " Logits/Features must be shape 2-D, but got shape ",
+          ng::join(ng_features_shape), " while building op ",
+          op->type_string());
+    }
+
+    // Labels must be 1-d shape
+    if (ng_labels_shape.size() != 1) {
+      return errors::InvalidArgument(
+          " Labels must be shape 1-D, but got shape ",
+          ng::join(ng_labels_shape), " while building op ", op->type_string());
+    }
+
+    // Logits/Features and Labels must have the same first dimension
+    if (ng_labels_shape[0] != ng_features_shape[0]) {
+      return errors::InvalidArgument(
+          " Logits/Features and Labels must have the same first dimension, got "
+          "Logits shape ",
+          ng::join(ng_features_shape), " and Labels shape ",
+          ng::join(ng_labels_shape), " while building op ", op->type_string());
+    }
+
+    // Logits dimension 1 must be >0, i.e. NumOfClasses>0
+    if (ng_features_shape[1] <= 0) {
+      return errors::InvalidArgument(
+          " Logits/Features must have atleast one class but got shape ",
+          ng::join(ng_features_shape), " while building op ",
+          op->type_string());
+    }
+
+    // ** Check invalid label index **
+    // Labels should be in range [0, NumOfClasses): Cannot do this check here
+    // If the labels are out of range, we would get nGraph Exception while
+    // computing y_true using ng::op::OneHot
+
+    // To implement a numericaly stable and precise implementation,
+    // for this op, the implementation is inspired from the tf kernel
+    // of this op found in
+    // /tensorflow/core/kernels/sparse_xent_op.h
+    // /tensorflow/core/kernels/sparse_xent_op.cc
+
+    // axis for operation is 1
+    ng::AxisSet ng_axes_class;
+    ng_axes_class.insert(1);
+
+    // compute max(logits) and broadcast to shape [B, NC]
+    auto max_logits = ConstructNgNode<ng::op::Broadcast>(
+        op->name(),
+        ConstructNgNode<ng::op::Max>(op->name(), ng_features, ng_axes_class),
+        ng_features_shape, ng_axes_class);
+
+    // logits_normalized : (logits - max_logits)
+    auto logits_normalized =
+        ConstructNgNode<ng::op::Subtract>(op->name(), ng_features, max_logits);
+
+    // y_pred = exp(logits_normalized) / sum(exp(logits_normalized))
+    auto exp_logits =
+        ConstructNgNode<ng::op::Exp>(op->name(), logits_normalized);
+    auto sum_exp_logits = ConstructNgNode<ng::op::Broadcast>(
+        op->name(),
+        ConstructNgNode<ng::op::Sum>(op->name(), exp_logits, ng_axes_class),
+        ng_features_shape, ng_axes_class);
+    auto predicted_prob =
+        ConstructNgNode<ng::op::Divide>(op->name(), exp_logits, sum_exp_logits);
+
+    // y_true : one_hot_float_labels
+    auto ng_onehot_labels = ConstructNgNode<ng::op::OneHot>(
+        op->name(), ng_labels, ng_features_shape, 1);
+
+    auto ng_onehot_labels_float = ConstructNgNode<ng::op::Convert>(
+        op->name(), ng_onehot_labels, ng_features->get_element_type());
+
+    // Output 1
+    // loss = sum[labels * {sum(log(exp(logits_normalized)))
+    // - logits_normalized }]
+    auto ng_loss = ConstructNgNode<ng::op::Sum>(
+        op->name(),
+        ConstructNgNode<ng::op::Multiply>(
+            op->name(), ConstructNgNode<ng::op::Subtract>(
+                            op->name(), ConstructNgNode<ng::op::Log>(
+                                            op->name(), sum_exp_logits),
+                            logits_normalized),
+            ng_onehot_labels_float),
+        ng_axes_class);
+
+    // Output 2
+    // backprop = y_pred - y_true
+    auto ng_backprop = ConstructNgNode<ng::op::Subtract>(
+        op->name(), predicted_prob, ng_onehot_labels_float);
+
+    SaveNgOp(ng_op_map, op->name(), ng_loss);
+    SaveNgOp(ng_op_map, op->name(), ng_backprop);
+    return Status::OK();
+  }
+
+  static Status TranslateSplitOp(
+      const Node* op, const std::vector<const Tensor*>& static_input_map,
+      Builder::OpMap& ng_op_map) {
     shared_ptr<ng::Node> ng_input;
-    TF_RETURN_IF_ERROR(GetInputNode(ng_op_map, op, i, &ng_input));
-    ng_concat_inputs.push_back(ng_input);
-  }
-
-  int32 tf_axis;
-  TF_RETURN_IF_ERROR(GetNodeAttr(op->attrs(), "axis", &tf_axis));
-  size_t input_rank = ng_concat_inputs[0]->get_shape().size();
-
-  auto concat_axis = tf_axis;
-  if (concat_axis == -1) {
-    concat_axis = input_rank;
-  }
-
-  ng::Shape input_shape = ng_concat_inputs[0]->get_shape();
-  ng::Shape output_shape(input_rank + 1);
-
-  // if inputs shape is (2, 3, 4), and axis is 1, then we want
-  // to create output_shape (2, num_inputs, 3, 4)
-  for (size_t i = 0; i < input_rank; ++i) {
-    output_shape[(i < concat_axis) ? i : i + 1] = input_shape[i];
-  }
-  output_shape[concat_axis] = op->num_inputs();
-
-  ng::AxisVector ng_axis_order(input_rank);
-  std::iota(ng_axis_order.begin(), ng_axis_order.end(), 0);
-
-  if (concat_axis == input_rank) {
-    // need to add extra dimension before we concatenate
-    // along it
-    ng::Shape extended_shape = input_shape;
-    extended_shape.push_back(1);
-    for (size_t i = 0; i < ng_concat_inputs.size(); ++i) {
-      ng_concat_inputs[i] = ConstructNgNode<ng::op::Reshape>(
-          op->name(), ng_concat_inputs[i], ng_axis_order, extended_shape);
-    }
-    ng_axis_order.push_back(input_rank);
-  }
-
-  auto concat = ConstructNgNode<ng::op::Concat>(op->name(), ng_concat_inputs,
-                                                concat_axis);
-  SaveNgOp(ng_op_map, op->name(),
-           ConstructNgNode<ng::op::Reshape>(op->name(), concat, ng_axis_order,
-                                            output_shape));
-  return Status::OK();
-}
-
-static Status TranslatePadOp(const Node* op,
-                             const std::vector<const Tensor*>& static_input_map,
-                             Builder::OpMap& ng_op_map) {
-  shared_ptr<ng::Node> ng_input, ng_paddings_op;
-  TF_RETURN_IF_ERROR(GetInputNodes(ng_op_map, op, &ng_input, &ng_paddings_op));
-
-  std::vector<int64> paddings;
-  TF_RETURN_IF_ERROR(GetStaticInputVector(op, 1, static_input_map, &paddings));
-
-  NGRAPH_VLOG(3) << "{" << ng::join(paddings) << "}";
-
-  if (paddings.size() % 2 != 0) {
-    return errors::InvalidArgument(
-        "Constant node for paddings does not have an even number of "
-        "elements");
-  }
-
-  ng::CoordinateDiff padding_below(paddings.size() / 2);
-  ng::CoordinateDiff padding_above(paddings.size() / 2);
-  ng::Shape padding_interior(paddings.size() / 2);
-  auto pad_mode = ng::op::PadMode::CONSTANT;
-
-  for (size_t i = 0; i < paddings.size() / 2; i++) {
-    padding_below[i] = paddings[2 * i];
-    padding_above[i] = paddings[2 * i + 1];
-    padding_interior[i] = 0;
-  }
-
-  NGRAPH_VLOG(3) << "{" << ng::join(padding_below) << "}";
-  NGRAPH_VLOG(3) << "{" << ng::join(padding_above) << "}";
-
-  // For PadV1 it seems the value is always zero.
-  auto pad_val_op = ConstructNgNode<ng::op::Constant>(
-      op->name(), ng_input->get_element_type(), ng::Shape{},
-      std::vector<std::string>{"0"});
-  auto pad_op = ConstructNgNode<ng::op::Pad>(
-      op->name(), ng_input, pad_val_op, padding_below, padding_above, pad_mode);
-
-  SaveNgOp(ng_op_map, op->name(), pad_op);
-  return Status::OK();
-}
-
-static Status TranslateRankOp(
-    const Node* op, const std::vector<const Tensor*>& static_input_map,
-    Builder::OpMap& ng_op_map) {
-  shared_ptr<ng::Node> ng_input;
-
-  TF_RETURN_IF_ERROR(GetInputNodes(ng_op_map, op, &ng_input));
-
-  ng::Shape input_shape = ng_input->get_shape();
-  auto input_rank = static_cast<int>(input_shape.size());
-
-  auto ng_rank = ConstructNgNode<ng::op::Constant>(
-      op->name(), ng::element::i32, ng::Shape(),
-      std::vector<int>({input_rank}));
-
-  SaveNgOp(ng_op_map, op->name(), ng_rank);
-  return Status::OK();
-}
-
-static Status TranslateReciprocalOp(
-    const Node* op, const std::vector<const Tensor*>& static_input_map,
-    Builder::OpMap& ng_op_map) {
-  return TranslateUnaryOp(
-      op, static_input_map, ng_op_map, [&op](std::shared_ptr<ng::Node> n) {
-        // Create a constant tensor populated with the value -1.
-        // (1/x = x^(-1))
-        auto et = n->get_element_type();
-        auto shape = n->get_shape();
-        std::vector<std::string> constant_values(ng::shape_size(shape), "-1");
-        auto ng_exponent = ConstructNgNode<ng::op::Constant>(
-            op->name(), et, shape, constant_values);
-
-        // Raise each element of the input to the power -1.
-        return ConstructNgNode<ng::op::Power>(op->name(), n, ng_exponent);
-      });
-}
-
-template <typename T>
-Status QuantizeAndDequantizeV2Helper(
-    const Node* op, const std::vector<const Tensor*>& static_input_map,
-    const bool& range_given, const bool& signed_input, const int& num_bits,
-    float* scale_out) {
-  // TODO: currently handling only float, generalize later?
-  T min_range = 0, max_range = 0;
-  if (range_given) {
-    std::vector<T> input_min, input_max;
+    TF_RETURN_IF_ERROR(GetInputNodes(ng_op_map, op, nullptr, &ng_input));
+    // num_split : The number of ways to split. Must evenly divide
+    // value.shape[split_dim]
+    int32 num_split;
+    TF_RETURN_IF_ERROR(GetNodeAttr(op->attrs(), "num_split", &num_split));
+
+    ng::Shape shape = ng_input->get_shape();
+    int rank = shape.size();
+    std::vector<size_t> lower;
+    std::vector<size_t> upper;
+    for (int i = 0; i < rank; ++i) {
+      lower.push_back(0);
+      upper.push_back(shape[i]);
+    }
+    std::vector<int> split_dim_vec;
     TF_RETURN_IF_ERROR(
-        GetStaticInputVector(op, 1, static_input_map, &input_min));
-    TF_RETURN_IF_ERROR(
-        GetStaticInputVector(op, 2, static_input_map, &input_max));
-    if (input_min.size() != 1) {
-      return errors::InvalidArgument(
-          "QuantizeAndDequantizeV2 Op: input_min must be scalar. Got a vector "
-          "of size, ",
-          input_min.size());
-    }
-    if (input_max.size() != 1) {
-      return errors::InvalidArgument(
-          "QuantizeAndDequantizeV2 Op: input_max must be scalar. Got a vector "
-          "of size, ",
-          input_max.size());
-    }
-    min_range = input_min[0];
-    max_range = input_max[0];
-    if (min_range > max_range) {
-      return errors::InvalidArgument(
-          "Expected QuantizeAndDequantizeV2's input_min <= input_max but got, "
-          "input_min = ",
-          min_range, " and input_max = ", max_range);
-    }
-    // m = max(abs(input_min), abs(input_max));
-  } else {
-    // m = max(abs(min_elem(input)), abs(max_elem(input)));
-    // TODO implement this.
-    // Note to implement this we need:
-    // min = ng_min(inp_tensor); max = mg_max(inp_tensor).
-    // which means, unless we support pattern matching that accepts the ng min
-    // and max nodes, we have to declare inp_data tensor to be static
-  }
-  const int64 min_quantized = signed_input ? -(1ULL << (num_bits - 1)) : 0;
-  const int64 max_quantized = min_quantized + ((1ULL << num_bits) - 1);
-  const T scale_from_min_side = (min_quantized * min_range > 0)
-                                    ? min_quantized / min_range
-                                    : std::numeric_limits<T>::max();
-  const T scale_from_max_side = (max_quantized * max_range > 0)
-                                    ? max_quantized / max_range
-                                    : std::numeric_limits<T>::max();
-  T inverse_scale;
-  if (scale_from_min_side < scale_from_max_side && min_quantized != 0) {
-    // min_quantized != 0 is not really necessary but klocwork complains
-    // T scale = scale_from_min_side;
-    inverse_scale = min_range / min_quantized;
-    // max_range = max_quantized * inverse_scale;
-  } else {
-    // T scale = scale_from_max_side;
-    inverse_scale = max_range / max_quantized;
-    // min_range = min_quantized * inverse_scale;
-  }
-  *scale_out = inverse_scale;
-
-  return Status::OK();
-}
-
-static Status TranslateQuantizeAndDequantizeV2Op(
-    const Node* op, const std::vector<const Tensor*>& static_input_map,
-    Builder::OpMap& ng_op_map) {
-  shared_ptr<ng::Node> ng_input;
-  TF_RETURN_IF_ERROR(GetInputNodes(ng_op_map, op, &ng_input, nullptr, nullptr));
-  bool range_given;
-  TF_RETURN_IF_ERROR(GetNodeAttr(op->attrs(), "range_given", &range_given));
-
-  bool signed_input;
-  TF_RETURN_IF_ERROR(GetNodeAttr(op->attrs(), "signed_input", &signed_input));
-
-  int num_bits;
-  TF_RETURN_IF_ERROR(GetNodeAttr(op->attrs(), "num_bits", &num_bits));
-
-  DataType dtype;
-  TF_RETURN_IF_ERROR(GetNodeAttr(op->attrs(), "T", &dtype));
-  // T: float, double....not supported: bfloat16, half
-  float scale;
-  ng::element::Type ng_r_et;
-  switch (dtype) {
-    case DT_FLOAT:
-      TF_RETURN_IF_ERROR(QuantizeAndDequantizeV2Helper<float>(
-          op, static_input_map, range_given, signed_input, num_bits, &scale));
-      ng_r_et = ng::element::f32;
-      break;
-    case DT_DOUBLE:
-      TF_RETURN_IF_ERROR(QuantizeAndDequantizeV2Helper<double>(
-          op, static_input_map, range_given, signed_input, num_bits, &scale));
-      ng_r_et = ng::element::f64;
-      break;
-    default:
-      return errors::InvalidArgument(
-          "Expected QuantizeAndDequantizeV2's datatype to be of DT_FLOAT or "
-          "DT_DOUBLE but got ",
-          DataTypeString(dtype));
-  }
-  // The quantized data type
-  ng::element::Type ng_q_et;
-  switch (num_bits) {
-    case 8:
-      ng_q_et = signed_input ? ng::element::i8 : ng::element::u8;
-      break;
-    default:
-      return errors::InvalidArgument(
-          "Expected QuantizeAndDequantizeV2's num_bits to be 8, but got ",
-          num_bits);
-  }
-  auto ng_scale = ConstructNgNode<ng::op::Constant>(
-      op->name(), ng_r_et, ng::Shape(), std::vector<float>({scale}));
-  auto ng_offset = ConstructNgNode<ng::op::Constant>(
-      op->name(), ng_q_et, ng::Shape(), std::vector<int>({0}));
-  ng::op::Quantize::RoundMode ng_round_mode =
-      ng::op::Quantize::RoundMode::ROUND_NEAREST_TOWARD_INFINITY;
-  auto ng_quant = ConstructNgNode<ng::op::Quantize>(
-      op->name(), ng_input, ng_scale, ng_offset, ng_q_et, ng::AxisSet(),
-      ng_round_mode);
-  SaveNgOp(ng_op_map, op->name(), ConstructNgNode<ng::op::Dequantize>(
-                                      op->name(), ng_quant, ng_scale, ng_offset,
-                                      ng_r_et, ng::AxisSet()));
-
-  // TODO: what of clamping?
-  return Status::OK();
-}
-
-static Status TranslateQuantizedAvgPoolOp(
-    const Node* op, const std::vector<const Tensor*>& static_input_map,
-    Builder::OpMap& ng_op_map) {
-  return TranslateQuantizedPoolOp(op, static_input_map, ng_op_map,
-                                  "QuantizedAvgPool");
-}
-
-// Helper function to translate QuantizedConcat and QuantizedConcatV2
-static Status TranslateQuantizedConcatOpHelper(
-    const Node* op, const std::vector<const Tensor*>& static_input_map,
-    Builder::OpMap& ng_op_map, std::string op_name) {
-  int axis_index;         // index for concat_axis input
-  int value_start_index;  // start index for N tensor inputs
-  auto num_of_tensors_to_concat = (op->num_inputs() - 1) / 3;
-
-  if (op_name == "QuantizedConcat") {
-    axis_index = 0;
-    value_start_index = 1;
-  } else if (op_name == "QuantizedConcatV2") {
-    axis_index = num_of_tensors_to_concat;
-    value_start_index = 0;
-  } else {
-    return errors::InvalidArgument(
-        "This helper function is only used for QuantizedConcat and "
-        "QuantizedConcatV2 ops");
-  }
-
-  auto collect_nodes = [&op, &ng_op_map](int start, int end,
-                                         ng::NodeVector* p_ng_args) {
-    for (int i = start; i < end; i++) {
-      shared_ptr<ng::Node> ng_arg;
-      TF_RETURN_IF_ERROR(GetInputNode(ng_op_map, op, i, &ng_arg));
-      (*p_ng_args).push_back(ng_arg);
-    }
-    return Status::OK();
-  };
-
-  // Collect the N input tensors to concat with
-  ng::NodeVector ng_args;
-  if (op_name == "QuantizedConcat") {
-    TF_RETURN_IF_ERROR(collect_nodes(value_start_index,
-                                     num_of_tensors_to_concat + 1, &ng_args));
-  } else if (op_name == "QuantizedConcatV2") {
-    TF_RETURN_IF_ERROR(
-        collect_nodes(value_start_index, num_of_tensors_to_concat, &ng_args));
-  }
-
-  // Get the input concat_axis
-  std::vector<int64> tf_concat_axis_vec;
-  TF_RETURN_IF_ERROR(GetStaticInputVector(op, axis_index, static_input_map,
-                                          &tf_concat_axis_vec));
-
-  // QuantizedConcat doesn't have negative concat_axis
-  int64 concat_axis = tf_concat_axis_vec[0];
-
-  // Get input_mins and input_maxs
-  std::vector<float> all_mins(num_of_tensors_to_concat),
-      all_maxs(num_of_tensors_to_concat);
-
-  // Construct input parameters to ScaledQuantizedConcat op
-  ng::NodeVector ng_all_mins, ng_all_maxs;
-  std::vector<float> min_tmp, max_tmp;
-
-  // Collect the N input mins and input maxes
-  for (int idx = 0; idx < num_of_tensors_to_concat; idx++) {
-    TF_RETURN_IF_ERROR(GetStaticInputVector(
-        op, num_of_tensors_to_concat + 1 + idx, static_input_map, &min_tmp));
-    TF_RETURN_IF_ERROR(
-        GetStaticInputVector(op, 2 * num_of_tensors_to_concat + 1 + idx,
-                             static_input_map, &max_tmp));
-
-    all_mins[idx] = min_tmp[0];
-    all_maxs[idx] = max_tmp[0];
-
-    auto min_node =
-        make_shared<ng::op::Constant>(ng::element::f32, ng::Shape{}, min_tmp);
-    auto max_node =
-        make_shared<ng::op::Constant>(ng::element::f32, ng::Shape{}, max_tmp);
-
-    ng_all_mins.push_back(std::make_shared<ngraph::op::Reshape>(
-        min_node, ngraph::AxisVector{}, ngraph::Shape{1}));
-    ng_all_maxs.push_back(std::make_shared<ngraph::op::Reshape>(
-        max_node, ngraph::AxisVector{}, ngraph::Shape{1}));
-  }
-
-  // return the min among the input_mins, and the max among the input_maxs
-  // TODO: TF has a different way of determine the output_min and output_max
-  // TF reference:
-  // https://github.com/tensorflow/tensorflow/blob/86950c2c440be956a9fcb3a25868a1df15444467/tensorflow/core/kernels/quantized_concat_op.cc#L78
-  std::vector<float> min_of_mins(
-      1, *std::min_element(all_mins.begin(), all_mins.end()));
-  std::vector<float> max_of_maxs(
-      1, *std::max_element(all_maxs.begin(), all_maxs.end()));
-
-  // construct output_min and output_max
-  shared_ptr<ng::Node> ng_min_of_mins =
-      make_shared<ng::op::Constant>(ng::element::f32, ng::Shape{}, min_of_mins);
-  shared_ptr<ng::Node> ng_max_of_maxs =
-      make_shared<ng::op::Constant>(ng::element::f32, ng::Shape{}, max_of_maxs);
-
-  auto ng_qconcat = ng::builder::ScaledQuantizedConcat(
-      ng_args, size_t(concat_axis), ng_all_mins, ng_all_maxs);
-
-  SaveNgOp(ng_op_map, op->name(), ng_qconcat);
-  SaveNgOp(ng_op_map, op->name(), ng_min_of_mins);
-  SaveNgOp(ng_op_map, op->name(), ng_max_of_maxs);
-  return Status::OK();
-}
-
-static Status TranslateQuantizedConcatOp(
-    const Node* op, const std::vector<const Tensor*>& static_input_map,
-    Builder::OpMap& ng_op_map) {
-  return TranslateQuantizedConcatOpHelper(op, static_input_map, ng_op_map,
-                                          "QuantizedConcat");
-}
-
-static Status TranslateQuantizedConcatV2Op(
-    const Node* op, const std::vector<const Tensor*>& static_input_map,
-    Builder::OpMap& ng_op_map) {
-  return TranslateQuantizedConcatOpHelper(op, static_input_map, ng_op_map,
-                                          "QuantizedConcatV2");
-}
-
-static Status TranslateQuantizedConv(
-    const Node* op, Builder::OpMap& ng_op_map,
-    std::function<std::shared_ptr<ng::Node>(
-        std::vector<std::shared_ptr<ng::Node>>, ng::Strides, ng::Strides,
-        ng::CoordinateDiff, ng::CoordinateDiff, ng::Strides)>
-        create_quantized_conv_node) {
-  size_t num_tf_op_inputs = op->num_inputs();
-  size_t num_node_inputs = num_tf_op_inputs;
-  std::vector<std::shared_ptr<ng::Node>> node_inps(num_node_inputs);
-  for (size_t inp_idx = 0; inp_idx < num_tf_op_inputs; inp_idx++) {
-    TF_RETURN_IF_ERROR(
-        GetInputNode(ng_op_map, op, inp_idx, &(node_inps[inp_idx])));
-  }
-
-  std::vector<int32> tf_strides;
-  std::vector<int32> tf_dilations;
-  std::string tf_padding_type;
-  TF_RETURN_IF_ERROR(GetNodeAttr(op->attrs(), "strides", &tf_strides));
-  TF_RETURN_IF_ERROR(GetNodeAttr(op->attrs(), "dilations", &tf_dilations));
-  TF_RETURN_IF_ERROR(GetNodeAttr(op->attrs(), "padding", &tf_padding_type));
-  bool is_nhwc = true;  // TODO: Assuming this data format for now
-  ng::Strides ng_strides(2);
-  ng::Strides ng_dilations(2);
-  ng::Strides ng_data_dilations({1, 1});
-  ng::Shape ng_image_shape(2);
-  ng::Shape ng_kernel_shape(2);
-  BatchedOpParamToNGraph(is_nhwc, tf_strides, ng_strides);
-  BatchedOpParamToNGraph(is_nhwc, node_inps[0]->get_shape(), ng_image_shape);
-  BatchedOpParamToNGraph(is_nhwc, tf_dilations, ng_dilations);
-  // Generally, the mapping is: 0->input, 1->filter, 2->bias, 3->sum input
-  BatchToNGraph(is_nhwc, node_inps[0]);
-  // QconvBiasAdd variants
-  if (num_node_inputs == 12) {
-    BatchToNGraph(is_nhwc, node_inps[9]);
-  }
-  auto& ng_filter_shape = node_inps[1]->get_shape();
-  ng_kernel_shape[0] = ng_filter_shape[0];
-  ng_kernel_shape[1] = ng_filter_shape[1];
-  Reshape<3, 2, 0, 1>(node_inps[1]);
-  ng::CoordinateDiff ng_padding_below{0, 0};
-  ng::CoordinateDiff ng_padding_above{0, 0};
-  Builder::MakePadding(tf_padding_type, ng_image_shape, ng_kernel_shape,
-                       ng_strides, ng_dilations, ng_padding_below,
-                       ng_padding_above);
-
-  // It is expected by ScaledQuantizedConvolutionBias (and other builder
-  // functions) that the min max inputs be constant nodes
-  // Hence declaring them static, reading their values and converting to
-  // constant nodes
-  std::shared_ptr<ng::Node> ng_quant_conv_bias = create_quantized_conv_node(
-      node_inps, ng_strides, ng_dilations, ng_padding_below, ng_padding_above,
-      ng_data_dilations);
-
-  BatchToTensorflow(is_nhwc, ng_quant_conv_bias);
-  SaveNgOp(ng_op_map, op->name(), ng_quant_conv_bias);
-  // QconvBiasAdd variants have summand and its min/max as the last input nodes
-  auto adjust_idx = num_node_inputs == 12 ? 3 : 0;
-  // Forward the min_freezed_output input to output min
-  SaveNgOp(ng_op_map, op->name(), node_inps[num_node_inputs - 2 - adjust_idx]);
-  // Forward the max_freezed_output input to output max
-  SaveNgOp(ng_op_map, op->name(), node_inps[num_node_inputs - 1 - adjust_idx]);
-  return Status::OK();
-}
-
-template <bool IsRelu>
-static Status TranslateQuantizedConv2DWithBiasMaybeReluAndRequantizeOp(
-    const Node* op, const std::vector<const Tensor*>& static_input_map,
-    Builder::OpMap& ng_op_map) {
-  auto create_quantized_conv_node = [](
-      std::vector<std::shared_ptr<ng::Node>> node_inps, ng::Strides ng_strides,
-      ng::Strides ng_dilations, ng::CoordinateDiff ng_padding_below,
-      ng::CoordinateDiff ng_padding_above, ng::Strides ng_data_dilations) {
-    return ng::builder::ScaledQuantizedConvolutionBias(
-        node_inps[0], node_inps[1], node_inps[2], ng_strides, ng_dilations,
-        ng_padding_below, ng_padding_above, ng_data_dilations, node_inps[3],
-        node_inps[4], node_inps[5], node_inps[6], node_inps[7], node_inps[8],
-        IsRelu);
-  };
-  return TranslateQuantizedConv(op, ng_op_map, create_quantized_conv_node);
-}
-
-static Status TranslateQuantizedConv2DWithBiasSumAndReluAndRequantizeOp(
-    const Node* op, const std::vector<const Tensor*>& static_input_map,
-    Builder::OpMap& ng_op_map) {
-  auto create_quantized_conv_node = [](
-      std::vector<std::shared_ptr<ng::Node>> node_inps, ng::Strides ng_strides,
-      ng::Strides ng_dilations, ng::CoordinateDiff ng_padding_below,
-      ng::CoordinateDiff ng_padding_above, ng::Strides ng_data_dilations) {
-    return ng::builder::ScaledQuantizedConvolutionBiasAdd(
-        node_inps[0], node_inps[1], node_inps[2], node_inps[9], ng_strides,
-        ng_dilations, ng_padding_below, ng_padding_above, ng_data_dilations,
-        node_inps[3], node_inps[4], node_inps[5], node_inps[6], node_inps[7],
-        node_inps[8], node_inps[10], node_inps[11], true);
-  };
-  return TranslateQuantizedConv(op, ng_op_map, create_quantized_conv_node);
-}
-
-static Status TranslateQuantizedConv2DWithBiasSignedSumAndReluAndRequantizeOp(
-    const Node* op, const std::vector<const Tensor*>& static_input_map,
-    Builder::OpMap& ng_op_map) {
-  auto create_quantized_conv_node = [](
-      std::vector<std::shared_ptr<ng::Node>> node_inps, ng::Strides ng_strides,
-      ng::Strides ng_dilations, ng::CoordinateDiff ng_padding_below,
-      ng::CoordinateDiff ng_padding_above, ng::Strides ng_data_dilations) {
-    return ng::builder::ScaledQuantizedConvolutionBiasSignedAdd(
-        node_inps[0], node_inps[1], node_inps[2], node_inps[9], ng_strides,
-        ng_dilations, ng_padding_below, ng_padding_above, ng_data_dilations,
-        node_inps[3], node_inps[4], node_inps[5], node_inps[6], node_inps[7],
-        node_inps[8], node_inps[10], node_inps[11], true);
-  };
-  return TranslateQuantizedConv(op, ng_op_map, create_quantized_conv_node);
-}
-
-static Status TranslateQuantizedMaxPoolOp(
-    const Node* op, const std::vector<const Tensor*>& static_input_map,
-    Builder::OpMap& ng_op_map) {
-  return TranslateQuantizedPoolOp(op, static_input_map, ng_op_map,
-                                  "QuantizedMaxPool");
-}
-
-static Status TranslateQuantizeV2Op(
-    const Node* op, const std::vector<const Tensor*>& static_input_map,
-    Builder::OpMap& ng_op_map) {
-  shared_ptr<ng::Node> ng_input, ng_min, ng_max;
-  TF_RETURN_IF_ERROR(GetInputNodes(ng_op_map, op, &ng_input, &ng_min, &ng_max));
-
-  DataType dtype;
-  TF_RETURN_IF_ERROR(GetNodeAttr(op->attrs(), "T", &dtype));
-
-  ng::element::Type ng_et;
-  TF_RETURN_IF_ERROR(TFDataTypeToNGraphElementType(dtype, &ng_et));
-
-  // TODO: Only RoundMode = ROUND_NEAREST_TOWARD_EVEN is supported, for now.
-  // Support other modes later
-  ng::op::Quantize::RoundMode ng_round_mode =
-      ng::op::Quantize::RoundMode::ROUND_NEAREST_TOWARD_EVEN;
-
-  SaveNgOp(ng_op_map, op->name(),
-           ng::builder::ScaledQuantize(ng_input, ng_min, ng_max, ng_et,
-                                       ng::AxisSet(), ng_round_mode));
-  SaveNgOp(ng_op_map, op->name(), ng_min);
-  SaveNgOp(ng_op_map, op->name(), ng_max);
-
-  return Status::OK();
-}
-
-static Status TranslateDequantizeOp(
-    const Node* op, const std::vector<const Tensor*>& static_input_map,
-    Builder::OpMap& ng_op_map) {
-  shared_ptr<ng::Node> ng_input, ng_min, ng_max;
-  TF_RETURN_IF_ERROR(GetInputNodes(ng_op_map, op, &ng_input, &ng_min, &ng_max));
-
-  // TF only dequantizes to fp32
-  SaveNgOp(ng_op_map, op->name(),
-           ng::builder::ScaledDequantize(ng_input, ng_min, ng_max,
-                                         ng::element::f32, ng::AxisSet()));
-  return Status::OK();
-}
-
-static Status TranslateRelu6Op(
-    const Node* op, const std::vector<const Tensor*>& static_input_map,
-    Builder::OpMap& ng_op_map) {
-  shared_ptr<ng::Node> ng_input;
-  TF_RETURN_IF_ERROR(GetInputNodes(ng_op_map, op, &ng_input));
-
-  auto constant_6 = ConstructNgNode<ng::op::Constant>(
-      op->name(), ng_input->get_element_type(), ng_input->get_shape(),
-      std::vector<std::string>(ng::shape_size(ng_input->get_shape()), "6"));
-  auto relu6_op = ConstructNgNode<ng::op::Minimum>(
-      op->name(), ConstructNgNode<ng::op::Relu>(op->name(), ng_input),
-      constant_6);
-
-  SaveNgOp(ng_op_map, op->name(), relu6_op);
-  return Status::OK();
-}
-
-static Status TranslateReluGradOp(
-    const Node* op, const std::vector<const Tensor*>& static_input_map,
-    Builder::OpMap& ng_op_map) {
-  shared_ptr<ng::Node> ng_arg, ng_delta;
-  TF_RETURN_IF_ERROR(GetInputNodes(ng_op_map, op, &ng_delta, &ng_arg));
-
-  auto ng_relu_grad =
-      ConstructNgNode<ng::op::ReluBackprop>(op->name(), ng_arg, ng_delta);
-  SaveNgOp(ng_op_map, op->name(), ng_relu_grad);
-  return Status::OK();
-}
-
-static Status TranslateReshapeOp(
-    const Node* op, const std::vector<const Tensor*>& static_input_map,
-    Builder::OpMap& ng_op_map) {
-  shared_ptr<ng::Node> ng_input, ng_shape_op;
-  TF_RETURN_IF_ERROR(GetInputNodes(ng_op_map, op, &ng_input, &ng_shape_op));
-
-  NGRAPH_VLOG(3) << "Input shape: " << ng::join(ng_input->get_shape());
-
-  std::vector<int64> shape;
-  TF_RETURN_IF_ERROR(GetStaticInputVector(op, 1, static_input_map, &shape));
-
-  NGRAPH_VLOG(3) << "Requested result shape: " << ng::join(shape);
-
-  size_t output_rank = shape.size();
-  size_t num_input_elements = ng::shape_size(ng_input->get_shape());
-
-  //
-  // If there is a single "-1" in the result shape, we have to auto-infer
-  // the length of that dimension.
-  //
-  size_t inferred_pos;
-  size_t product_of_rest = 1;
-  bool seen_inferred = false;
-  for (size_t i = 0; i < output_rank; i++) {
-    if (shape[i] == -1) {
-      if (seen_inferred) {
-        return errors::InvalidArgument(
-            "Multiple -1 dimensions in result shape");
-      }
-      inferred_pos = i;
-      seen_inferred = true;
-    } else {
-      product_of_rest *= shape[i];
-    }
-  }
-
-  if (seen_inferred) {
-    if (num_input_elements % product_of_rest != 0) {
-      NGRAPH_VLOG(3) << "{" << ng::join(ng_input->get_shape()) << "}";
-      NGRAPH_VLOG(3) << "{" << ng::join(shape) << "}";
-      return errors::InvalidArgument(
-          "Product of known dimensions (", product_of_rest,
-          ") does not evenly divide the number of input elements (",
-          num_input_elements, ")");
-    }
-    shape[inferred_pos] = num_input_elements / product_of_rest;
-  }
-
-  //
-  // Convert the values from the constant into an nGraph::Shape, and
-  // construct the axis order while we are at it.
-  //
-  ng::Shape ng_shape(output_rank);
-
-  for (size_t i = 0; i < output_rank; i++) {
-    ng_shape[i] = shape[i];
-  }
-
-  ng::AxisVector ng_axis_order(ng_input->get_shape().size());
-  std::iota(ng_axis_order.begin(), ng_axis_order.end(), 0);
-
-  SaveNgOp(ng_op_map, op->name(),
-           ConstructNgNode<ng::op::Reshape>(op->name(), ng_input, ng_axis_order,
-                                            ng_shape));
-  return Status::OK();
-}
-
-static Status TranslateRsqrtOp(
-    const Node* op, const std::vector<const Tensor*>& static_input_map,
-    Builder::OpMap& ng_op_map) {
-  return TranslateUnaryOp(
-      op, static_input_map, ng_op_map, [&op](std::shared_ptr<ng::Node> n) {
-        // Create a constant tensor populated with the value -1/2.
-        // (1/sqrt(x) = x^(-1/2))
-        auto et = n->get_element_type();
-        auto shape = n->get_shape();
-        std::vector<std::string> constant_values(ng::shape_size(shape), "-0.5");
-        auto ng_exponent = ConstructNgNode<ng::op::Constant>(
-            op->name(), et, shape, constant_values);
-
-        // Raise each element of the input to the power -0.5.
-        return ConstructNgNode<ng::op::Power>(op->name(), n, ng_exponent);
-      });
-}
-
-static Status TranslateRsqrtGradOp(
-    const Node* op, const std::vector<const Tensor*>& static_input_map,
-    Builder::OpMap& ng_op_map) {
-  shared_ptr<ng::Node> ng_input;
-  shared_ptr<ng::Node> ng_delta;
-  TF_RETURN_IF_ERROR(GetInputNodes(ng_op_map, op, &ng_input, &ng_delta));
-
-  //`grad = dy * -0.5 * y^3`, where `y = rsqrt(x)`, and `dy`
-  // Create a constant tensor populated with the value 3.
-  auto et = ng_input->get_element_type();
-  auto shape = ng_input->get_shape();
-  std::vector<std::string> constant_values(ng::shape_size(shape), "3");
-  auto ng_exponent =
-      ConstructNgNode<ng::op::Constant>(op->name(), et, shape, constant_values);
-
-  // Raise each element of the input to the power 3.
-  auto ng_pow =
-      ConstructNgNode<ng::op::Power>(op->name(), ng_input, ng_exponent);
-
-  // Create a constant tensor populated with the value -1/2.
-  std::vector<std::string> constant_diff(ng::shape_size(shape), "-0.5");
-  auto ng_diff =
-      ConstructNgNode<ng::op::Constant>(op->name(), et, shape, constant_diff);
-  auto ng_result = ConstructNgNode<ng::op::Multiply>(
-      op->name(),
-      (ConstructNgNode<ng::op::Multiply>(op->name(), ng_pow, ng_delta)),
-      ng_diff);
-  SaveNgOp(ng_op_map, op->name(), ng_result);
-  return Status::OK();
-}
-
-static Status TranslateShapeOp(
-    const Node* op, const std::vector<const Tensor*>& static_input_map,
-    Builder::OpMap& ng_op_map) {
-  shared_ptr<ng::Node> ng_input;
-  TF_RETURN_IF_ERROR(GetInputNodes(ng_op_map, op, &ng_input));
-
-  // the shape of the input tensor which will be the value to the Constant Op
-  auto input_shape = ng_input->get_shape();
-
-  // the rank of the input tensor which will be the shape to the Constant Op
-  auto rank = input_shape.size();
-
-  DataType dtype;
-  TF_RETURN_IF_ERROR(GetNodeAttr(op->attrs(), "out_type", &dtype));
-
-  // the inputs to the Constant Op
-  ng::element::Type type;
-  TF_RETURN_IF_ERROR(TFDataTypeToNGraphElementType(dtype, &type));
-
-  auto shape = ng::Shape(1, rank);
-
-  std::vector<int> values(rank);
-  for (int i = 0; i < rank; i++) {
-    values[i] = input_shape[i];
-  }
-  SaveNgOp(ng_op_map, op->name(),
-           ConstructNgNode<ng::op::Constant>(op->name(), type, shape, values));
-  return Status::OK();
-}
-
-static Status TranslateSigmoidGradOp(
-    const Node* op, const std::vector<const Tensor*>& static_input_map,
-    Builder::OpMap& ng_op_map) {
-  shared_ptr<ng::Node> ng_input;
-  shared_ptr<ng::Node> ng_delta;
-  TF_RETURN_IF_ERROR(GetInputNodes(ng_op_map, op, &ng_input, &ng_delta));
-
-  auto ng_mul = ng_input * ng_delta;
-  auto ng_subtract = ConstructNgNode<ng::op::Constant>(
-                         op->name(), ng_input->get_element_type(),
-                         ng_input->get_shape(), std::vector<int>({1})) -
-                     ng_input;
-  auto ng_result = ng_mul * ng_subtract;
-
-  SaveNgOp(ng_op_map, op->name(), ng_result);
-  return Status::OK();
-}
-
-static Status TranslateSigmoidOp(
-    const Node* op, const std::vector<const Tensor*>& static_input_map,
-    Builder::OpMap& ng_op_map) {
-  shared_ptr<ng::Node> ng_input;
-  TF_RETURN_IF_ERROR(GetInputNodes(ng_op_map, op, &ng_input));
-
-  auto exp_op = ConstructNgNode<ng::op::Exp>(
-      op->name(), ConstructNgNode<ng::op::Negative>(op->name(), ng_input));
-  auto constant_1 = ConstructNgNode<ng::op::Constant>(
-      op->name(), ng_input->get_element_type(), ng_input->get_shape(),
-      std::vector<std::string>(ng::shape_size(ng_input->get_shape()), "1"));
-
-  auto denominator_op =
-      ConstructNgNode<ng::op::Add>(op->name(), constant_1, exp_op);
-
-  SaveNgOp(ng_op_map, op->name(), ConstructNgNode<ng::op::Divide>(
-                                      op->name(), constant_1, denominator_op));
-  return Status::OK();
-}
-
-static Status TranslateSizeOp(
-    const Node* op, const std::vector<const Tensor*>& static_input_map,
-    Builder::OpMap& ng_op_map) {
-  shared_ptr<ng::Node> ng_input;
-  TF_RETURN_IF_ERROR(GetInputNodes(ng_op_map, op, &ng_input));
-
-  DataType dtype;
-  TF_RETURN_IF_ERROR(GetNodeAttr(op->attrs(), "out_type", &dtype));
-
-  // Size has an attribute to specify output, int32 or int64
-  ng::element::Type type;
-  TF_RETURN_IF_ERROR(TFDataTypeToNGraphElementType(dtype, &type));
-
-  auto ng_input_shape = ng_input->get_shape();
-
-  int64 result = 1;
-  for (auto dim : ng_input_shape) {
-    result *= dim;
-  }
-
-  // make a scalar with value equals to result
-  auto ng_result = ConstructNgNode<ng::op::Constant>(
-      op->name(), type, ng::Shape(0), std::vector<int64>({result}));
-
-  SaveNgOp(ng_op_map, op->name(), ng_result);
-  return Status::OK();
-}
-
-static Status TranslateSliceOp(
-    const Node* op, const std::vector<const Tensor*>& static_input_map,
-    Builder::OpMap& ng_op_map) {
-  shared_ptr<ng::Node> ng_input, ng_begin, ng_size;
-  TF_RETURN_IF_ERROR(
-      GetInputNodes(ng_op_map, op, &ng_input, &ng_begin, &ng_size));
-
-  std::vector<int64> lower_vec;
-  std::vector<int64> size_vec;
-  TF_RETURN_IF_ERROR(GetStaticInputVector(op, 1, static_input_map, &lower_vec));
-  TF_RETURN_IF_ERROR(GetStaticInputVector(op, 2, static_input_map, &size_vec));
-
-  if (lower_vec.size() != size_vec.size())
-    return errors::InvalidArgument(
-        "Cannot translate sliceop: Size of lower = ", lower_vec.size(),
-        ", size of size_vec = ", size_vec.size(), ". Expected them to match.");
-
-  NGRAPH_VLOG(3) << "Begin input for Slice: " << ng::join(lower_vec);
-  NGRAPH_VLOG(3) << "Size input for Slice: " << ng::join(size_vec);
-
-  std::vector<int> upper_vec(lower_vec.size());
-  const auto ng_input_shape = ng_input->get_shape();
-  stringstream err_stream;
-  string err_msg;
-  for (size_t i = 0; i < size_vec.size(); i++) {
-    if (size_vec[i] != -1) {
-      upper_vec[i] = lower_vec[i] + size_vec[i];
-    } else {
-      // support -1 for size_vec, to the end of the tensor
-      upper_vec[i] = ng_input_shape[i];
-    }
-
-    // check for this condition: 0 <= begin[i] <= begin[i] + size[i] <= Di
-    if (0 > lower_vec[i])
-      err_stream << "lower < 0: " << lower_vec[i]
-                 << ". It should have been positive.\n";
-    if (lower_vec[i] > upper_vec[i])
-      err_stream << "upper < lower: upper = " << upper_vec[i]
-                 << ", lower = " << lower_vec[i] << "\n";
-    if (upper_vec[i] > ng_input_shape[i])
-      err_stream << "dim < upper: dim = " << ng_input_shape[i]
-                 << ", upper = " << upper_vec[i] << "\n";
-
-    err_msg = err_stream.str();
-    if (!err_msg.empty())
-      return errors::InvalidArgument("Cannot translate sliceop at position ", i,
-                                     " of ", size_vec.size(),
-                                     ". The reasons are:\n", err_msg);
-  }
-
-  std::vector<size_t> l(lower_vec.begin(), lower_vec.end());
-  std::vector<size_t> u(upper_vec.begin(), upper_vec.end());
-  auto ng_slice = ConstructNgNode<ng::op::Slice>(op->name(), ng_input, l, u);
-  SaveNgOp(ng_op_map, op->name(), ng_slice);
-  return Status::OK();
-}
-
-static Status TranslateSoftmaxOp(
-    const Node* op, const std::vector<const Tensor*>& static_input_map,
-    Builder::OpMap& ng_op_map) {
-  shared_ptr<ng::Node> ng_input;
-  TF_RETURN_IF_ERROR(GetInputNodes(ng_op_map, op, &ng_input));
-
-  auto ng_input_shape = ng_input->get_shape();
-  ng::AxisSet ng_axes_softmax;
-  auto shape_size = ng_input_shape.size();
-  if (shape_size < 1) {
-    return errors::InvalidArgument("TF Softmax logits must be >=1 dimension");
-  }
-  auto rank = ng_input->get_shape().size();
-  ng_axes_softmax.insert(rank - 1);
-  SaveNgOp(ng_op_map, op->name(), ConstructNgNode<ng::op::Softmax>(
-                                      op->name(), ng_input, ng_axes_softmax));
-  return Status::OK();
-}
-
-// Translate SpaceToDepthOp
-static Status TranslateSpaceToDepthOp(
-    const Node* op, const std::vector<const Tensor*>& static_input_map,
-    Builder::OpMap& ng_op_map) {
-  shared_ptr<ng::Node> ng_input;
-  TF_RETURN_IF_ERROR(GetInputNodes(ng_op_map, op, &ng_input));
-
-  // Get the attributes
-  int64 block_size;
-  std::string tf_data_format;
-  TF_RETURN_IF_ERROR(GetNodeAttr(op->attrs(), "block_size", &block_size));
-  TF_RETURN_IF_ERROR(GetNodeAttr(op->attrs(), "data_format", &tf_data_format));
-
-  ng::Shape input_shape = ng_input->get_shape();
-  std::map<std::string, int> format_to_int_map = {
-      {"NHWC", 0}, {"NCHW", 1}, {"NCHW_VECT_C", 1}};
-
-  int height_index;
-  int width_index;
-  int channel_index;
-
-  switch (format_to_int_map[tf_data_format]) {
-    // NHWC
-    case 0:
-      height_index = 1;
-      width_index = 2;
-      channel_index = 3;
-      break;
-    // NCHW
-    case 1:
-      height_index = 2;
-      width_index = 3;
-      channel_index = 1;
-      break;
-    // NCHW_VEC_C
-    case 2:
-      return errors::InvalidArgument(
-          "NCHW_VECT_C is not supported in SpaceToDepth for now");
-    default:
-      return errors::InvalidArgument(
-          "SpaceToDepth supported data format is NCHW, NHWC, or NCHW_VECT_C");
-  }
-
-  // Error checking: width and height must be divisible by block_size
-  if (input_shape[height_index] % block_size != 0) {
-    return errors::InvalidArgument(
-        "Input tensor's height ,", input_shape[height_index],
-        " is not divisible by block_size ", block_size);
-  }
-
-  if (input_shape[width_index] % block_size != 0) {
-    return errors::InvalidArgument(
-        "Input tensor's width ,", input_shape[width_index],
-        " is not divisible by block_size ", block_size);
-  }
-
-  // Upper indexes will be the same for all strided slices
-  std::vector<size_t> upper = {input_shape[0], input_shape[1], input_shape[2],
-                               input_shape[3]};
-  // Store the strided_slice result for concat
-  std::vector<std::shared_ptr<ng::Node>> strided_slice_result;
-
-  for (size_t counter_height = 0; counter_height < block_size;
-       counter_height++) {
-    for (size_t counter_width = 0; counter_width < block_size;
-         counter_width++) {
-      std::vector<size_t> begin = {0, 0, 0, 0};
-      begin[width_index] = counter_width;
-      begin[height_index] = counter_height;
-      std::vector<size_t> strides = {1, 1, 1, 1};
-      strides[width_index] = size_t(block_size);
-      strides[height_index] = size_t(block_size);
-      strided_slice_result.push_back(ConstructNgNode<ng::op::Slice>(
-          op->name(), ng_input, begin, upper, strides));
-    }
-  }
-
-  SaveNgOp(ng_op_map, op->name(),
-           ConstructNgNode<ngraph::op::Concat>(op->name(), strided_slice_result,
-                                               channel_index));
-  return Status::OK();
-}
-
-static Status TranslateSparseSoftmaxCrossEntropyWithLogitsOp(
-    const Node* op, const std::vector<const Tensor*>& static_input_map,
-    Builder::OpMap& ng_op_map) {
-  // TF op Inputs:
-  //  1. Logits/Features:
-  //    Shape : [BatchSize, NumOfClasses]
-  //     Type : float
-  //  2. Label
-  //    Shape : [BatchSize]
-  //    Range : [0, NumOfClasses)
-  //     Type : int
-  shared_ptr<ng::Node> ng_features, ng_labels;
-  TF_RETURN_IF_ERROR(GetInputNodes(ng_op_map, op, &ng_features, &ng_labels));
-
-  ng::Shape ng_features_shape = ng_features->get_shape();
-  ng::Shape ng_labels_shape = ng_labels->get_shape();
-  NGRAPH_VLOG(3) << " number of classes " << ng_features_shape[1];
-  NGRAPH_VLOG(3) << " Batch " << ng_features_shape[0];
-
-  // Logits/Features must be 2-d shape
-  if (ng_features_shape.size() != 2) {
-    return errors::InvalidArgument(
-        " Logits/Features must be shape 2-D, but got shape ",
-        ng::join(ng_features_shape), " while building op ", op->type_string());
-  }
-
-  // Labels must be 1-d shape
-  if (ng_labels_shape.size() != 1) {
-    return errors::InvalidArgument(" Labels must be shape 1-D, but got shape ",
-                                   ng::join(ng_labels_shape),
-                                   " while building op ", op->type_string());
-  }
-
-  // Logits/Features and Labels must have the same first dimension
-  if (ng_labels_shape[0] != ng_features_shape[0]) {
-    return errors::InvalidArgument(
-        " Logits/Features and Labels must have the same first dimension, got "
-        "Logits shape ",
-        ng::join(ng_features_shape), " and Labels shape ",
-        ng::join(ng_labels_shape), " while building op ", op->type_string());
-  }
-
-  // Logits dimension 1 must be >0, i.e. NumOfClasses>0
-  if (ng_features_shape[1] <= 0) {
-    return errors::InvalidArgument(
-        " Logits/Features must have atleast one class but got shape ",
-        ng::join(ng_features_shape), " while building op ", op->type_string());
-  }
-
-  // ** Check invalid label index **
-  // Labels should be in range [0, NumOfClasses): Cannot do this check here
-  // If the labels are out of range, we would get nGraph Exception while
-  // computing y_true using ng::op::OneHot
-
-  // To implement a numericaly stable and precise implementation,
-  // for this op, the implementation is inspired from the tf kernel
-  // of this op found in
-  // /tensorflow/core/kernels/sparse_xent_op.h
-  // /tensorflow/core/kernels/sparse_xent_op.cc
-
-  // axis for operation is 1
-  ng::AxisSet ng_axes_class;
-  ng_axes_class.insert(1);
-
-  // compute max(logits) and broadcast to shape [B, NC]
-  auto max_logits = ConstructNgNode<ng::op::Broadcast>(
-      op->name(),
-      ConstructNgNode<ng::op::Max>(op->name(), ng_features, ng_axes_class),
-      ng_features_shape, ng_axes_class);
-
-  // logits_normalized : (logits - max_logits)
-  auto logits_normalized =
-      ConstructNgNode<ng::op::Subtract>(op->name(), ng_features, max_logits);
-
-  // y_pred = exp(logits_normalized) / sum(exp(logits_normalized))
-  auto exp_logits = ConstructNgNode<ng::op::Exp>(op->name(), logits_normalized);
-  auto sum_exp_logits = ConstructNgNode<ng::op::Broadcast>(
-      op->name(),
-      ConstructNgNode<ng::op::Sum>(op->name(), exp_logits, ng_axes_class),
-      ng_features_shape, ng_axes_class);
-  auto predicted_prob =
-      ConstructNgNode<ng::op::Divide>(op->name(), exp_logits, sum_exp_logits);
-
-  // y_true : one_hot_float_labels
-  auto ng_onehot_labels = ConstructNgNode<ng::op::OneHot>(op->name(), ng_labels,
-                                                          ng_features_shape, 1);
-
-  auto ng_onehot_labels_float = ConstructNgNode<ng::op::Convert>(
-      op->name(), ng_onehot_labels, ng_features->get_element_type());
-
-  // Output 1
-  // loss = sum[labels * {sum(log(exp(logits_normalized)))
-  // - logits_normalized }]
-  auto ng_loss = ConstructNgNode<ng::op::Sum>(
-      op->name(),
-      ConstructNgNode<ng::op::Multiply>(
-          op->name(), ConstructNgNode<ng::op::Subtract>(
-                          op->name(), ConstructNgNode<ng::op::Log>(
-                                          op->name(), sum_exp_logits),
-                          logits_normalized),
-          ng_onehot_labels_float),
-      ng_axes_class);
-
-  // Output 2
-  // backprop = y_pred - y_true
-  auto ng_backprop = ConstructNgNode<ng::op::Subtract>(
-      op->name(), predicted_prob, ng_onehot_labels_float);
-
-  SaveNgOp(ng_op_map, op->name(), ng_loss);
-  SaveNgOp(ng_op_map, op->name(), ng_backprop);
-  return Status::OK();
-}
-
-static Status TranslateSplitOp(
-    const Node* op, const std::vector<const Tensor*>& static_input_map,
-    Builder::OpMap& ng_op_map) {
-  shared_ptr<ng::Node> ng_input;
-  TF_RETURN_IF_ERROR(GetInputNodes(ng_op_map, op, nullptr, &ng_input));
-  // num_split : The number of ways to split. Must evenly divide
-  // value.shape[split_dim]
-  int32 num_split;
-  TF_RETURN_IF_ERROR(GetNodeAttr(op->attrs(), "num_split", &num_split));
-
-  ng::Shape shape = ng_input->get_shape();
-  int rank = shape.size();
-  std::vector<size_t> lower;
-  std::vector<size_t> upper;
-  for (int i = 0; i < rank; ++i) {
-    lower.push_back(0);
-    upper.push_back(shape[i]);
-  }
-  std::vector<int> split_dim_vec;
-  TF_RETURN_IF_ERROR(
-      GetStaticInputVector(op, 0, static_input_map, &split_dim_vec));
-  int split_dim = split_dim_vec[0] + (split_dim_vec[0] < 0 ? (int64)rank : 0);
-
-  int size = shape[split_dim] / num_split;
-  int cursor = 0;
-
-  for (size_t i = 0; i < num_split; ++i) {
-    lower[split_dim] = cursor;
-    cursor += size;
-    upper[split_dim] = cursor;
-
-    std::string output_name = op->name();
-    SaveNgOp(ng_op_map, op->name(), ConstructNgNode<ng::op::Slice>(
-                                        op->name(), ng_input, lower, upper));
-  }
-  return Status::OK();
-}
-
-static Status TranslateSplitVOp(
-    const Node* op, const std::vector<const Tensor*>& static_input_map,
-    Builder::OpMap& ng_op_map) {
-  shared_ptr<ng::Node> ng_input, ng_length, ng_split_dim;
-
-  TF_RETURN_IF_ERROR(GetInputNode(ng_op_map, op, 0, &ng_input));
-
-  std::vector<int> lengths;
-  TF_RETURN_IF_ERROR(GetStaticInputVector(op, 1, static_input_map, &lengths));
-
-  ng::Shape shape = ng_input->get_shape();
-  int rank = shape.size();
-  std::vector<size_t> lower(rank, 0);
-  std::vector<size_t> upper(shape);
-
-  std::vector<int64> split_dim_vec;
-
-  TF_RETURN_IF_ERROR(
-      GetStaticInputVector(op, 2, static_input_map, &split_dim_vec));
-
-  // there should be at least one element specified as axis and not more than
-  // one
-  // as axis is 0-D
-  if (split_dim_vec.size() != 1) {
-    return errors::InvalidArgument(
-        "split_dim_tensor must have "
-        "exactly one element.");
-  }
-
-  TF_RETURN_IF_ERROR(CheckAxisDimInRange(split_dim_vec, rank));
-
-  int split_dim = split_dim_vec[0] + (split_dim_vec[0] < 0 ? (int64)rank : 0);
-
-  // length: Length of size_splits
-  int length = 0;
-  int idx = -1;
-
-  // Find out the total length of the splits and locate -1 's index, if any
-  bool has_one_neg = false;
-  for (int i = 0; i < lengths.size(); ++i) {
-    if (lengths[i] != -1) {
-      length += lengths[i];
-    } else {
-      if (has_one_neg) {
-        return errors::InvalidArgument("size_splits can only have one -1");
-      } else {
-        idx = i;
-        has_one_neg = true;
-      }
-    }
-  }
-
-  // Size splits must sum to the dimension of value along split_dim
-  if (idx > 0) {
-    lengths[idx] = shape[split_dim] - length;
-  }
-
-  if ((!has_one_neg && length != shape[split_dim]) ||
-      (has_one_neg && lengths[idx] < 0)) {
-    return errors::InvalidArgument(
-        "The length of size_splits must sum to the value of the dimension "
-        "along split_dim");
-  }
-
-  int cursor = 0;
-
-  if (lengths.size() != 1) {
-    for (int i = 0; i < lengths.size(); ++i) {
+        GetStaticInputVector(op, 0, static_input_map, &split_dim_vec));
+    int split_dim = split_dim_vec[0] + (split_dim_vec[0] < 0 ? (int64)rank : 0);
+
+    int size = shape[split_dim] / num_split;
+    int cursor = 0;
+
+    for (size_t i = 0; i < num_split; ++i) {
       lower[split_dim] = cursor;
-      cursor += lengths[i];
+      cursor += size;
       upper[split_dim] = cursor;
+
+      std::string output_name = op->name();
       SaveNgOp(ng_op_map, op->name(), ConstructNgNode<ng::op::Slice>(
                                           op->name(), ng_input, lower, upper));
     }
-  } else {
-    SaveNgOp(ng_op_map, op->name(), ng_input);
-  }
-
-  return Status::OK();
-}
-
-static Status TranslateSquareOp(
-    const Node* op, const std::vector<const Tensor*>& static_input_map,
-    Builder::OpMap& ng_op_map) {
-  return TranslateUnaryOp(
-      op, static_input_map, ng_op_map, [&op](std::shared_ptr<ng::Node> n) {
-        return ConstructNgNode<ng::op::Multiply>(op->name(), n, n);
-      });
-}
-
-static Status TranslateSquaredDifferenceOp(
-    const Node* op, const std::vector<const Tensor*>& static_input_map,
-    Builder::OpMap& ng_op_map) {
-  return TranslateBinaryOp(
-      op, static_input_map, ng_op_map, [&op](std::shared_ptr<ng::Node> input1,
-                                             std::shared_ptr<ng::Node> input2) {
-        auto ng_diff =
-            ConstructNgNode<ng::op::Subtract>(op->name(), input1, input2);
-        return ConstructNgNode<ng::op::Multiply>(op->name(), ng_diff, ng_diff);
-      });
-}
-
-static Status TranslateSqueezeOp(
-    const Node* op, const std::vector<const Tensor*>& static_input_map,
-    Builder::OpMap& ng_op_map) {
-  shared_ptr<ng::Node> ng_input;
-  TF_RETURN_IF_ERROR(GetInputNodes(ng_op_map, op, &ng_input));
-  size_t input_dims = ng_input->get_shape().size();
-
-  std::vector<int32> tf_axis;
-  TF_RETURN_IF_ERROR(GetNodeAttr(op->attrs(), "squeeze_dims", &tf_axis));
-
-  // If input dimension is negative, make it positive
-  for (int i = 0; i < tf_axis.size(); i++) {
-    tf_axis[i] = tf_axis[i] < 0 ? (int32)(input_dims) + tf_axis[i] : tf_axis[i];
-  }
-
-  std::set<int> axis_set(tf_axis.begin(), tf_axis.end());
-  ng::Shape input_shape = ng_input->get_shape();
-  std::vector<int> dims;
-
-  if (axis_set.size() == 0) {
-    for (size_t i = 0; i < input_dims; i++) {
-      if (input_shape[i] > 1) {
-        dims.push_back(input_shape[i]);
-      }
-    }
-  } else {
-    for (size_t i = 0; i < input_dims; i++) {
-      bool skip = false;
-      if (axis_set.find(i) != axis_set.end()) {
-        if (input_shape[i] == 1) {
-          skip = true;
+    return Status::OK();
+  }
+
+  static Status TranslateSplitVOp(
+      const Node* op, const std::vector<const Tensor*>& static_input_map,
+      Builder::OpMap& ng_op_map) {
+    shared_ptr<ng::Node> ng_input, ng_length, ng_split_dim;
+
+    TF_RETURN_IF_ERROR(GetInputNode(ng_op_map, op, 0, &ng_input));
+
+    std::vector<int> lengths;
+    TF_RETURN_IF_ERROR(GetStaticInputVector(op, 1, static_input_map, &lengths));
+
+    ng::Shape shape = ng_input->get_shape();
+    int rank = shape.size();
+    std::vector<size_t> lower(rank, 0);
+    std::vector<size_t> upper(shape);
+
+    std::vector<int64> split_dim_vec;
+
+    TF_RETURN_IF_ERROR(
+        GetStaticInputVector(op, 2, static_input_map, &split_dim_vec));
+
+    // there should be at least one element specified as axis and not more than
+    // one
+    // as axis is 0-D
+    if (split_dim_vec.size() != 1) {
+      return errors::InvalidArgument(
+          "split_dim_tensor must have "
+          "exactly one element.");
+    }
+
+    TF_RETURN_IF_ERROR(CheckAxisDimInRange(split_dim_vec, rank));
+
+    int split_dim = split_dim_vec[0] + (split_dim_vec[0] < 0 ? (int64)rank : 0);
+
+    // length: Length of size_splits
+    int length = 0;
+    int idx = -1;
+
+    // Find out the total length of the splits and locate -1 's index, if any
+    bool has_one_neg = false;
+    for (int i = 0; i < lengths.size(); ++i) {
+      if (lengths[i] != -1) {
+        length += lengths[i];
+      } else {
+        if (has_one_neg) {
+          return errors::InvalidArgument("size_splits can only have one -1");
         } else {
-          throw errors::InvalidArgument(
-              "Tried to explicitly squeeze "
-              "dimension ",
-              i, " but dimension was not 1: ", input_shape[i]);
+          idx = i;
+          has_one_neg = true;
         }
       }
-      if (!skip) {
-        dims.push_back(input_shape[i]);
-      }
-    }
-  }
-
-  ng::Shape output_shape(dims.size());
-  for (size_t i = 0; i < dims.size(); ++i) {
-    output_shape[i] = dims[i];
-  }
-
-  ng::AxisVector ng_axis_order(ng_input->get_shape().size());
-  std::iota(ng_axis_order.begin(), ng_axis_order.end(), 0);
-
-  SaveNgOp(ng_op_map, op->name(),
-           ConstructNgNode<ng::op::Reshape>(op->name(), ng_input, ng_axis_order,
-                                            output_shape));
-  return Status::OK();
-}
-
-static Status TranslateStridedSliceOp(
-    const Node* op, const std::vector<const Tensor*>& static_input_map,
-    Builder::OpMap& ng_op_map) {
-  // TODO: implement new_axis_mask, ellipsis_mask
-  shared_ptr<ng::Node> ng_input;
-  TF_RETURN_IF_ERROR(GetInputNode(ng_op_map, op, 0, &ng_input));
-
-  int tf_shrink_axis_mask;
-  TF_RETURN_IF_ERROR(
-      GetNodeAttr(op->attrs(), "shrink_axis_mask", &tf_shrink_axis_mask));
-
-  int tf_end_mask;
-  TF_RETURN_IF_ERROR(GetNodeAttr(op->attrs(), "end_mask", &tf_end_mask));
-
-  int tf_begin_mask;
-  TF_RETURN_IF_ERROR(GetNodeAttr(op->attrs(), "begin_mask", &tf_begin_mask));
-
-  int tf_new_axis_mask;
-  TF_RETURN_IF_ERROR(
-      GetNodeAttr(op->attrs(), "new_axis_mask", &tf_new_axis_mask));
-
-  int tf_ellipsis_mask;
-  TF_RETURN_IF_ERROR(
-      GetNodeAttr(op->attrs(), "ellipsis_mask", &tf_ellipsis_mask));
-
-  std::vector<int64> begin_vec;
-  TF_RETURN_IF_ERROR(GetStaticInputVector(op, 1, static_input_map, &begin_vec));
-
-  std::vector<int64> end_vec;
-  TF_RETURN_IF_ERROR(GetStaticInputVector(op, 2, static_input_map, &end_vec));
-
-  std::vector<int64> stride_vec;
-  TF_RETURN_IF_ERROR(
-      GetStaticInputVector(op, 3, static_input_map, &stride_vec));
-
-  auto& input_shape = ng_input->get_shape();
-
-  // Summary: Convert tf indexes (-inf, inf) to clamped_begin_idx [0, d] and
-  // clamped_end_idx [-1, d], which are then converted to ngraph indexes [0, d]
-  // tf->ng is done through tf_to_ng, which calls clamper, which converts
-  // tf->clamped
-
-  // Graph/function for tf->cmapled
-  //           |    .......     <-- y = max_val (max_val = 5)
-  //          .|   .
-  //         . |  .
-  //        .  | .              <-- y = x>=0 ? x : x+max_val
-  //       .   |.
-  // -.-.-.----.------------    <-- y = 0 (for inclusive)
-  //  * *      |                <-- y = -1 (for exclusive)
-  //           |
-  // X axis: TF indexes. Y axis: Clamped indexes
-
-  // clamper is a function that implements the graph above.
-  // For inclusive, the graph is clamped at 0 and dim-1
-  // Given dimension d, [0, d-1] are valid locations.
-  // -1 represents std::rend(). d represents std::end().
-  // These two are useful for representing exclusive boundaries for end-ranges
-  // Example for dim = 3:
-  // ranges:                 (-inf,-d)|   [-d,0)    |[0,d-1]|(d-1,inf)
-  // TF index:                  -5 -4 |-3  -2 -1    | 0 1 2 | 3 4 5
-  // clamped begin (inclusive):  0  0 | 0   1  2    | 0 1 2 | 3 3 3
-  // clamped end (exclusive):   -1 -1 | 0   1  2    | 0 1 2 | 3 3 3
-  auto clamper = [](int idx, size_t dim, bool inclusive) {
-    // if idx is in [-(d-1), d-1], then its same for both inclusive and
-    // exclusive
-    // The first 2 cases breaks down this range
-    if (idx >= 0 && idx <= (static_cast<int>(dim) - 1)) {
-      return idx;
-    } else if (idx < 0 &&
-               idx + static_cast<int>(dim) >=
-                   0) {  // careful not to do idx >= -dim
-                         // (since dim is unsigned)
-      return idx + static_cast<int>(
-                       dim);  // Type casting to int to enable unambiguous auto
-                              // type inference of return type
-    } else if (idx > static_cast<int>(dim) - 1) {
-      return static_cast<int>(dim);
-    } else if (idx + static_cast<int>(dim) < 0) {
-      // The next case handles the clamping (differently for inclusive and
-      // exclusive cases)
-
-      // careful not to do idx < -dim (since dim is unsigned)
-      return 0 - (inclusive ? 0 : 1);
-    }
-    // Default case
-    return 0;
-  };
-
-  auto tf_to_ng = [clamper](int tf_begin_idx, int tf_end_idx, int tf_stride,
-                            size_t dim, bool begin_mask, bool end_mask,
-                            bool shrink_mask) {
-    // if begin mask is present, depending on stride sign use 0 (std::begin) or
-    // dim-1 (std::rbegin)
-    // clamped_end_idx could line in [-1, d]
-    int tf_ignore_begin_if_needed =
-        begin_mask ? (tf_stride > 0 ? 0 : dim - 1) : tf_begin_idx;
-    // if end mask is present, depending on stride sign use -1 (std::rend) or
-    // dim (std::end).
-    // However note, we cannot set to -1, since it has another meaning, hence
-    // setting to -(dim+1), which would translate to -1 in clamped coordinates
-    // take care to convert dim from sixze_t to int
-    int tf_ignore_end_if_needed =
-        end_mask ? (tf_stride > 0 ? dim : (-((int)dim + 1))) : tf_end_idx;
-    // using size_t for clamped_begin_idx because: clamped_begin_idx is
-    // inclusive, so it must lie in [0, dim-1]
-    size_t clamped_begin_idx = clamper(tf_ignore_begin_if_needed, dim, true);
-    int64 clamped_end_idx =
-        clamper(shrink_mask ? clamped_begin_idx + 1 : tf_ignore_end_if_needed,
-                dim, false);
-
-    // Now we have converted semantically non-monotonic and unbounded TF indexes
-    // (-inf, inf) to bounded and monotonic clamped indexes [-1, d]
-    // Now we need to convert clamped indexes [-1, d] to ngraph indexes [0, d]
-    // (taking care of reversal in case of negative strides)
-
-    size_t needs_reverse = 0;
-    size_t ng_begin_idx, ng_end_idx;
-
-    if (!shrink_mask) {
-      if (clamped_begin_idx == clamped_end_idx) {
-        // Empty due to matching indexes
-        ng_begin_idx = clamped_begin_idx;
-        // Type safety: clamped_begin_idx == clamped_end_idx implies,
-        // clamped_end_idx!=-1 (since clamped_begin_idx cannot be -1), hence end
-        // index assignment is type safe
-        ng_end_idx = clamped_end_idx;
-      } else {  // In the whole of this else: clamped_begin_idx !=
-                // clamped_end_idx, so !(a < b) iff a > b and vice versa when
-                // comparing the indexes
-        // take care to use (int) typecase when comparing int and size_t
-        if (((int)clamped_begin_idx < clamped_end_idx) != (tf_stride > 0)) {
-          // Empty due to mismatching directions
-          ng_begin_idx = clamped_begin_idx;
-          // Type safe: since clamped_begin_idx is size_t (>0)
-          // [0:-4:1] in TF would convert to [0:-1:1] in clamped domain. hence
-          // we do not assign ng_end_idx = clamped_end_idx (which would not be
-          // type safe due to the -1)
-          ng_end_idx = clamped_begin_idx;
-          // Any assignment where ng_begin_idx = ng_end_idx = x (where 0 <= x <=
-          // d-1) would have worked for the 2 empty cases above
+    }
+
+    // Size splits must sum to the dimension of value along split_dim
+    if (idx > 0) {
+      lengths[idx] = shape[split_dim] - length;
+    }
+
+    if ((!has_one_neg && length != shape[split_dim]) ||
+        (has_one_neg && lengths[idx] < 0)) {
+      return errors::InvalidArgument(
+          "The length of size_splits must sum to the value of the dimension "
+          "along split_dim");
+    }
+
+    int cursor = 0;
+
+    if (lengths.size() != 1) {
+      for (int i = 0; i < lengths.size(); ++i) {
+        lower[split_dim] = cursor;
+        cursor += lengths[i];
+        upper[split_dim] = cursor;
+        SaveNgOp(
+            ng_op_map, op->name(),
+            ConstructNgNode<ng::op::Slice>(op->name(), ng_input, lower, upper));
+      }
+    } else {
+      SaveNgOp(ng_op_map, op->name(), ng_input);
+    }
+
+    return Status::OK();
+  }
+
+  static Status TranslateSquareOp(
+      const Node* op, const std::vector<const Tensor*>& static_input_map,
+      Builder::OpMap& ng_op_map) {
+    return TranslateUnaryOp(
+        op, static_input_map, ng_op_map, [&op](std::shared_ptr<ng::Node> n) {
+          return ConstructNgNode<ng::op::Multiply>(op->name(), n, n);
+        });
+  }
+
+  static Status TranslateSquaredDifferenceOp(
+      const Node* op, const std::vector<const Tensor*>& static_input_map,
+      Builder::OpMap& ng_op_map) {
+    return TranslateBinaryOp(op, static_input_map, ng_op_map,
+                             [&op](std::shared_ptr<ng::Node> input1,
+                                   std::shared_ptr<ng::Node> input2) {
+                               auto ng_diff = ConstructNgNode<ng::op::Subtract>(
+                                   op->name(), input1, input2);
+                               return ConstructNgNode<ng::op::Multiply>(
+                                   op->name(), ng_diff, ng_diff);
+                             });
+  }
+
+  static Status TranslateSqueezeOp(
+      const Node* op, const std::vector<const Tensor*>& static_input_map,
+      Builder::OpMap& ng_op_map) {
+    shared_ptr<ng::Node> ng_input;
+    TF_RETURN_IF_ERROR(GetInputNodes(ng_op_map, op, &ng_input));
+    size_t input_dims = ng_input->get_shape().size();
+
+    std::vector<int32> tf_axis;
+    TF_RETURN_IF_ERROR(GetNodeAttr(op->attrs(), "squeeze_dims", &tf_axis));
+
+    // If input dimension is negative, make it positive
+    for (int i = 0; i < tf_axis.size(); i++) {
+      tf_axis[i] =
+          tf_axis[i] < 0 ? (int32)(input_dims) + tf_axis[i] : tf_axis[i];
+    }
+
+    std::set<int> axis_set(tf_axis.begin(), tf_axis.end());
+    ng::Shape input_shape = ng_input->get_shape();
+    std::vector<int> dims;
+
+    if (axis_set.size() == 0) {
+      for (size_t i = 0; i < input_dims; i++) {
+        if (input_shape[i] > 1) {
+          dims.push_back(input_shape[i]);
         }
-        // Anything after this is non-empty. Anything before this has dealt with
-        // empty cases
-        else {
-          // in this case either (clamped_begin_idx < clamped_end_idx &&
-          // tf_stride > 0) or (clamped_begin_idx > clamped_end_idx && tf_stride
-          // < 0)
-          // that is clamped_begin_idx < clamped_end_idx <==> tf_stride > 0.
-          // hence using only 1 of the clauses is enough
-          if (tf_stride > 0) {
-            ng_begin_idx = clamped_begin_idx;
-            // Type safety: tf_stride > 0 ==> clamped_begin_idx <
-            // clamped_end_idx. clamped_begin_idx could be 0,
-            // which means clamped_end_idx > 0. Hence type-safe
-            ng_end_idx = clamped_end_idx;
-          } else {  // clamped_begin_idx > clamped_end_idx, tf_stride < 0
-
-            // clamped_begin_idx is [0, d] && clamped_begin_idx >
-            // clamped_end_idx,
-            // which implies clamped_end_idx is [-1,d-1]
-            // Type safety: With clamped_end_idx in [-1,d-1],
-            // dim - 1 - clamped_end_idx is in [0, dim]. Hence type safe
-            ng_end_idx = dim - 1 - clamped_end_idx;
-
-            if (clamped_begin_idx == dim) {
-              clamped_begin_idx = dim - 1;
-            }
-            // Note clamped_begin_idx != dim here.
-            // If clamped_begin_idx==dim && clamped_end_idx==dim, then "Empty
-            // due to matching indexes" handles it
-            // If clamped_begin_idx==dim && clamped_end_idx<dim, then 2 cases:
-            //   tf_stride > 0: then "Empty due to mismatching directions"
-            //   handles it
-            //   tf_stride < 0: Then we set it to dim-1 above
-            // Consider the case of dim=3, where in tf notation we have:
-            // [4:1:-1], in clampe notation, we get [3:1:-1], which really means
-            // [2:1:-1]
-
-            // Type safety: Since clamped_begin_idx is [0, d-1] here, it is type
-            // safe
-            ng_begin_idx = dim - 1 - clamped_begin_idx;
-            needs_reverse = 1;
+      }
+    } else {
+      for (size_t i = 0; i < input_dims; i++) {
+        bool skip = false;
+        if (axis_set.find(i) != axis_set.end()) {
+          if (input_shape[i] == 1) {
+            skip = true;
+          } else {
+            throw errors::InvalidArgument(
+                "Tried to explicitly squeeze "
+                "dimension ",
+                i, " but dimension was not 1: ", input_shape[i]);
           }
         }
-      }
+        if (!skip) {
+          dims.push_back(input_shape[i]);
+        }
+      }
+    }
+
+    ng::Shape output_shape(dims.size());
+    for (size_t i = 0; i < dims.size(); ++i) {
+      output_shape[i] = dims[i];
+    }
+
+    ng::AxisVector ng_axis_order(ng_input->get_shape().size());
+    std::iota(ng_axis_order.begin(), ng_axis_order.end(), 0);
+
+    SaveNgOp(ng_op_map, op->name(),
+             ConstructNgNode<ng::op::Reshape>(op->name(), ng_input,
+                                              ng_axis_order, output_shape));
+    return Status::OK();
+  }
+
+  static Status TranslateStridedSliceOp(
+      const Node* op, const std::vector<const Tensor*>& static_input_map,
+      Builder::OpMap& ng_op_map) {
+    // TODO: implement new_axis_mask, ellipsis_mask
+    shared_ptr<ng::Node> ng_input;
+    TF_RETURN_IF_ERROR(GetInputNode(ng_op_map, op, 0, &ng_input));
+
+    int tf_shrink_axis_mask;
+    TF_RETURN_IF_ERROR(
+        GetNodeAttr(op->attrs(), "shrink_axis_mask", &tf_shrink_axis_mask));
+
+    int tf_end_mask;
+    TF_RETURN_IF_ERROR(GetNodeAttr(op->attrs(), "end_mask", &tf_end_mask));
+
+    int tf_begin_mask;
+    TF_RETURN_IF_ERROR(GetNodeAttr(op->attrs(), "begin_mask", &tf_begin_mask));
+
+    int tf_new_axis_mask;
+    TF_RETURN_IF_ERROR(
+        GetNodeAttr(op->attrs(), "new_axis_mask", &tf_new_axis_mask));
+
+    int tf_ellipsis_mask;
+    TF_RETURN_IF_ERROR(
+        GetNodeAttr(op->attrs(), "ellipsis_mask", &tf_ellipsis_mask));
+
+    std::vector<int64> begin_vec;
+    TF_RETURN_IF_ERROR(
+        GetStaticInputVector(op, 1, static_input_map, &begin_vec));
+
+    std::vector<int64> end_vec;
+    TF_RETURN_IF_ERROR(GetStaticInputVector(op, 2, static_input_map, &end_vec));
+
+    std::vector<int64> stride_vec;
+    TF_RETURN_IF_ERROR(
+        GetStaticInputVector(op, 3, static_input_map, &stride_vec));
+
+    auto& input_shape = ng_input->get_shape();
+
+    // Summary: Convert tf indexes (-inf, inf) to clamped_begin_idx [0, d] and
+    // clamped_end_idx [-1, d], which are then converted to ngraph indexes [0,
+    // d]
+    // tf->ng is done through tf_to_ng, which calls clamper, which converts
+    // tf->clamped
+
+    // Graph/function for tf->cmapled
+    //           |    .......     <-- y = max_val (max_val = 5)
+    //          .|   .
+    //         . |  .
+    //        .  | .              <-- y = x>=0 ? x : x+max_val
+    //       .   |.
+    // -.-.-.----.------------    <-- y = 0 (for inclusive)
+    //  * *      |                <-- y = -1 (for exclusive)
+    //           |
+    // X axis: TF indexes. Y axis: Clamped indexes
+
+    // clamper is a function that implements the graph above.
+    // For inclusive, the graph is clamped at 0 and dim-1
+    // Given dimension d, [0, d-1] are valid locations.
+    // -1 represents std::rend(). d represents std::end().
+    // These two are useful for representing exclusive boundaries for end-ranges
+    // Example for dim = 3:
+    // ranges:                 (-inf,-d)|   [-d,0)    |[0,d-1]|(d-1,inf)
+    // TF index:                  -5 -4 |-3  -2 -1    | 0 1 2 | 3 4 5
+    // clamped begin (inclusive):  0  0 | 0   1  2    | 0 1 2 | 3 3 3
+    // clamped end (exclusive):   -1 -1 | 0   1  2    | 0 1 2 | 3 3 3
+    auto clamper = [](int idx, size_t dim, bool inclusive) {
+      // if idx is in [-(d-1), d-1], then its same for both inclusive and
+      // exclusive
+      // The first 2 cases breaks down this range
+      if (idx >= 0 && idx <= (static_cast<int>(dim) - 1)) {
+        return idx;
+      } else if (idx < 0 &&
+                 idx + static_cast<int>(dim) >=
+                     0) {  // careful not to do idx >= -dim
+                           // (since dim is unsigned)
+        return idx +
+               static_cast<int>(
+                   dim);  // Type casting to int to enable unambiguous auto
+                          // type inference of return type
+      } else if (idx > static_cast<int>(dim) - 1) {
+        return static_cast<int>(dim);
+      } else if (idx + static_cast<int>(dim) < 0) {
+        // The next case handles the clamping (differently for inclusive and
+        // exclusive cases)
+
+        // careful not to do idx < -dim (since dim is unsigned)
+        return 0 - (inclusive ? 0 : 1);
+      }
+      // Default case
+      return 0;
+    };
+
+    auto tf_to_ng = [clamper](int tf_begin_idx, int tf_end_idx, int tf_stride,
+                              size_t dim, bool begin_mask, bool end_mask,
+                              bool shrink_mask) {
+      // if begin mask is present, depending on stride sign use 0 (std::begin)
+      // or
+      // dim-1 (std::rbegin)
+      // clamped_end_idx could line in [-1, d]
+      int tf_ignore_begin_if_needed =
+          begin_mask ? (tf_stride > 0 ? 0 : dim - 1) : tf_begin_idx;
+      // if end mask is present, depending on stride sign use -1 (std::rend) or
+      // dim (std::end).
+      // However note, we cannot set to -1, since it has another meaning, hence
+      // setting to -(dim+1), which would translate to -1 in clamped coordinates
+      // take care to convert dim from sixze_t to int
+      int tf_ignore_end_if_needed =
+          end_mask ? (tf_stride > 0 ? dim : (-((int)dim + 1))) : tf_end_idx;
+      // using size_t for clamped_begin_idx because: clamped_begin_idx is
+      // inclusive, so it must lie in [0, dim-1]
+      size_t clamped_begin_idx = clamper(tf_ignore_begin_if_needed, dim, true);
+      int64 clamped_end_idx =
+          clamper(shrink_mask ? clamped_begin_idx + 1 : tf_ignore_end_if_needed,
+                  dim, false);
+
+      // Now we have converted semantically non-monotonic and unbounded TF
+      // indexes
+      // (-inf, inf) to bounded and monotonic clamped indexes [-1, d]
+      // Now we need to convert clamped indexes [-1, d] to ngraph indexes [0, d]
+      // (taking care of reversal in case of negative strides)
+
+      size_t needs_reverse = 0;
+      size_t ng_begin_idx, ng_end_idx;
+
+      if (!shrink_mask) {
+        if (clamped_begin_idx == clamped_end_idx) {
+          // Empty due to matching indexes
+          ng_begin_idx = clamped_begin_idx;
+          // Type safety: clamped_begin_idx == clamped_end_idx implies,
+          // clamped_end_idx!=-1 (since clamped_begin_idx cannot be -1), hence
+          // end
+          // index assignment is type safe
+          ng_end_idx = clamped_end_idx;
+        } else {  // In the whole of this else: clamped_begin_idx !=
+                  // clamped_end_idx, so !(a < b) iff a > b and vice versa when
+                  // comparing the indexes
+          // take care to use (int) typecase when comparing int and size_t
+          if (((int)clamped_begin_idx < clamped_end_idx) != (tf_stride > 0)) {
+            // Empty due to mismatching directions
+            ng_begin_idx = clamped_begin_idx;
+            // Type safe: since clamped_begin_idx is size_t (>0)
+            // [0:-4:1] in TF would convert to [0:-1:1] in clamped domain. hence
+            // we do not assign ng_end_idx = clamped_end_idx (which would not be
+            // type safe due to the -1)
+            ng_end_idx = clamped_begin_idx;
+            // Any assignment where ng_begin_idx = ng_end_idx = x (where 0 <= x
+            // <=
+            // d-1) would have worked for the 2 empty cases above
+          }
+          // Anything after this is non-empty. Anything before this has dealt
+          // with
+          // empty cases
+          else {
+            // in this case either (clamped_begin_idx < clamped_end_idx &&
+            // tf_stride > 0) or (clamped_begin_idx > clamped_end_idx &&
+            // tf_stride
+            // < 0)
+            // that is clamped_begin_idx < clamped_end_idx <==> tf_stride > 0.
+            // hence using only 1 of the clauses is enough
+            if (tf_stride > 0) {
+              ng_begin_idx = clamped_begin_idx;
+              // Type safety: tf_stride > 0 ==> clamped_begin_idx <
+              // clamped_end_idx. clamped_begin_idx could be 0,
+              // which means clamped_end_idx > 0. Hence type-safe
+              ng_end_idx = clamped_end_idx;
+            } else {  // clamped_begin_idx > clamped_end_idx, tf_stride < 0
+
+              // clamped_begin_idx is [0, d] && clamped_begin_idx >
+              // clamped_end_idx,
+              // which implies clamped_end_idx is [-1,d-1]
+              // Type safety: With clamped_end_idx in [-1,d-1],
+              // dim - 1 - clamped_end_idx is in [0, dim]. Hence type safe
+              ng_end_idx = dim - 1 - clamped_end_idx;
+
+              if (clamped_begin_idx == dim) {
+                clamped_begin_idx = dim - 1;
+              }
+              // Note clamped_begin_idx != dim here.
+              // If clamped_begin_idx==dim && clamped_end_idx==dim, then "Empty
+              // due to matching indexes" handles it
+              // If clamped_begin_idx==dim && clamped_end_idx<dim, then 2 cases:
+              //   tf_stride > 0: then "Empty due to mismatching directions"
+              //   handles it
+              //   tf_stride < 0: Then we set it to dim-1 above
+              // Consider the case of dim=3, where in tf notation we have:
+              // [4:1:-1], in clampe notation, we get [3:1:-1], which really
+              // means
+              // [2:1:-1]
+
+              // Type safety: Since clamped_begin_idx is [0, d-1] here, it is
+              // type
+              // safe
+              ng_begin_idx = dim - 1 - clamped_begin_idx;
+              needs_reverse = 1;
+            }
+          }
+        }
+      } else {
+        // cases when clamped indexes are in [0,d] and hence can be directly
+        // copied
+        // TODO: what about tf_begin=d, shrink=T, then clamped_end_idx = d, so a
+        // 0-d axis.
+        // But since shrink is on, that is reshaped and the 0-d axis is removed?
+        // Is that a valid config, as shrink_axis must get an axis with dim = 1,
+        // right?
+
+        ng_begin_idx = clamped_begin_idx;
+        ng_end_idx = clamped_end_idx;
+      }
+      return std::make_tuple(ng_begin_idx, ng_end_idx, std::abs(tf_stride),
+                             needs_reverse);
+    };
+
+    auto extract_bit = [](int bit_mask, int bit_location) {
+      return (bit_mask & (1 << bit_location)) != 0;
+    };
+
+    auto dim_vec = ng_input->get_shape();
+    auto in_rank = dim_vec.size();
+
+    if (begin_vec.size() > in_rank) {
+      return errors::InvalidArgument("Index out of range using input dim ",
+                                     begin_vec.size(), "; input has only ",
+                                     in_rank, " dims");
+    }
+
+    // TODO/Note/Question: Are begin, end and stride vectors are of equal length
+
+    // begin, end and stride vectors may not have same size as input rank, hence
+    // initialize them with 0, dim and 1 respectively
+    vector<size_t> ng_begin_vec(in_rank, 0), ng_stride_vec(in_rank, 1);
+    vector<size_t> ng_end_vec(dim_vec);
+    vector<size_t> ng_needs_reversal(in_rank, 0);  // should have been a
+                                                   // vector<bool>, but it is
+                                                   // optimized, so tie won't
+                                                   // work. Hence using size_t
+    for (int dim_idx = 0; dim_idx < begin_vec.size(); dim_idx++) {
+      std::tie(ng_begin_vec[dim_idx], ng_end_vec[dim_idx],
+               ng_stride_vec[dim_idx], ng_needs_reversal[dim_idx]) =
+          tf_to_ng(begin_vec[dim_idx], end_vec[dim_idx], stride_vec[dim_idx],
+                   dim_vec[dim_idx], extract_bit(tf_begin_mask, dim_idx),
+                   extract_bit(tf_end_mask, dim_idx),
+                   extract_bit(tf_shrink_axis_mask, dim_idx));
+    }
+
+    // filter out negative stride dimensions
+    vector<size_t> neg_strides;
+    for (int dim_idx = 0; dim_idx < in_rank; dim_idx++) {
+      if (ng_needs_reversal[dim_idx]) {
+        neg_strides.push_back(dim_idx);
+      }
+    }
+
+    // atleast one stride was negative, in which case reverse the input
+    if (neg_strides.size() > 0)
+      ng_input =
+          ConstructNgNode<ng::op::Reverse>(op->name(), ng_input, neg_strides);
+    NGRAPH_VLOG(3) << "NG Lower Vector " << ng::join(ng_begin_vec);
+    NGRAPH_VLOG(3) << "NG End Vector " << ng::join(ng_end_vec);
+    NGRAPH_VLOG(3) << "NG Stride Vector " << ng::join(ng_stride_vec);
+    NGRAPH_VLOG(3) << "NG Needs Reversal: " << ng::join(ng_needs_reversal);
+
+    std::shared_ptr<ng::Node> ng_strided_slice = ConstructNgNode<ng::op::Slice>(
+        op->name(), ng_input, ng_begin_vec, ng_end_vec, ng_stride_vec);
+
+    if (tf_shrink_axis_mask) {
+      int64 shrink_axis_mask = tf_shrink_axis_mask;
+      vector<size_t> output_shape;
+
+      // Note: do not use rank instead of ng_begin_vec.size()
+      // since ng_begin_vec.size() can be less than rank, and
+      // shrink_mask will have atmost ng_begin_vec.size() elements
+      for (int i = 0; i < ng_begin_vec.size(); i++) {
+        if ((shrink_axis_mask & 1) != 1) {
+          output_shape.push_back(ng_end_vec[i] - ng_begin_vec[i]);
+        } else {
+          // TODO: must it equal 1 or can it be 0 too?
+          if (ng_end_vec[i] - ng_begin_vec[i] > 1)
+            return errors::InvalidArgument(
+                "Trying to shrink specification ", i,
+                "where tf begin, end, strides are: ", begin_vec[i], ":",
+                end_vec[i], ":", stride_vec[i],
+                ". nGraph begin, end, stride are: ", ng_begin_vec[i], ":",
+                ng_end_vec[i], ":", ng_stride_vec[i],
+                ". nGraph's begin and end have difference greater than 1");
+        }
+        shrink_axis_mask >>= 1;
+      }
+
+      NGRAPH_VLOG(3) << "Shrink axis mask " << tf_shrink_axis_mask;
+      ng::Shape ng_final_shape(output_shape);
+      ng::AxisVector ng_axis_order(input_shape.size());
+      std::iota(ng_axis_order.begin(), ng_axis_order.end(), 0);
+
+      NGRAPH_VLOG(3) << " Output  shape " << ng::join(output_shape);
+      NGRAPH_VLOG(3) << " NG  axis order " << ng::join(ng_axis_order);
+
+      ng_strided_slice = ConstructNgNode<ng::op::Reshape>(
+          op->name(), ng_strided_slice, ng_axis_order, ng_final_shape);
+    }
+
+    // TODO: assert size in this dim was 1
+    // TODO: assert new_axis_mask and tf_shrink_axis_mask are not set at the
+    // same
+    // time?
+    // TODO: tf_new_axis_mask can exceed rank
+
+    SaveNgOp(ng_op_map, op->name(), ng_strided_slice);
+    return Status::OK();
+  }
+
+  // Computes the gradient for tanh of 'x' w.r.t its input
+  // grad = dy * (1 - y * y)
+  // where y = tanh(x) and dy is the corresponding input gradient
+  static Status TranslateTanhGradOp(
+      const Node* op, const std::vector<const Tensor*>& static_input_map,
+      Builder::OpMap& ng_op_map) {
+    shared_ptr<ng::Node> ng_input, ng_delta;
+    TF_RETURN_IF_ERROR(GetInputNodes(ng_op_map, op, &ng_input, &ng_delta));
+
+    auto ng_sq =
+        ConstructNgNode<ng::op::Multiply>(op->name(), ng_input, ng_input);
+    ng::Shape input_shape = ng_input->get_shape();
+    std::vector<std::string> const_values(ng::shape_size(input_shape), "1");
+    auto ng_const = ConstructNgNode<ng::op::Constant>(
+        op->name(), ng_input->get_element_type(), input_shape, const_values);
+    auto ng_sub =
+        ConstructNgNode<ng::op::Subtract>(op->name(), ng_const, ng_sq);
+    auto ng_result =
+        ConstructNgNode<ng::op::Multiply>(op->name(), ng_delta, ng_sub);
+
+    SaveNgOp(ng_op_map, op->name(), ng_result);
+    return Status::OK();
+  }
+
+  static Status TranslateTileOp(
+      const Node* op, const std::vector<const Tensor*>& static_input_map,
+      Builder::OpMap& ng_op_map) {
+    shared_ptr<ng::Node> ng_input, ng_multiples;
+    TF_RETURN_IF_ERROR(GetInputNodes(ng_op_map, op, &ng_input, &ng_multiples));
+
+    std::vector<int64> multiples;
+    TF_RETURN_IF_ERROR(
+        GetStaticInputVector(op, 1, static_input_map, &multiples));
+
+    auto ng_input_shape = ng_input->get_shape();
+    if (ng_input_shape.size() != multiples.size()) {
+      return errors::InvalidArgument(
+          "dimension of input does not match length of multiples");
+    }
+    std::shared_ptr<ng::Node> ng_output = ng_input;
+    ng::Shape output_shape = ng_input_shape;
+    bool is_empty = false;
+    for (int i = 0; i < ng_input_shape.size(); i++) {
+      if (multiples[i] == 0) {
+        is_empty = true;
+      }
+      output_shape[i] = ng_input_shape[i] * multiples[i];
+    }
+    if (is_empty) {
+      SaveNgOp(
+          ng_op_map, op->name(),
+          ConstructNgNode<ngraph::op::Constant>(
+              op->name(), ng_input->get_element_type(), output_shape,
+              std::vector<std::string>(ng::shape_size(output_shape), "0")));
     } else {
-      // cases when clamped indexes are in [0,d] and hence can be directly
-      // copied
-      // TODO: what about tf_begin=d, shrink=T, then clamped_end_idx = d, so a
-      // 0-d axis.
-      // But since shrink is on, that is reshaped and the 0-d axis is removed?
-      // Is that a valid config, as shrink_axis must get an axis with dim = 1,
-      // right?
-
-      ng_begin_idx = clamped_begin_idx;
-      ng_end_idx = clamped_end_idx;
-    }
-    return std::make_tuple(ng_begin_idx, ng_end_idx, std::abs(tf_stride),
-                           needs_reverse);
-  };
-
-  auto extract_bit = [](int bit_mask, int bit_location) {
-    return (bit_mask & (1 << bit_location)) != 0;
-  };
-
-  auto dim_vec = ng_input->get_shape();
-  auto in_rank = dim_vec.size();
-
-  if (begin_vec.size() > in_rank) {
-    return errors::InvalidArgument("Index out of range using input dim ",
-                                   begin_vec.size(), "; input has only ",
-                                   in_rank, " dims");
-  }
-
-  // TODO/Note/Question: Are begin, end and stride vectors are of equal length
-
-  // begin, end and stride vectors may not have same size as input rank, hence
-  // initialize them with 0, dim and 1 respectively
-  vector<size_t> ng_begin_vec(in_rank, 0), ng_stride_vec(in_rank, 1);
-  vector<size_t> ng_end_vec(dim_vec);
-  vector<size_t> ng_needs_reversal(in_rank, 0);  // should have been a
-                                                 // vector<bool>, but it is
-                                                 // optimized, so tie won't
-                                                 // work. Hence using size_t
-  for (int dim_idx = 0; dim_idx < begin_vec.size(); dim_idx++) {
-    std::tie(ng_begin_vec[dim_idx], ng_end_vec[dim_idx], ng_stride_vec[dim_idx],
-             ng_needs_reversal[dim_idx]) =
-        tf_to_ng(begin_vec[dim_idx], end_vec[dim_idx], stride_vec[dim_idx],
-                 dim_vec[dim_idx], extract_bit(tf_begin_mask, dim_idx),
-                 extract_bit(tf_end_mask, dim_idx),
-                 extract_bit(tf_shrink_axis_mask, dim_idx));
-  }
-
-  // filter out negative stride dimensions
-  vector<size_t> neg_strides;
-  for (int dim_idx = 0; dim_idx < in_rank; dim_idx++) {
-    if (ng_needs_reversal[dim_idx]) {
-      neg_strides.push_back(dim_idx);
-    }
-  }
-
-  // atleast one stride was negative, in which case reverse the input
-  if (neg_strides.size() > 0)
-    ng_input =
-        ConstructNgNode<ng::op::Reverse>(op->name(), ng_input, neg_strides);
-  NGRAPH_VLOG(3) << "NG Lower Vector " << ng::join(ng_begin_vec);
-  NGRAPH_VLOG(3) << "NG End Vector " << ng::join(ng_end_vec);
-  NGRAPH_VLOG(3) << "NG Stride Vector " << ng::join(ng_stride_vec);
-  NGRAPH_VLOG(3) << "NG Needs Reversal: " << ng::join(ng_needs_reversal);
-
-  std::shared_ptr<ng::Node> ng_strided_slice = ConstructNgNode<ng::op::Slice>(
-      op->name(), ng_input, ng_begin_vec, ng_end_vec, ng_stride_vec);
-
-  if (tf_shrink_axis_mask) {
-    int64 shrink_axis_mask = tf_shrink_axis_mask;
-    vector<size_t> output_shape;
-
-    // Note: do not use rank instead of ng_begin_vec.size()
-    // since ng_begin_vec.size() can be less than rank, and
-    // shrink_mask will have atmost ng_begin_vec.size() elements
-    for (int i = 0; i < ng_begin_vec.size(); i++) {
-      if ((shrink_axis_mask & 1) != 1) {
-        output_shape.push_back(ng_end_vec[i] - ng_begin_vec[i]);
+      for (int i = 0; i < ng_input_shape.size(); i++) {
+        if (multiples[i] < 0) {
+          return errors::InvalidArgument("Expected multiples[", i,
+                                         "] >= 0, but got ", multiples[i]);
+        }
+        vector<shared_ptr<ng::Node>> tmp_tensors;
+        for (int k = 0; k < multiples[i]; k++) {
+          tmp_tensors.push_back(ng_output);
+        }
+        auto ng_concat =
+            ConstructNgNode<ngraph::op::Concat>(op->name(), tmp_tensors, i);
+        ng_output = ng_concat;
+      }
+      SaveNgOp(ng_op_map, op->name(), ng_output);
+    }
+    return Status::OK();
+  }
+
+  // Translate TopKV2 Op using ngraph core op TopK
+  static Status TranslateTopKV2Op(
+      const Node* op, const std::vector<const Tensor*>& static_input_map,
+      Builder::OpMap& ng_op_map) {
+    shared_ptr<ngraph::Node> ng_input;
+    ValidateInputCount(op, 2);
+    TF_RETURN_IF_ERROR(GetInputNode(ng_op_map, op, 0, &ng_input));
+
+    size_t k_axis = ng_input->get_shape().size() - 1;
+
+    std::vector<int32> ng_k;
+    size_t k;
+    bool sorted = true;
+
+    TF_RETURN_IF_ERROR(GetStaticInputVector(op, 1, static_input_map, &ng_k));
+    k = ng_k[0];
+
+    // sorted = false is not supported right now, it falls back to TF if set to
+    // false.
+    GetNodeAttr(op->attrs(), "sorted", &sorted);
+
+    // index element type - currently only int32 or int64 are supported by
+    // ngraph
+
+    shared_ptr<ngraph::Node> ng_result = ConstructNgNode<ngraph::op::TopK>(
+        op->name(), ng_input, k_axis, ng::element::i32, k, sorted);
+
+    shared_ptr<ngraph::Node> ng_values =
+        ConstructNgNode<ngraph::op::GetOutputElement>(op->name(), ng_result, 1);
+    shared_ptr<ngraph::Node> ng_indices =
+        ConstructNgNode<ngraph::op::GetOutputElement>(op->name(), ng_result, 0);
+
+    SaveNgOp(ng_op_map, op->name(), ng_values);
+    SaveNgOp(ng_op_map, op->name(), ng_indices);
+
+    return Status::OK();
+  }
+
+  static Status TranslateTransposeOp(
+      const Node* op, const std::vector<const Tensor*>& static_input_map,
+      Builder::OpMap& ng_op_map) {
+    shared_ptr<ng::Node> ng_input, ng_permutation_op;
+    TF_RETURN_IF_ERROR(
+        GetInputNodes(ng_op_map, op, &ng_input, &ng_permutation_op));
+
+    std::vector<int64> permutation;
+    TF_RETURN_IF_ERROR(
+        GetStaticInputVector(op, 1, static_input_map, &permutation));
+
+    // Check to make sure that the permutation requested for transpose
+    // is valid for example:
+    // - it should not have duplicates,
+    // - it should have all the dimensions.
+
+    auto ng_input_rank = ng_input->get_shape().size();
+    vector<bool> count(ng_input_rank, false);
+    for (auto p : permutation) {
+      if (0 <= p && p < ng_input_rank) {
+        count[p] = true;
+      }
+    }
+    for (int i = 0; i < ng_input_rank; i++) {
+      if (!count[i]) {
+        return errors::InvalidArgument(i, " is missing from {",
+                                       ng::join(permutation), "}.");
+      }
+    }
+
+    ng::AxisVector ng_axis_order;
+    ng_axis_order.reserve(permutation.size());
+
+    NGRAPH_VLOG(3) << ng::join(permutation);
+
+    for (auto i : permutation) {
+      ng_axis_order.push_back(i);
+    }
+
+    NGRAPH_VLOG(3) << ng::join(ng_axis_order);
+
+    SaveNgOp(ng_op_map, op->name(),
+             ng::builder::numpy_transpose(ng_input, ng_axis_order));
+    return Status::OK();
+  }
+
+  static Status TranslateUnpackOp(
+      const Node* op, const std::vector<const Tensor*>& static_input_map,
+      Builder::OpMap& ng_op_map) {
+    TF_RETURN_IF_ERROR(ValidateInputCount(op, 1));
+
+    shared_ptr<ng::Node> ng_input;
+    TF_RETURN_IF_ERROR(GetInputNode(ng_op_map, op, 0, &ng_input));
+
+    ng::Shape input_shape = ng_input->get_shape();
+    size_t input_rank = input_shape.size();
+
+    int32 tf_axis;
+    TF_RETURN_IF_ERROR(GetNodeAttr(op->attrs(), "axis", &tf_axis));
+    auto unpack_axis = tf_axis;
+    if (unpack_axis == -1) {
+      unpack_axis = input_rank - 1;
+    }
+
+    int32 tf_num;
+    TF_RETURN_IF_ERROR(GetNodeAttr(op->attrs(), "num", &tf_num));
+    int num_outputs = tf_num;
+
+    ng::Shape output_shape;
+    for (size_t i = 0; i < input_rank; ++i) {
+      if (i != unpack_axis) {
+        output_shape.push_back(input_shape[i]);
+      }
+    }
+
+    ng::AxisVector ng_axis_order;
+    for (size_t i = 0; i < input_rank; i++) {
+      ng_axis_order.push_back(i);
+    }
+
+    std::vector<size_t> lower_bound(input_rank, 0);
+    std::vector<size_t> upper_bound(input_rank);
+
+    for (size_t i = 0; i < input_rank; i++) {
+      upper_bound[i] = input_shape[i];
+    }
+
+    for (int i = 0; i < num_outputs; ++i) {
+      lower_bound[unpack_axis] = i;
+      upper_bound[unpack_axis] = i + 1;
+      auto slice = ConstructNgNode<ngraph::op::Slice>(op->name(), ng_input,
+                                                      lower_bound, upper_bound);
+      auto reshaped = ConstructNgNode<ng::op::Reshape>(
+          op->name(), slice, ng_axis_order, output_shape);
+      SaveNgOp(ng_op_map, op->name(), reshaped);
+    }
+    return Status::OK();
+  }
+
+  static Status TranslateSelectOp(
+      const Node* op, const std::vector<const Tensor*>& static_input_map,
+      Builder::OpMap& ng_op_map) {
+    shared_ptr<ng::Node> ng_input1, ng_input2, ng_input3;
+    TF_RETURN_IF_ERROR(
+        GetInputNodes(ng_op_map, op, &ng_input1, &ng_input2, &ng_input3));
+
+    if (ng_input2->get_shape() != ng_input3->get_shape()) {
+      return errors::InvalidArgument(
+          "Input tensors 2 and 3 should have same shape");
+    }
+
+    auto ng_input1_shape = ng_input1->get_shape();
+    auto ng_input2_shape = ng_input2->get_shape();
+
+    auto ng_input1_rank = ng_input1->get_shape().size();
+    auto ng_input2_rank = ng_input2->get_shape().size();
+
+    if (!((ng_input1_shape == ng_input2_shape) ||
+          ((ng_input1_rank == 1) && (ng_input2_rank > ng_input1_rank) &&
+           (ng_input2_shape[0] == ng_input1_shape[0])))) {
+      return errors::InvalidArgument(
+          "Input tensor may have the same shape as condition. If condition is "
+          "rank 1, input may have higher rank, but its first dimension must "
+          "match the size of condition.");
+    }
+
+    int length = 0;
+    shared_ptr<ng::Node> ng_input_new, ng_select;
+
+    // If input tensor has higher rank than condiiton, length will be > 0.
+    length = ng_input2_rank - ng_input1_rank;
+
+    if (length != 0) {
+      // Condition tensor will be modified to align the condition tensor
+      // shape with input tensor shape index and fill the rest of the vector
+      // with
+      // 1s
+      // Eg: condition tensor [7], input tensor [7, 3, 2, 1]
+      // After Reshape, condition tensor will be [7, 1 ,1 ,1] for auto
+      // broadcast.
+
+      std::vector<size_t> tmp_vector((ng_input2_rank), 1);
+      tmp_vector[0] = ng_input1_shape[0];
+
+      ng_input_new = ConstructNgNode<ng::op::Reshape>(
+          op->name(), ng_input1, ng::AxisVector{0}, tmp_vector);
+    }
+
+    std::tie(ng_input1, ng_input2) = ng::builder::numpy_broadcast(
+        std::make_pair(length != 0 ? ng_input_new : ng_input1, ng_input2));
+    std::tie(ng_input2, ng_input3) =
+        ng::builder::numpy_broadcast(std::make_pair(ng_input2, ng_input3));
+
+    ng_select = ConstructNgNode<ng::op::Select>(op->name(), ng_input1,
+                                                ng_input2, ng_input3);
+
+    SaveNgOp(ng_op_map, op->name(), ng_select);
+    return Status::OK();
+  }
+
+  static Status TranslateZerosLikeOp(
+      const Node* op, const std::vector<const Tensor*>& static_input_map,
+      Builder::OpMap& ng_op_map) {
+    shared_ptr<ng::Node> ng_input;
+    TF_RETURN_IF_ERROR(GetInputNodes(ng_op_map, op, &ng_input));
+
+    ng::Shape input_shape = ng_input->get_shape();
+    std::vector<std::string> const_values(ng::shape_size(input_shape), "0");
+    auto ng_result = ConstructNgNode<ng::op::Constant>(
+        op->name(), ng_input->get_element_type(), input_shape, const_values);
+
+    SaveNgOp(ng_op_map, op->name(), ng_result);
+    return Status::OK();
+  }
+
+  const static std::map<
+      const string,
+      const function<Status(const Node*, const std::vector<const Tensor*>&,
+                            Builder::OpMap&)>>
+      TRANSLATE_OP_MAP{
+          {"Abs", TranslateUnaryOp<ngraph::op::Abs>},
+          {"Add", TranslateBinaryOp<ngraph::op::Add>},
+          {"AddN", TranslateAddNOp},
+          {"Any", TranslateDirectReduceOp<ng::op::Any>},
+          {"All", TranslateDirectReduceOp<ng::op::All>},
+          {"ArgMax", TranslateArgMinMaxOp<ng::op::ArgMax>},
+          {"ArgMin", TranslateArgMinMaxOp<ng::op::ArgMin>},
+          {"AvgPool", TranslateAvgPoolOp},
+          {"AvgPoolGrad", TranslateAvgPoolGradOp},
+          {"BatchMatMul", TranslateBatchMatMulOp},
+          {"BiasAdd", TranslateBiasAddOp},
+          {"BiasAddGrad", TranslateBiasAddGradOp},
+          {"Cast", TranslateCastOp},
+          {"CombinedNonMaxSuppression", TranslateCombinedNonMaxSuppressionOp},
+          {"ConcatV2", TranslateConcatV2Op},
+          {"Const", TranslateConstOp},
+          {"Conv2D", TranslateConv2DOp},
+          {"Conv2DBackpropFilter", TranslateConv2DBackpropFilterOp},
+          {"Conv2DBackpropInput", TranslateConv2DBackpropInputOp},
+          {"Conv3D", TranslateConv3DOp},
+          {"DepthToSpace", TranslateDepthToSpaceOp},
+          {"DepthwiseConv2dNative", TranslateDepthwiseConv2dNativeOp},
+          {"Dequantize", TranslateDequantizeOp},
+          {"Equal", TranslateBinaryOp<ngraph::op::Equal>},
+          {"Exp", TranslateUnaryOp<ngraph::op::Exp>},
+          {"ExpandDims", TranslateExpandDimsOp},
+          {"Fill", TranslateFillOp},
+          {"Floor", TranslateUnaryOp<ngraph::op::Floor>},
+          {"FloorDiv", TranslateFloorDivOp},
+          {"FloorMod", TranslateFloorModOp},
+          {"FusedBatchNorm", TranslateFusedBatchNormOp},
+          {"FusedBatchNormV2", TranslateFusedBatchNormOp},
+          {"FusedBatchNormV3", TranslateFusedBatchNormOp},
+          {"FusedBatchNormGrad", TranslateFusedBatchNormGradOp},
+          {"GatherNd", TranslateGatherNdOp},
+          {"FusedBatchNormGradV3", TranslateFusedBatchNormGradOp},
+          {"GatherV2", TranslateGatherV2Op},
+          {"_FusedConv2D", TranslateFusedConv2DOp},
+          {"_FusedMatMul", TranslateFusedMatMulOp},
+          {"Greater", TranslateBinaryOp<ngraph::op::Greater>},
+          {"GreaterEqual", TranslateBinaryOp<ngraph::op::GreaterEq>},
+          {"HorovodAllreduce", TranslateAllreduceOp},
+          {"Identity", TranslateIdentityOp},
+          {"L2Loss", TranslateL2LossOp},
+          {"LogSoftmax", TranslateLogSoftmaxOp},
+          {"Less", TranslateBinaryOp<ngraph::op::Less>},
+          {"LessEqual", TranslateBinaryOp<ngraph::op::LessEq>},
+          {"Log", TranslateUnaryOp<ngraph::op::Log>},
+          {"LogicalAnd", TranslateBinaryOp<ngraph::op::And>},
+          {"LogicalNot", TranslateUnaryOp<ngraph::op::Not>},
+          {"LogicalOr", TranslateBinaryOp<ngraph::op::Or>},
+          {"MatMul", TranslateMatMulOp},
+          {"Max", TranslateDirectReduceOp<ng::op::Max>},
+          {"Maximum", TranslateBinaryOp<ngraph::op::Maximum>},
+          {"MaxPool", TranslateMaxPoolOp},
+          {"MaxPool3D", TranslateMaxPool3DOp},
+          {"MaxPoolGrad", TranslateMaxPoolGradOp},
+          {"NonMaxSuppressionV4", TranslateNonMaxSuppressionV4Op},
+          {"Mean", TranslateMeanOp},
+          {"Min", TranslateDirectReduceOp<ng::op::Min>},
+          {"Minimum", TranslateBinaryOp<ngraph::op::Minimum>},
+          {"Mul", TranslateBinaryOp<ngraph::op::Multiply>},
+          {"Neg", TranslateUnaryOp<ngraph::op::Negative>},
+          // Do nothing! NoOps sometimes get placed on nGraph for bureaucratic
+          // reasons, but they have no data flow inputs or outputs.
+          {"NoOp", [](const Node*, const std::vector<const Tensor*>&,
+                      Builder::OpMap&) { return Status::OK(); }},
+          {"OneHot", TranslateOneHotOp},
+          {"Pack", TranslatePackOp},
+          {"Pad", TranslatePadOp},
+          {"Pow", TranslateBinaryOp<ngraph::op::Power>},
+          // PreventGradient is just Identity in data-flow terms, so reuse that.
+          {"PreventGradient", TranslateIdentityOp},
+          {"Prod", TranslateDirectReduceOp<ng::op::Product>},
+          {"QuantizeAndDequantizeV2", TranslateQuantizeAndDequantizeV2Op},
+          {"QuantizedAvgPool", TranslateQuantizedAvgPoolOp},
+          {"QuantizedConcat", TranslateQuantizedConcatOp},
+          {"QuantizedConcatV2", TranslateQuantizedConcatV2Op},
+          {"QuantizedConv2DWithBiasAndReluAndRequantize",
+           TranslateQuantizedConv2DWithBiasMaybeReluAndRequantizeOp<true>},
+          {"QuantizedConv2DWithBiasAndRequantize",
+           TranslateQuantizedConv2DWithBiasMaybeReluAndRequantizeOp<false>},
+          {"QuantizedConv2DWithBiasSignedSumAndReluAndRequantize",
+           TranslateQuantizedConv2DWithBiasSignedSumAndReluAndRequantizeOp},
+          {"QuantizedConv2DWithBiasSumAndReluAndRequantize",
+           TranslateQuantizedConv2DWithBiasSumAndReluAndRequantizeOp},
+          {"QuantizedMaxPool", TranslateQuantizedMaxPoolOp},
+          {"QuantizeV2", TranslateQuantizeV2Op},
+          {"Rank", TranslateRankOp},
+          {"RealDiv", TranslateBinaryOp<ngraph::op::Divide>},
+          {"Reciprocal", TranslateReciprocalOp},
+          {"Relu", TranslateUnaryOp<ngraph::op::Relu>},
+          {"Relu6", TranslateRelu6Op},
+          {"ReluGrad", TranslateReluGradOp},
+          {"Reshape", TranslateReshapeOp},
+          {"Rsqrt", TranslateRsqrtOp},
+          {"RsqrtGrad", TranslateRsqrtGradOp},
+          {"Select", TranslateSelectOp},
+          {"Shape", TranslateShapeOp},
+          {"Sigmoid", TranslateSigmoidOp},
+          {"SigmoidGrad", TranslateSigmoidGradOp},
+          {"Size", TranslateSizeOp},
+          {"Sign", TranslateUnaryOp<ngraph::op::Sign>},
+          {"Slice", TranslateSliceOp},
+          {"Snapshot", TranslateIdentityOp},
+          {"Softmax", TranslateSoftmaxOp},
+          {"SpaceToDepth", TranslateSpaceToDepthOp},
+          {"SparseSoftmaxCrossEntropyWithLogits",
+           TranslateSparseSoftmaxCrossEntropyWithLogitsOp},
+          {"Split", TranslateSplitOp},
+          {"SplitV", TranslateSplitVOp},
+          {"Sqrt", TranslateUnaryOp<ngraph::op::Sqrt>},
+          {"Square", TranslateSquareOp},
+          {"SquaredDifference", TranslateSquaredDifferenceOp},
+          {"Squeeze", TranslateSqueezeOp},
+          {"StridedSlice", TranslateStridedSliceOp},
+          {"Sub", TranslateBinaryOp<ngraph::op::Subtract>},
+          {"Sum", TranslateDirectReduceOp<ng::op::Sum>},
+          {"Tanh", TranslateUnaryOp<ngraph::op::Tanh>},
+          {"TanhGrad", TranslateTanhGradOp},
+          {"Tile", TranslateTileOp},
+          {"TopKV2", TranslateTopKV2Op},
+          {"Transpose", TranslateTransposeOp},
+          {"Unpack", TranslateUnpackOp},
+          {"ZerosLike", TranslateZerosLikeOp}};
+
+  Status Builder::TranslateGraph(
+      const std::vector<TensorShape>& inputs,
+      const std::vector<const Tensor*>& static_input_map,
+      const Graph* input_graph, shared_ptr<ng::Function>& ng_function) {
+    //
+    // We will visit ops in topological order.
+    //
+    // ought to be `const Node*`, but GetReversePostOrder doesn't use `const`
+
+    vector<Node*> ordered;
+    GetReversePostOrder(*input_graph, &ordered);
+
+    //
+    // Split ops into params, retvals, and all others.
+    //
+    vector<const Node*> tf_params;
+    vector<const Node*> tf_ret_vals;
+    vector<const Node*> tf_ops;
+
+    for (const auto n : ordered) {
+      if (n->IsSink() || n->IsSource()) {
+        continue;
+      }
+
+      if (n->IsControlFlow()) {
+        return errors::Unimplemented(
+            "Encountered a control flow op in the nGraph bridge: ",
+            n->DebugString());
+      }
+
+      if (n->type_string() == "_Arg") {
+        tf_params.push_back(n);
+      } else if (n->type_string() == "_Retval") {
+        tf_ret_vals.push_back(n);
       } else {
-        // TODO: must it equal 1 or can it be 0 too?
-        if (ng_end_vec[i] - ng_begin_vec[i] > 1)
-          return errors::InvalidArgument(
-              "Trying to shrink specification ", i,
-              "where tf begin, end, strides are: ", begin_vec[i], ":",
-              end_vec[i], ":", stride_vec[i],
-              ". nGraph begin, end, stride are: ", ng_begin_vec[i], ":",
-              ng_end_vec[i], ":", ng_stride_vec[i],
-              ". nGraph's begin and end have difference greater than 1");
-      }
-      shrink_axis_mask >>= 1;
-    }
-
-    NGRAPH_VLOG(3) << "Shrink axis mask " << tf_shrink_axis_mask;
-    ng::Shape ng_final_shape(output_shape);
-    ng::AxisVector ng_axis_order(input_shape.size());
-    std::iota(ng_axis_order.begin(), ng_axis_order.end(), 0);
-
-    NGRAPH_VLOG(3) << " Output  shape " << ng::join(output_shape);
-    NGRAPH_VLOG(3) << " NG  axis order " << ng::join(ng_axis_order);
-
-    ng_strided_slice = ConstructNgNode<ng::op::Reshape>(
-        op->name(), ng_strided_slice, ng_axis_order, ng_final_shape);
-  }
-
-  // TODO: assert size in this dim was 1
-  // TODO: assert new_axis_mask and tf_shrink_axis_mask are not set at the same
-  // time?
-  // TODO: tf_new_axis_mask can exceed rank
-
-  SaveNgOp(ng_op_map, op->name(), ng_strided_slice);
-  return Status::OK();
-}
-
-// Computes the gradient for tanh of 'x' w.r.t its input
-// grad = dy * (1 - y * y)
-// where y = tanh(x) and dy is the corresponding input gradient
-static Status TranslateTanhGradOp(
-    const Node* op, const std::vector<const Tensor*>& static_input_map,
-    Builder::OpMap& ng_op_map) {
-  shared_ptr<ng::Node> ng_input, ng_delta;
-  TF_RETURN_IF_ERROR(GetInputNodes(ng_op_map, op, &ng_input, &ng_delta));
-
-  auto ng_sq =
-      ConstructNgNode<ng::op::Multiply>(op->name(), ng_input, ng_input);
-  ng::Shape input_shape = ng_input->get_shape();
-  std::vector<std::string> const_values(ng::shape_size(input_shape), "1");
-  auto ng_const = ConstructNgNode<ng::op::Constant>(
-      op->name(), ng_input->get_element_type(), input_shape, const_values);
-  auto ng_sub = ConstructNgNode<ng::op::Subtract>(op->name(), ng_const, ng_sq);
-  auto ng_result =
-      ConstructNgNode<ng::op::Multiply>(op->name(), ng_delta, ng_sub);
-
-  SaveNgOp(ng_op_map, op->name(), ng_result);
-  return Status::OK();
-}
-
-static Status TranslateTileOp(
-    const Node* op, const std::vector<const Tensor*>& static_input_map,
-    Builder::OpMap& ng_op_map) {
-  shared_ptr<ng::Node> ng_input, ng_multiples;
-  TF_RETURN_IF_ERROR(GetInputNodes(ng_op_map, op, &ng_input, &ng_multiples));
-
-  std::vector<int64> multiples;
-  TF_RETURN_IF_ERROR(GetStaticInputVector(op, 1, static_input_map, &multiples));
-
-  auto ng_input_shape = ng_input->get_shape();
-  if (ng_input_shape.size() != multiples.size()) {
-    return errors::InvalidArgument(
-        "dimension of input does not match length of multiples");
-  }
-  std::shared_ptr<ng::Node> ng_output = ng_input;
-  ng::Shape output_shape = ng_input_shape;
-  bool is_empty = false;
-  for (int i = 0; i < ng_input_shape.size(); i++) {
-    if (multiples[i] == 0) {
-      is_empty = true;
-    }
-    output_shape[i] = ng_input_shape[i] * multiples[i];
-  }
-  if (is_empty) {
-    SaveNgOp(ng_op_map, op->name(),
-             ConstructNgNode<ngraph::op::Constant>(
-                 op->name(), ng_input->get_element_type(), output_shape,
-                 std::vector<std::string>(ng::shape_size(output_shape), "0")));
-  } else {
-    for (int i = 0; i < ng_input_shape.size(); i++) {
-      if (multiples[i] < 0) {
-        return errors::InvalidArgument("Expected multiples[", i,
-                                       "] >= 0, but got ", multiples[i]);
-      }
-      vector<shared_ptr<ng::Node>> tmp_tensors;
-      for (int k = 0; k < multiples[i]; k++) {
-        tmp_tensors.push_back(ng_output);
-      }
-      auto ng_concat =
-          ConstructNgNode<ngraph::op::Concat>(op->name(), tmp_tensors, i);
-      ng_output = ng_concat;
-    }
-    SaveNgOp(ng_op_map, op->name(), ng_output);
-  }
-  return Status::OK();
-}
-
-// Translate TopKV2 Op using ngraph core op TopK
-static Status TranslateTopKV2Op(
-    const Node* op, const std::vector<const Tensor*>& static_input_map,
-    Builder::OpMap& ng_op_map) {
-  shared_ptr<ngraph::Node> ng_input;
-  ValidateInputCount(op, 2);
-  TF_RETURN_IF_ERROR(GetInputNode(ng_op_map, op, 0, &ng_input));
-
-  size_t k_axis = ng_input->get_shape().size() - 1;
-
-  std::vector<int32> ng_k;
-  size_t k;
-  bool sorted = true;
-
-  TF_RETURN_IF_ERROR(GetStaticInputVector(op, 1, static_input_map, &ng_k));
-  k = ng_k[0];
-
-  // sorted = false is not supported right now, it falls back to TF if set to
-  // false.
-  GetNodeAttr(op->attrs(), "sorted", &sorted);
-
-  // index element type - currently only int32 or int64 are supported by ngraph
-
-  shared_ptr<ngraph::Node> ng_result = ConstructNgNode<ngraph::op::TopK>(
-      op->name(), ng_input, k_axis, ng::element::i32, k, sorted);
-
-  shared_ptr<ngraph::Node> ng_values =
-      ConstructNgNode<ngraph::op::GetOutputElement>(op->name(), ng_result, 1);
-  shared_ptr<ngraph::Node> ng_indices =
-      ConstructNgNode<ngraph::op::GetOutputElement>(op->name(), ng_result, 0);
-
-  SaveNgOp(ng_op_map, op->name(), ng_values);
-  SaveNgOp(ng_op_map, op->name(), ng_indices);
-
-  return Status::OK();
-}
-
-static Status TranslateTransposeOp(
-    const Node* op, const std::vector<const Tensor*>& static_input_map,
-    Builder::OpMap& ng_op_map) {
-  shared_ptr<ng::Node> ng_input, ng_permutation_op;
-  TF_RETURN_IF_ERROR(
-      GetInputNodes(ng_op_map, op, &ng_input, &ng_permutation_op));
-
-  std::vector<int64> permutation;
-  TF_RETURN_IF_ERROR(
-      GetStaticInputVector(op, 1, static_input_map, &permutation));
-
-  // Check to make sure that the permutation requested for transpose
-  // is valid for example:
-  // - it should not have duplicates,
-  // - it should have all the dimensions.
-
-  auto ng_input_rank = ng_input->get_shape().size();
-  vector<bool> count(ng_input_rank, false);
-  for (auto p : permutation) {
-    if (0 <= p && p < ng_input_rank) {
-      count[p] = true;
-    }
-  }
-  for (int i = 0; i < ng_input_rank; i++) {
-    if (!count[i]) {
-      return errors::InvalidArgument(i, " is missing from {",
-                                     ng::join(permutation), "}.");
-    }
-  }
-
-  ng::AxisVector ng_axis_order;
-  ng_axis_order.reserve(permutation.size());
-
-  NGRAPH_VLOG(3) << ng::join(permutation);
-
-  for (auto i : permutation) {
-    ng_axis_order.push_back(i);
-  }
-
-  NGRAPH_VLOG(3) << ng::join(ng_axis_order);
-
-  SaveNgOp(ng_op_map, op->name(),
-           ng::builder::numpy_transpose(ng_input, ng_axis_order));
-  return Status::OK();
-}
-
-static Status TranslateUnpackOp(
-    const Node* op, const std::vector<const Tensor*>& static_input_map,
-    Builder::OpMap& ng_op_map) {
-  TF_RETURN_IF_ERROR(ValidateInputCount(op, 1));
-
-  shared_ptr<ng::Node> ng_input;
-  TF_RETURN_IF_ERROR(GetInputNode(ng_op_map, op, 0, &ng_input));
-
-  ng::Shape input_shape = ng_input->get_shape();
-  size_t input_rank = input_shape.size();
-
-  int32 tf_axis;
-  TF_RETURN_IF_ERROR(GetNodeAttr(op->attrs(), "axis", &tf_axis));
-  auto unpack_axis = tf_axis;
-  if (unpack_axis == -1) {
-    unpack_axis = input_rank - 1;
-  }
-
-  int32 tf_num;
-  TF_RETURN_IF_ERROR(GetNodeAttr(op->attrs(), "num", &tf_num));
-  int num_outputs = tf_num;
-
-  ng::Shape output_shape;
-  for (size_t i = 0; i < input_rank; ++i) {
-    if (i != unpack_axis) {
-      output_shape.push_back(input_shape[i]);
-    }
-  }
-
-  ng::AxisVector ng_axis_order;
-  for (size_t i = 0; i < input_rank; i++) {
-    ng_axis_order.push_back(i);
-  }
-
-  std::vector<size_t> lower_bound(input_rank, 0);
-  std::vector<size_t> upper_bound(input_rank);
-
-  for (size_t i = 0; i < input_rank; i++) {
-    upper_bound[i] = input_shape[i];
-  }
-
-  for (int i = 0; i < num_outputs; ++i) {
-    lower_bound[unpack_axis] = i;
-    upper_bound[unpack_axis] = i + 1;
-    auto slice = ConstructNgNode<ngraph::op::Slice>(op->name(), ng_input,
-                                                    lower_bound, upper_bound);
-    auto reshaped = ConstructNgNode<ng::op::Reshape>(
-        op->name(), slice, ng_axis_order, output_shape);
-    SaveNgOp(ng_op_map, op->name(), reshaped);
-  }
-  return Status::OK();
-}
-
-static Status TranslateSelectOp(
-    const Node* op, const std::vector<const Tensor*>& static_input_map,
-    Builder::OpMap& ng_op_map) {
-  shared_ptr<ng::Node> ng_input1, ng_input2, ng_input3;
-  TF_RETURN_IF_ERROR(
-      GetInputNodes(ng_op_map, op, &ng_input1, &ng_input2, &ng_input3));
-
-  if (ng_input2->get_shape() != ng_input3->get_shape()) {
-    return errors::InvalidArgument(
-        "Input tensors 2 and 3 should have same shape");
-  }
-
-  auto ng_input1_shape = ng_input1->get_shape();
-  auto ng_input2_shape = ng_input2->get_shape();
-
-  auto ng_input1_rank = ng_input1->get_shape().size();
-  auto ng_input2_rank = ng_input2->get_shape().size();
-
-  if (!((ng_input1_shape == ng_input2_shape) ||
-        ((ng_input1_rank == 1) && (ng_input2_rank > ng_input1_rank) &&
-         (ng_input2_shape[0] == ng_input1_shape[0])))) {
-    return errors::InvalidArgument(
-        "Input tensor may have the same shape as condition. If condition is "
-        "rank 1, input may have higher rank, but its first dimension must "
-        "match the size of condition.");
-  }
-
-  int length = 0;
-  shared_ptr<ng::Node> ng_input_new, ng_select;
-
-  // If input tensor has higher rank than condiiton, length will be > 0.
-  length = ng_input2_rank - ng_input1_rank;
-
-  if (length != 0) {
-    // Condition tensor will be modified to align the condition tensor
-    // shape with input tensor shape index and fill the rest of the vector with
-    // 1s
-    // Eg: condition tensor [7], input tensor [7, 3, 2, 1]
-    // After Reshape, condition tensor will be [7, 1 ,1 ,1] for auto broadcast.
-
-    std::vector<size_t> tmp_vector((ng_input2_rank), 1);
-    tmp_vector[0] = ng_input1_shape[0];
-
-    ng_input_new = ConstructNgNode<ng::op::Reshape>(
-        op->name(), ng_input1, ng::AxisVector{0}, tmp_vector);
-  }
-
-  std::tie(ng_input1, ng_input2) = ng::builder::numpy_broadcast(
-      std::make_pair(length != 0 ? ng_input_new : ng_input1, ng_input2));
-  std::tie(ng_input2, ng_input3) =
-      ng::builder::numpy_broadcast(std::make_pair(ng_input2, ng_input3));
-
-  ng_select = ConstructNgNode<ng::op::Select>(op->name(), ng_input1, ng_input2,
-                                              ng_input3);
-
-  SaveNgOp(ng_op_map, op->name(), ng_select);
-  return Status::OK();
-}
-
-static Status TranslateZerosLikeOp(
-    const Node* op, const std::vector<const Tensor*>& static_input_map,
-    Builder::OpMap& ng_op_map) {
-  shared_ptr<ng::Node> ng_input;
-  TF_RETURN_IF_ERROR(GetInputNodes(ng_op_map, op, &ng_input));
-
-  ng::Shape input_shape = ng_input->get_shape();
-  std::vector<std::string> const_values(ng::shape_size(input_shape), "0");
-  auto ng_result = ConstructNgNode<ng::op::Constant>(
-      op->name(), ng_input->get_element_type(), input_shape, const_values);
-
-  SaveNgOp(ng_op_map, op->name(), ng_result);
-  return Status::OK();
-}
-
-const static std::map<
-    const string,
-    const function<Status(const Node*, const std::vector<const Tensor*>&,
-                          Builder::OpMap&)>>
-    TRANSLATE_OP_MAP{
-        {"Abs", TranslateUnaryOp<ngraph::op::Abs>},
-        {"Add", TranslateBinaryOp<ngraph::op::Add>},
-        {"AddN", TranslateAddNOp},
-        {"Any", TranslateDirectReduceOp<ng::op::Any>},
-        {"All", TranslateDirectReduceOp<ng::op::All>},
-        {"ArgMax", TranslateArgMinMaxOp<ng::op::ArgMax>},
-        {"ArgMin", TranslateArgMinMaxOp<ng::op::ArgMin>},
-        {"AvgPool", TranslateAvgPoolOp},
-        {"AvgPoolGrad", TranslateAvgPoolGradOp},
-        {"BatchMatMul", TranslateBatchMatMulOp},
-        {"BiasAdd", TranslateBiasAddOp},
-        {"BiasAddGrad", TranslateBiasAddGradOp},
-        {"Cast", TranslateCastOp},
-        {"CombinedNonMaxSuppression", TranslateCombinedNonMaxSuppressionOp},
-        {"ConcatV2", TranslateConcatV2Op},
-        {"Const", TranslateConstOp},
-        {"Conv2D", TranslateConv2DOp},
-        {"Conv2DBackpropFilter", TranslateConv2DBackpropFilterOp},
-        {"Conv2DBackpropInput", TranslateConv2DBackpropInputOp},
-        {"Conv3D", TranslateConv3DOp},
-        {"DepthToSpace", TranslateDepthToSpaceOp},
-        {"DepthwiseConv2dNative", TranslateDepthwiseConv2dNativeOp},
-        {"Dequantize", TranslateDequantizeOp},
-        {"Equal", TranslateBinaryOp<ngraph::op::Equal>},
-        {"Exp", TranslateUnaryOp<ngraph::op::Exp>},
-        {"ExpandDims", TranslateExpandDimsOp},
-        {"Fill", TranslateFillOp},
-        {"Floor", TranslateUnaryOp<ngraph::op::Floor>},
-        {"FloorDiv", TranslateFloorDivOp},
-        {"FloorMod", TranslateFloorModOp},
-        {"FusedBatchNorm", TranslateFusedBatchNormOp},
-        {"FusedBatchNormV2", TranslateFusedBatchNormOp},
-        {"FusedBatchNormV3", TranslateFusedBatchNormOp},
-        {"FusedBatchNormGrad", TranslateFusedBatchNormGradOp},
-        {"GatherNd", TranslateGatherNdOp},
-        {"FusedBatchNormGradV3", TranslateFusedBatchNormGradOp},
-        {"GatherV2", TranslateGatherV2Op},
-        {"_FusedConv2D", TranslateFusedConv2DOp},
-        {"_FusedMatMul", TranslateFusedMatMulOp},
-        {"Greater", TranslateBinaryOp<ngraph::op::Greater>},
-        {"GreaterEqual", TranslateBinaryOp<ngraph::op::GreaterEq>},
-        {"HorovodAllreduce", TranslateAllreduceOp},
-        {"Identity", TranslateIdentityOp},
-        {"L2Loss", TranslateL2LossOp},
-        {"LogSoftmax", TranslateLogSoftmaxOp},
-        {"Less", TranslateBinaryOp<ngraph::op::Less>},
-        {"LessEqual", TranslateBinaryOp<ngraph::op::LessEq>},
-        {"Log", TranslateUnaryOp<ngraph::op::Log>},
-        {"LogicalAnd", TranslateBinaryOp<ngraph::op::And>},
-        {"LogicalNot", TranslateUnaryOp<ngraph::op::Not>},
-        {"LogicalOr", TranslateBinaryOp<ngraph::op::Or>},
-        {"MatMul", TranslateMatMulOp},
-        {"Max", TranslateDirectReduceOp<ng::op::Max>},
-        {"Maximum", TranslateBinaryOp<ngraph::op::Maximum>},
-        {"MaxPool", TranslateMaxPoolOp},
-        {"MaxPool3D", TranslateMaxPool3DOp},
-        {"MaxPoolGrad", TranslateMaxPoolGradOp},
-        {"NonMaxSuppressionV4", TranslateNonMaxSuppressionV4Op},
-        {"Mean", TranslateMeanOp},
-        {"Min", TranslateDirectReduceOp<ng::op::Min>},
-        {"Minimum", TranslateBinaryOp<ngraph::op::Minimum>},
-        {"Mul", TranslateBinaryOp<ngraph::op::Multiply>},
-        {"Neg", TranslateUnaryOp<ngraph::op::Negative>},
-        // Do nothing! NoOps sometimes get placed on nGraph for bureaucratic
-        // reasons, but they have no data flow inputs or outputs.
-        {"NoOp", [](const Node*, const std::vector<const Tensor*>&,
-                    Builder::OpMap&) { return Status::OK(); }},
-        {"OneHot", TranslateOneHotOp},
-        {"Pack", TranslatePackOp},
-        {"Pad", TranslatePadOp},
-        {"Pow", TranslateBinaryOp<ngraph::op::Power>},
-        // PreventGradient is just Identity in data-flow terms, so reuse that.
-        {"PreventGradient", TranslateIdentityOp},
-        {"Prod", TranslateDirectReduceOp<ng::op::Product>},
-        {"QuantizeAndDequantizeV2", TranslateQuantizeAndDequantizeV2Op},
-        {"QuantizedAvgPool", TranslateQuantizedAvgPoolOp},
-        {"QuantizedConcat", TranslateQuantizedConcatOp},
-        {"QuantizedConcatV2", TranslateQuantizedConcatV2Op},
-        {"QuantizedConv2DWithBiasAndReluAndRequantize",
-         TranslateQuantizedConv2DWithBiasMaybeReluAndRequantizeOp<true>},
-        {"QuantizedConv2DWithBiasAndRequantize",
-         TranslateQuantizedConv2DWithBiasMaybeReluAndRequantizeOp<false>},
-        {"QuantizedConv2DWithBiasSignedSumAndReluAndRequantize",
-         TranslateQuantizedConv2DWithBiasSignedSumAndReluAndRequantizeOp},
-        {"QuantizedConv2DWithBiasSumAndReluAndRequantize",
-         TranslateQuantizedConv2DWithBiasSumAndReluAndRequantizeOp},
-        {"QuantizedMaxPool", TranslateQuantizedMaxPoolOp},
-        {"QuantizeV2", TranslateQuantizeV2Op},
-        {"Rank", TranslateRankOp},
-        {"RealDiv", TranslateBinaryOp<ngraph::op::Divide>},
-        {"Reciprocal", TranslateReciprocalOp},
-        {"Relu", TranslateUnaryOp<ngraph::op::Relu>},
-        {"Relu6", TranslateRelu6Op},
-        {"ReluGrad", TranslateReluGradOp},
-        {"Reshape", TranslateReshapeOp},
-        {"Rsqrt", TranslateRsqrtOp},
-        {"RsqrtGrad", TranslateRsqrtGradOp},
-        {"Select", TranslateSelectOp},
-        {"Shape", TranslateShapeOp},
-        {"Sigmoid", TranslateSigmoidOp},
-        {"SigmoidGrad", TranslateSigmoidGradOp},
-        {"Size", TranslateSizeOp},
-        {"Sign", TranslateUnaryOp<ngraph::op::Sign>},
-        {"Slice", TranslateSliceOp},
-        {"Snapshot", TranslateIdentityOp},
-        {"Softmax", TranslateSoftmaxOp},
-        {"SpaceToDepth", TranslateSpaceToDepthOp},
-        {"SparseSoftmaxCrossEntropyWithLogits",
-         TranslateSparseSoftmaxCrossEntropyWithLogitsOp},
-        {"Split", TranslateSplitOp},
-        {"SplitV", TranslateSplitVOp},
-        {"Sqrt", TranslateUnaryOp<ngraph::op::Sqrt>},
-        {"Square", TranslateSquareOp},
-        {"SquaredDifference", TranslateSquaredDifferenceOp},
-        {"Squeeze", TranslateSqueezeOp},
-        {"StridedSlice", TranslateStridedSliceOp},
-        {"Sub", TranslateBinaryOp<ngraph::op::Subtract>},
-        {"Sum", TranslateDirectReduceOp<ng::op::Sum>},
-        {"Tanh", TranslateUnaryOp<ngraph::op::Tanh>},
-        {"TanhGrad", TranslateTanhGradOp},
-        {"Tile", TranslateTileOp},
-        {"TopKV2", TranslateTopKV2Op},
-        {"Transpose", TranslateTransposeOp},
-        {"Unpack", TranslateUnpackOp},
-        {"ZerosLike", TranslateZerosLikeOp}};
-
-Status Builder::TranslateGraph(
-    const std::vector<TensorShape>& inputs,
-    const std::vector<const Tensor*>& static_input_map,
-    const Graph* input_graph, shared_ptr<ng::Function>& ng_function) {
-  //
-  // We will visit ops in topological order.
-  //
-  // ought to be `const Node*`, but GetReversePostOrder doesn't use `const`
-
-  vector<Node*> ordered;
-  GetReversePostOrder(*input_graph, &ordered);
-
-  //
-  // Split ops into params, retvals, and all others.
-  //
-  vector<const Node*> tf_params;
-  vector<const Node*> tf_ret_vals;
-  vector<const Node*> tf_ops;
-
-  for (const auto n : ordered) {
-    if (n->IsSink() || n->IsSource()) {
-      continue;
-    }
-
-    if (n->IsControlFlow()) {
-      return errors::Unimplemented(
-          "Encountered a control flow op in the nGraph bridge: ",
-          n->DebugString());
-    }
-
-    if (n->type_string() == "_Arg") {
-      tf_params.push_back(n);
-    } else if (n->type_string() == "_Retval") {
-      tf_ret_vals.push_back(n);
-    } else {
-      tf_ops.push_back(n);
+        tf_ops.push_back(n);
 #if defined(NGRAPH_DISTRIBUTED)
-      int rank_id;
-      rank_id = ng::get_distributed_interface()->get_rank();
-      if (n->type_string() == "HorovodAllreduce") {
-        NGRAPH_VLOG(1) << "[NGRAPH_TF RANK: " << rank_id << "]: " << n->name();
-      }
+        int rank_id;
+        rank_id = ng::get_distributed_interface()->get_rank();
+        if (n->type_string() == "HorovodAllreduce") {
+          NGRAPH_VLOG(1) << "[NGRAPH_TF RANK: " << rank_id
+                         << "]: " << n->name();
+        }
 #endif
-    }
-  }
-
-  //
-  // The op map holds a mapping from TensorFlow op names (strings) to
-  // vector of generated nGraph nodes.
-  //
-  Builder::OpMap ng_op_map;
-
-  //
-  // Populate the parameter list, and also put parameters into the op map.
-  //
-  vector<shared_ptr<ng::op::Parameter>> ng_parameter_list(tf_params.size());
-
-  for (auto parm : tf_params) {
-    DataType dtype;
-    if (GetNodeAttr(parm->attrs(), "T", &dtype) != Status::OK()) {
-      return errors::InvalidArgument("No data type defined for _Arg");
-    }
-    int index;
-    if (GetNodeAttr(parm->attrs(), "index", &index) != Status::OK()) {
-      return errors::InvalidArgument("No index defined for _Arg");
-    }
-
-    ng::element::Type ng_et;
-    TF_RETURN_IF_ERROR(TFDataTypeToNGraphElementType(dtype, &ng_et));
-
-    ng::Shape ng_shape;
-    TF_RETURN_IF_ERROR(TFTensorShapeToNGraphShape(inputs[index], &ng_shape));
-
-    auto ng_param = make_shared<ng::op::Parameter>(ng_et, ng_shape);
-    SaveNgOp(ng_op_map, parm->name(), ng_param);
-    ng_parameter_list[index] = ng_param;
-  }
-
-  //
-  // Now create the nGraph ops from TensorFlow ops.
-  //
-  for (auto op : tf_ops) {
-    NGRAPH_VLOG(2) << "Constructing op " << op->name() << " which is "
-                   << op->type_string();
-
-    const function<Status(const Node*, const std::vector<const Tensor*>&,
-                          Builder::OpMap&)>* op_fun;
-
-    try {
-      op_fun = &(TRANSLATE_OP_MAP.at(op->type_string()));
-    } catch (const std::out_of_range&) {
-      // -----------------------------
-      // Catch-all for unsupported ops
-      // -----------------------------
-      NGRAPH_VLOG(3) << "No translation handler registered for op: "
-                     << op->name() << " (" << op->type_string() << ")";
-      NGRAPH_VLOG(3) << op->def().DebugString();
-      return errors::InvalidArgument(
-          "No translation handler registered for op: ", op->name(), " (",
-          op->type_string(), ")\n", op->def().DebugString());
-    }
-
-    try {
-      TF_RETURN_IF_ERROR((*op_fun)(op, static_input_map, ng_op_map));
-    } catch (const std::exception& e) {
-      return errors::Internal("Unhandled exception in op handler: ", op->name(),
-                              " (", op->type_string(), ")\n",
-                              op->def().DebugString(), "\n", "what(): ",
-                              e.what());
-    }
-  }
-
-  //
-  // Populate the result list.
-  //
-  vector<shared_ptr<ng::Node>> ng_result_list(tf_ret_vals.size());
-
-  for (auto n : tf_ret_vals) {
-    // Make sure that this _Retval only has one input node.
-    if (n->num_inputs() != 1) {
-      return errors::InvalidArgument("_Retval has ", n->num_inputs(),
-                                     " inputs, should have 1");
-    }
-
-    int index;
-    if (GetNodeAttr(n->attrs(), "index", &index) != Status::OK()) {
-      return errors::InvalidArgument("No index defined for _Retval");
-    }
-
-    shared_ptr<ng::Node> result;
-    TF_RETURN_IF_ERROR(GetInputNode(ng_op_map, n, 0, &result));
-
-    ng_result_list[index] = result;
-  }
-
-  //
-  // Create the nGraph function.
-  //
-  ng_function = make_shared<ng::Function>(ng_result_list, ng_parameter_list);
+      }
+    }
+
+    //
+    // The op map holds a mapping from TensorFlow op names (strings) to
+    // vector of generated nGraph nodes.
+    //
+    Builder::OpMap ng_op_map;
+
+    //
+    // Populate the parameter list, and also put parameters into the op map.
+    //
+    vector<shared_ptr<ng::op::Parameter>> ng_parameter_list(tf_params.size());
+
+    for (auto parm : tf_params) {
+      DataType dtype;
+      if (GetNodeAttr(parm->attrs(), "T", &dtype) != Status::OK()) {
+        return errors::InvalidArgument("No data type defined for _Arg");
+      }
+      int index;
+      if (GetNodeAttr(parm->attrs(), "index", &index) != Status::OK()) {
+        return errors::InvalidArgument("No index defined for _Arg");
+      }
+
+      ng::element::Type ng_et;
+      TF_RETURN_IF_ERROR(TFDataTypeToNGraphElementType(dtype, &ng_et));
+
+      ng::Shape ng_shape;
+      TF_RETURN_IF_ERROR(TFTensorShapeToNGraphShape(inputs[index], &ng_shape));
+
+      auto ng_param = make_shared<ng::op::Parameter>(ng_et, ng_shape);
+      SaveNgOp(ng_op_map, parm->name(), ng_param);
+      ng_parameter_list[index] = ng_param;
+    }
+
+    //
+    // Now create the nGraph ops from TensorFlow ops.
+    //
+    for (auto op : tf_ops) {
+      NGRAPH_VLOG(2) << "Constructing op " << op->name() << " which is "
+                     << op->type_string();
+
+      const function<Status(const Node*, const std::vector<const Tensor*>&,
+                            Builder::OpMap&)>* op_fun;
+
+      try {
+        op_fun = &(TRANSLATE_OP_MAP.at(op->type_string()));
+      } catch (const std::out_of_range&) {
+        // -----------------------------
+        // Catch-all for unsupported ops
+        // -----------------------------
+        NGRAPH_VLOG(3) << "No translation handler registered for op: "
+                       << op->name() << " (" << op->type_string() << ")";
+        NGRAPH_VLOG(3) << op->def().DebugString();
+        return errors::InvalidArgument(
+            "No translation handler registered for op: ", op->name(), " (",
+            op->type_string(), ")\n", op->def().DebugString());
+      }
+
+      try {
+        TF_RETURN_IF_ERROR((*op_fun)(op, static_input_map, ng_op_map));
+      } catch (const std::exception& e) {
+        return errors::Internal("Unhandled exception in op handler: ",
+                                op->name(), " (", op->type_string(), ")\n",
+                                op->def().DebugString(), "\n", "what(): ",
+                                e.what());
+      }
+    }
+
+    //
+    // Populate the result list.
+    //
+    vector<shared_ptr<ng::Node>> ng_result_list(tf_ret_vals.size());
+
+    for (auto n : tf_ret_vals) {
+      // Make sure that this _Retval only has one input node.
+      if (n->num_inputs() != 1) {
+        return errors::InvalidArgument("_Retval has ", n->num_inputs(),
+                                       " inputs, should have 1");
+      }
+
+      int index;
+      if (GetNodeAttr(n->attrs(), "index", &index) != Status::OK()) {
+        return errors::InvalidArgument("No index defined for _Retval");
+      }
+
+      shared_ptr<ng::Node> result;
+      TF_RETURN_IF_ERROR(GetInputNode(ng_op_map, n, 0, &result));
+
+      ng_result_list[index] = result;
+    }
+
+    //
+    // Create the nGraph function.
+    //
+    ng_function = make_shared<ng::Function>(ng_result_list, ng_parameter_list);
 
 #if defined NGRAPH_DISTRIBUTED
-  AllreduceOpControlOrder(ng_function);
+    AllreduceOpControlOrder(ng_function);
 #endif
 
-  //
-  // Request row-major layout on results.
-  //
-  for (auto result : ng_function->get_results()) {
-    result->set_needs_default_layout(true);
-  }
-
-  return Status::OK();
-}
+    //
+    // Request row-major layout on results.
+    //
+    for (auto result : ng_function->get_results()) {
+      result->set_needs_default_layout(true);
+    }
+
+    return Status::OK();
+  }
 
 }  // namespace ngraph_bridge
 
