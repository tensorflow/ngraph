/*******************************************************************************
 * Copyright 2017-2019 Intel Corporation
 *
 * Licensed under the Apache License, Version 2.0 (the "License");
 * you may not use this file except in compliance with the License.
 * You may obtain a copy of the License at
 *
 *     http://www.apache.org/licenses/LICENSE-2.0
 *
 * Unless required by applicable law or agreed to in writing, software
 * distributed under the License is distributed on an "AS IS" BASIS,
 * WITHOUT WARRANTIES OR CONDITIONS OF ANY KIND, either express or implied.
 * See the License for the specific language governing permissions and
 * limitations under the License.
 *******************************************************************************/

#pragma once

#include "tensorflow/core/graph/graph.h"

namespace tensorflow {

namespace ngraph_bridge {

<<<<<<< HEAD
typedef std::pair<bool, std::map<std::string, set<vector<int>>>> AOTInfo;

Status EncapsulateClusters(
    Graph* graph, int graph_id, FunctionDefLibrary* fdeflib,
    AOTInfo aot_info);
=======
Status EncapsulateClusters(
    Graph* graph, int graph_id, FunctionDefLibrary* fdeflib,
    std::unordered_map<std::string, std::string> device_config);
>>>>>>> 80644044

}  // namespace ngraph_bridge

}  // namespace tensorflow<|MERGE_RESOLUTION|>--- conflicted
+++ resolved
@@ -22,17 +22,11 @@
 
 namespace ngraph_bridge {
 
-<<<<<<< HEAD
 typedef std::pair<bool, std::map<std::string, set<vector<int>>>> AOTInfo;
 
 Status EncapsulateClusters(
     Graph* graph, int graph_id, FunctionDefLibrary* fdeflib,
-    AOTInfo aot_info);
-=======
-Status EncapsulateClusters(
-    Graph* graph, int graph_id, FunctionDefLibrary* fdeflib,
-    std::unordered_map<std::string, std::string> device_config);
->>>>>>> 80644044
+    std::unordered_map<std::string, std::string> device_config, AOTInfo aot_info);
 
 }  // namespace ngraph_bridge
 
