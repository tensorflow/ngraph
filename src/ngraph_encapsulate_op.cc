--- conflicted
+++ resolved
@@ -473,8 +473,6 @@
         input_caches = m_ng_exec_input_cache_map[ng_exec];
     input_caches.resize(input_shapes.size());
 
-<<<<<<< HEAD
-=======
     std::vector<std::unique_ptr<ngraph::Event>> input_copy_events;
 #if defined(NGRAPH_TF_ENABLE_VARIABLES_AND_OPTIMIZERS)
     bool log_copies = false;
@@ -486,7 +484,6 @@
     int number_of_copies = 0;
 #endif
 
->>>>>>> 7b45f224
     for (int i = 0; i < input_shapes.size(); i++) {
 #if defined(NGRAPH_TF_ENABLE_VARIABLES_AND_OPTIMIZERS)
       bool ref_exists = NGraphCatalog::ExistsInInputVariableSharedNameMap(
