--- conflicted
+++ resolved
@@ -14,13 +14,9 @@
  * limitations under the License.
  *******************************************************************************/
 
-<<<<<<< HEAD
-#include "tensorflow/core/framework/function.h"
-=======
 #include "tensorflow/core/common_runtime/optimization_registry.h"
 #include "tensorflow/core/framework/graph.pb.h"
 #include "tensorflow/core/framework/node_def_util.h"
->>>>>>> 85c152de
 #include "tensorflow/core/framework/op.h"
 #include "tensorflow/core/framework/op_kernel.h"
 #include "tensorflow/core/graph/graph.h"
@@ -39,25 +35,13 @@
     .Attr("Targuments: list(type) >= 0")
     .Output("results: Tresults")
     .Attr("Tresults: list(type) >= 0")
-<<<<<<< HEAD
-=======
     .Attr("ngraph_cluster: int")
->>>>>>> 85c152de
     .SetIsStateful()
     .Doc("nGraph Encapsulation Op. For use by the nGraph JIT only.");
 
 class NGraphEncapsulateOp : public tf::OpKernel {
  public:
   explicit NGraphEncapsulateOp(tf::OpKernelConstruction* ctx)
-<<<<<<< HEAD
-      : tf::OpKernel(ctx) {
-    // DataTypeVector constant_types;
-    // OP_REQUIRES_OK(ctx, ctx->GetAttr("Tconstants", &constant_types));
-    // num_constant_args_ = constant_types.size();
-    // OP_REQUIRES_OK(ctx, ctx->GetAttr("Nresources", &num_resource_args_));
-    VLOG(0) << "NGraphEncapsulateOp::Number of inputs: " << ctx->num_inputs();
-    VLOG(0) << "NGraphEncapsulateOp::Number of outputs: " << ctx->num_outputs();
-=======
       : tf::OpKernel(ctx)
       , m_graph(tf::OpRegistry::Global()) {
     int ngraph_cluster;
@@ -71,36 +55,20 @@
     opts.allow_internal_ops = true;
     // TODO(amprocte): need to check status result here.
     tf::ConvertGraphDefToGraph(opts, *graph_def, &m_graph);
->>>>>>> 85c152de
+    // DataTypeVector constant_types;
+    // OP_REQUIRES_OK(ctx, ctx->GetAttr("Tconstants", &constant_types));
+    // num_constant_args_ = constant_types.size();
+    // OP_REQUIRES_OK(ctx, ctx->GetAttr("Nresources", &num_resource_args_));
+    VLOG(0) << "NGraphEncapsulateOp::Number of inputs: " << ctx->num_inputs();
+    VLOG(0) << "NGraphEncapsulateOp::Number of outputs: " << ctx->num_outputs();
   }
   ~NGraphEncapsulateOp() override {
     // d-tor
   }
   void Compute(tf::OpKernelContext* ctx) override {
-<<<<<<< HEAD
-    VLOG(0) << "NGraphMulOp::Compute() Step: " << ctx->step_id()
-            << " Op: " << ctx->op_kernel().name();
-    VLOG(0) << "Inputs: " << ctx->num_inputs()
-            << " Outputs: " << ctx->num_outputs();
-    // Get the inputs
-    const tf::Tensor& input_tensor_1 = ctx->input(0);
-    const tf::Tensor& input_tensor_2 = ctx->input(1);
-
-    // DO the Math
-
-    // Save the output
-    // Create an output tensor
-    tf::Tensor* output_tensor = nullptr;
-    OP_REQUIRES_OK(
-        ctx, ctx->allocate_output(0, input_tensor_1.shape(), &output_tensor));
-    OP_REQUIRES_OK(
-        ctx, ctx->allocate_output(1, input_tensor_1.shape(), &output_tensor));
-  }
-=======
   }
  private:
   tf::Graph m_graph;
->>>>>>> 85c152de
 };
 
 }  // namespace ngraph_bridge
