--- conflicted
+++ resolved
@@ -280,13 +280,10 @@
         return Status::OK();
       };
       confirmation_function_map["_FusedConv2D"] = SimpleConfirmationFunction();
-<<<<<<< HEAD
       confirmation_function_map["GatherNd"] = SimpleConfirmationFunction();
-=======
       confirmation_function_map["_FusedMatMul"] =
           SimpleConfirmationFunction();  // TODO accept under all conditions?
                                          // check?
->>>>>>> c7c5ce3a
       confirmation_function_map["Greater"] = SimpleConfirmationFunction();
       confirmation_function_map["GreaterEqual"] = SimpleConfirmationFunction();
 #if defined NGRAPH_DISTRIBUTED
