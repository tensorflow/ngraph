/*******************************************************************************
 * Copyright 2017-2018 Intel Corporation
 *
 * Licensed under the Apache License, Version 2.0 (the "License");
 * you may not use this file except in compliance with the License.
 * You may obtain a copy of the License at
 *
 *     http://www.apache.org/licenses/LICENSE-2.0
 *
 * Unless required by applicable law or agreed to in writing, software
 * distributed under the License is distributed on an "AS IS" BASIS,
 * WITHOUT WARRANTIES OR CONDITIONS OF ANY KIND, either express or implied.
 * See the License for the specific language governing permissions and
 * limitations under the License.
 *******************************************************************************/

#include "ngraph_utils.h"

#include "tensorflow/core/framework/op.h"
#include "tensorflow/core/framework/op_kernel.h"
#include "tensorflow/core/lib/strings/strcat.h"

#include "tensorflow/core/platform/default/logging.h"

//
// Any nGraph op that is supported when placed inside a cluster, but _not_
// supported when placed outside of a cluster, should be registered here with
// a stub OpKernel.
//

namespace ngraph_bridge {
extern const char* const DEVICE_NGRAPH;
}

using namespace tensorflow;

class NGraphStubOp : public OpKernel {
 public:
  explicit NGraphStubOp(OpKernelConstruction* ctx) : OpKernel(ctx) {}

  void Compute(OpKernelContext* ctx) override {
    OP_REQUIRES(ctx, false,
                errors::Internal("NGraphStubOp compute kernel called"));
  }
};

#define REGISTER_NGRAPH_STUB(builder) \
  REGISTER_KERNEL_BUILDER(builder, NGraphStubOp);

//
// Please keep these in alphabetical order.
//

REGISTER_NGRAPH_STUB(Name("Add")
                         .Device(ngraph_bridge::DEVICE_NGRAPH)
                         .TypeConstraint("T", {DT_FLOAT, DT_INT32}));
REGISTER_NGRAPH_STUB(Name("AvgPool")
                         .Device(ngraph_bridge::DEVICE_NGRAPH)
                         .TypeConstraint<float>("T"));
REGISTER_NGRAPH_STUB(Name("BiasAdd")
                         .Device(ngraph_bridge::DEVICE_NGRAPH)
                         .TypeConstraint<float>("T"));
REGISTER_NGRAPH_STUB(Name("ConcatV2")
                         .Device(ngraph_bridge::DEVICE_NGRAPH)
                         .TypeConstraint("T", {DT_INT32, DT_FLOAT})
                         .TypeConstraint("Tidx", {DT_INT32, DT_INT64}));
// "Const" can occur outside of clusters and is registered elsewhere.
REGISTER_NGRAPH_STUB(Name("Conv2D")
                         .Device(ngraph_bridge::DEVICE_NGRAPH)
                         .TypeConstraint<float>("T"));
REGISTER_NGRAPH_STUB(Name("Equal")
                         .Device(ngraph_bridge::DEVICE_NGRAPH)
                         .TypeConstraint("T", {DT_FLOAT, DT_INT32, DT_INT64}));
REGISTER_NGRAPH_STUB(Name("FusedBatchNorm")
                         .Device(ngraph_bridge::DEVICE_NGRAPH)
                         .TypeConstraint<float>("T"));
// "Identity" can occur outside of clusters and is registered elsewhere.
REGISTER_NGRAPH_STUB(Name("MatMul")
                         .Device(ngraph_bridge::DEVICE_NGRAPH)
                         .TypeConstraint<float>("T"));
REGISTER_NGRAPH_STUB(Name("MaxPool")
                         .Device(ngraph_bridge::DEVICE_NGRAPH)
                         .TypeConstraint<float>("T"));
REGISTER_NGRAPH_STUB(Name("Mean")
                         .Device(ngraph_bridge::DEVICE_NGRAPH)
                         .TypeConstraint<float>("T")
                         .TypeConstraint("Tidx", {DT_INT32, DT_INT64}));
REGISTER_NGRAPH_STUB(Name("Mul")
                         .Device(ngraph_bridge::DEVICE_NGRAPH)
                         .TypeConstraint("T", {DT_FLOAT, DT_INT32}));
// "NoOp" can occur outside of clusters and is registered elsewhere.
REGISTER_NGRAPH_STUB(Name("Pad")
                         .Device(ngraph_bridge::DEVICE_NGRAPH)
                         .TypeConstraint<float>("T")
                         .TypeConstraint("Tpaddings", {DT_INT32, DT_INT64}));
REGISTER_NGRAPH_STUB(Name("Relu")
<<<<<<< HEAD
                         .Device(ngraph_bridge::DEVICE_NGRAPH)
                         .TypeConstraint<float>("T"));
=======
                       .Device(ngraph_bridge::DEVICE_NGRAPH)
                       .TypeConstraint<float>("T"));
REGISTER_NGRAPH_STUB(Name("Relu6")
                       .Device(ngraph_bridge::DEVICE_NGRAPH_CPU)
                       .TypeConstraint<float>("T"));
>>>>>>> 4f979416
REGISTER_NGRAPH_STUB(Name("Reshape")
                         .Device(ngraph_bridge::DEVICE_NGRAPH)
                         .TypeConstraint("T", {DT_FLOAT, DT_INT32})
                         .TypeConstraint("Tshape", {DT_INT32, DT_INT64}));
REGISTER_NGRAPH_STUB(Name("Sum")
                         .Device(ngraph_bridge::DEVICE_NGRAPH)
                         .TypeConstraint<float>("T")
                         .TypeConstraint("Tidx", {DT_INT32, DT_INT64}));
REGISTER_NGRAPH_STUB(Name("Transpose")
                         .Device(ngraph_bridge::DEVICE_NGRAPH)
                         .TypeConstraint<float>("T")
                         .TypeConstraint("Tperm", {DT_INT32, DT_INT64}));<|MERGE_RESOLUTION|>--- conflicted
+++ resolved
@@ -94,16 +94,11 @@
                          .TypeConstraint<float>("T")
                          .TypeConstraint("Tpaddings", {DT_INT32, DT_INT64}));
 REGISTER_NGRAPH_STUB(Name("Relu")
-<<<<<<< HEAD
                          .Device(ngraph_bridge::DEVICE_NGRAPH)
                          .TypeConstraint<float>("T"));
-=======
-                       .Device(ngraph_bridge::DEVICE_NGRAPH)
-                       .TypeConstraint<float>("T"));
 REGISTER_NGRAPH_STUB(Name("Relu6")
-                       .Device(ngraph_bridge::DEVICE_NGRAPH_CPU)
-                       .TypeConstraint<float>("T"));
->>>>>>> 4f979416
+                         .Device(ngraph_bridge::DEVICE_NGRAPH_CPU)
+                         .TypeConstraint<float>("T"));
 REGISTER_NGRAPH_STUB(Name("Reshape")
                          .Device(ngraph_bridge::DEVICE_NGRAPH)
                          .TypeConstraint("T", {DT_FLOAT, DT_INT32})
