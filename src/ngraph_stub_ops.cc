--- conflicted
+++ resolved
@@ -112,15 +112,12 @@
                          .Device(ngraph_bridge::DEVICE_NGRAPH)
                          .TypeConstraint("T", {DT_FLOAT, DT_INT32})
                          .TypeConstraint("Tshape", {DT_INT32, DT_INT64}));
-<<<<<<< HEAD
+REGISTER_NGRAPH_STUB(Name("Sign")
+                         .Device(ngraph_bridge::DEVICE_NGRAPH)
+                         .TypeConstraint("T", {DT_FLOAT, DT_INT32}));
 REGISTER_NGRAPH_STUB(Name("Snapshot")
                          .Device(ngraph_bridge::DEVICE_NGRAPH)
                          .TypeConstraint("T",{DT_FLOAT,DT_INT32}));
-=======
-REGISTER_NGRAPH_STUB(Name("Sign")
-                         .Device(ngraph_bridge::DEVICE_NGRAPH)
-                         .TypeConstraint("T", {DT_FLOAT, DT_INT32}));
->>>>>>> 9416ff00
 REGISTER_NGRAPH_STUB(Name("Squeeze")
                          .Device(ngraph_bridge::DEVICE_NGRAPH)
                          .TypeConstraint("T",{DT_FLOAT,DT_INT32}));
