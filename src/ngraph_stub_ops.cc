/*******************************************************************************
 * Copyright 2017-2018 Intel Corporation
 *
 * Licensed under the Apache License, Version 2.0 (the "License");
 * you may not use this file except in compliance with the License.
 * You may obtain a copy of the License at
 *
 *     http://www.apache.org/licenses/LICENSE-2.0
 *
 * Unless required by applicable law or agreed to in writing, software
 * distributed under the License is distributed on an "AS IS" BASIS,
 * WITHOUT WARRANTIES OR CONDITIONS OF ANY KIND, either express or implied.
 * See the License for the specific language governing permissions and
 * limitations under the License.
 *******************************************************************************/

#include "ngraph_utils.h"

#include "tensorflow/core/framework/op.h"
#include "tensorflow/core/framework/op_kernel.h"
#include "tensorflow/core/lib/strings/strcat.h"

#include "tensorflow/core/platform/default/logging.h"

//
// Any nGraph op that is supported when placed inside a cluster, but _not_
// supported when placed outside of a cluster, should be registered here with
// a stub OpKernel.
//

namespace ngraph_bridge {
extern const char* const DEVICE_NGRAPH;
}

using namespace tensorflow;

class NGraphStubOp : public OpKernel {
 public:
  explicit NGraphStubOp(OpKernelConstruction* ctx) : OpKernel(ctx) {}

  void Compute(OpKernelContext* ctx) override {
    OP_REQUIRES(ctx, false,
                errors::Internal("NGraphStubOp compute kernel called"));
  }
};

#define REGISTER_NGRAPH_STUB(builder) \
  REGISTER_KERNEL_BUILDER(builder, NGraphStubOp);

//
// Please keep these in alphabetical order.
//

REGISTER_NGRAPH_STUB(Name("Add")
<<<<<<< HEAD
                         .Device(ngraph_bridge::DEVICE_NGRAPH_CPU)
                         .TypeConstraint("T", {DT_FLOAT, DT_INT32}));
REGISTER_NGRAPH_STUB(Name("AvgPool")
                         .Device(ngraph_bridge::DEVICE_NGRAPH_CPU)
                         .TypeConstraint<float>("T"));
REGISTER_NGRAPH_STUB(Name("BiasAdd")
                         .Device(ngraph_bridge::DEVICE_NGRAPH_CPU)
                         .TypeConstraint<float>("T"));
REGISTER_NGRAPH_STUB(Name("ConcatV2")
                         .Device(ngraph_bridge::DEVICE_NGRAPH_CPU)
                         .TypeConstraint("T", {DT_INT32, DT_FLOAT})
                         .TypeConstraint("Tidx", {DT_INT32, DT_INT64}));
// "Const" can occur outside of clusters and is registered elsewhere.
REGISTER_NGRAPH_STUB(Name("Conv2D")
                         .Device(ngraph_bridge::DEVICE_NGRAPH_CPU)
                         .TypeConstraint<float>("T"));
REGISTER_NGRAPH_STUB(Name("Equal")
                         .Device(ngraph_bridge::DEVICE_NGRAPH_CPU)
                         .TypeConstraint("T", {DT_FLOAT, DT_INT32, DT_INT64}));
REGISTER_NGRAPH_STUB(Name("FusedBatchNorm")
                         .Device(ngraph_bridge::DEVICE_NGRAPH_CPU)
                         .TypeConstraint<float>("T"));
// "Identity" can occur outside of clusters and is registered elsewhere.
REGISTER_NGRAPH_STUB(Name("MatMul")
                         .Device(ngraph_bridge::DEVICE_NGRAPH_CPU)
                         .TypeConstraint<float>("T"));
REGISTER_NGRAPH_STUB(Name("MaxPool")
                         .Device(ngraph_bridge::DEVICE_NGRAPH_CPU)
                         .TypeConstraint<float>("T"));
REGISTER_NGRAPH_STUB(Name("Mean")
                         .Device(ngraph_bridge::DEVICE_NGRAPH_CPU)
                         .TypeConstraint<float>("T")
                         .TypeConstraint("Tidx", {DT_INT32, DT_INT64}));
REGISTER_NGRAPH_STUB(Name("Mul")
                         .Device(ngraph_bridge::DEVICE_NGRAPH_CPU)
                         .TypeConstraint("T", {DT_FLOAT, DT_INT32}));
// "NoOp" can occur outside of clusters and is registered elsewhere.
REGISTER_NGRAPH_STUB(Name("Pad")
                         .Device(ngraph_bridge::DEVICE_NGRAPH_CPU)
                         .TypeConstraint<float>("T")
                         .TypeConstraint("Tpaddings", {DT_INT32, DT_INT64}));
REGISTER_NGRAPH_STUB(Name("Relu")
                         .Device(ngraph_bridge::DEVICE_NGRAPH_CPU)
                         .TypeConstraint<float>("T"));
REGISTER_NGRAPH_STUB(Name("Reshape")
                         .Device(ngraph_bridge::DEVICE_NGRAPH_CPU)
                         .TypeConstraint("T", {DT_FLOAT, DT_INT32})
                         .TypeConstraint("Tshape", {DT_INT32, DT_INT64}));
REGISTER_NGRAPH_STUB(Name("Sum")
                         .Device(ngraph_bridge::DEVICE_NGRAPH_CPU)
                         .TypeConstraint<float>("T")
                         .TypeConstraint("Tidx", {DT_INT32, DT_INT64}));
REGISTER_NGRAPH_STUB(Name("Transpose")
                         .Device(ngraph_bridge::DEVICE_NGRAPH_CPU)
                         .TypeConstraint<float>("T")
                         .TypeConstraint("Tperm", {DT_INT32, DT_INT64}));
=======
                       .Device(ngraph_bridge::DEVICE_NGRAPH)
                       .TypeConstraint("T", {DT_FLOAT,DT_INT32}));
REGISTER_NGRAPH_STUB(Name("AvgPool")
                       .Device(ngraph_bridge::DEVICE_NGRAPH)
                       .TypeConstraint<float>("T"));
REGISTER_NGRAPH_STUB(Name("BiasAdd")
                       .Device(ngraph_bridge::DEVICE_NGRAPH)
                       .TypeConstraint<float>("T"));
REGISTER_NGRAPH_STUB(Name("ConcatV2")
                       .Device(ngraph_bridge::DEVICE_NGRAPH)
                       .TypeConstraint("T",{DT_INT32,DT_FLOAT})
                       .TypeConstraint("Tidx",{DT_INT32,DT_INT64}));
// "Const" can occur outside of clusters and is registered elsewhere.
REGISTER_NGRAPH_STUB(Name("Conv2D")
                       .Device(ngraph_bridge::DEVICE_NGRAPH)
                       .TypeConstraint<float>("T"));
REGISTER_NGRAPH_STUB(Name("Equal")
                       .Device(ngraph_bridge::DEVICE_NGRAPH)
                       .TypeConstraint("T",{DT_FLOAT,DT_INT32,DT_INT64}));
REGISTER_NGRAPH_STUB(Name("FusedBatchNorm")
                       .Device(ngraph_bridge::DEVICE_NGRAPH)
                       .TypeConstraint<float>("T"));
// "Identity" can occur outside of clusters and is registered elsewhere.
REGISTER_NGRAPH_STUB(Name("MatMul")
                       .Device(ngraph_bridge::DEVICE_NGRAPH)
                       .TypeConstraint<float>("T"));
REGISTER_NGRAPH_STUB(Name("MaxPool")
                       .Device(ngraph_bridge::DEVICE_NGRAPH)
                       .TypeConstraint<float>("T"));
REGISTER_NGRAPH_STUB(Name("Mean")
                       .Device(ngraph_bridge::DEVICE_NGRAPH)
                       .TypeConstraint<float>("T")
                       .TypeConstraint("Tidx",{DT_INT32,DT_INT64}));
REGISTER_NGRAPH_STUB(Name("Mul")
                       .Device(ngraph_bridge::DEVICE_NGRAPH)
                       .TypeConstraint("T", {DT_FLOAT,DT_INT32}));
// "NoOp" can occur outside of clusters and is registered elsewhere.
REGISTER_NGRAPH_STUB(Name("Pad")
                       .Device(ngraph_bridge::DEVICE_NGRAPH)
                       .TypeConstraint<float>("T")
                       .TypeConstraint("Tpaddings",{DT_INT32,DT_INT64}));
REGISTER_NGRAPH_STUB(Name("Relu")
                       .Device(ngraph_bridge::DEVICE_NGRAPH)
                       .TypeConstraint<float>("T"));
REGISTER_NGRAPH_STUB(Name("Reshape")
                       .Device(ngraph_bridge::DEVICE_NGRAPH)
                       .TypeConstraint("T",{DT_FLOAT,DT_INT32})
                       .TypeConstraint("Tshape",{DT_INT32,DT_INT64}));
REGISTER_NGRAPH_STUB(Name("Sum")
                       .Device(ngraph_bridge::DEVICE_NGRAPH)
                       .TypeConstraint<float>("T")
                       .TypeConstraint("Tidx",{DT_INT32,DT_INT64}));
REGISTER_NGRAPH_STUB(Name("Transpose")
                       .Device(ngraph_bridge::DEVICE_NGRAPH)
                       .TypeConstraint<float>("T")
                       .TypeConstraint("Tperm",{DT_INT32,DT_INT64}));
>>>>>>> af57f8d4
<|MERGE_RESOLUTION|>--- conflicted
+++ resolved
@@ -52,118 +52,59 @@
 //
 
 REGISTER_NGRAPH_STUB(Name("Add")
-<<<<<<< HEAD
-                         .Device(ngraph_bridge::DEVICE_NGRAPH_CPU)
+                         .Device(ngraph_bridge::DEVICE_NGRAPH)
                          .TypeConstraint("T", {DT_FLOAT, DT_INT32}));
 REGISTER_NGRAPH_STUB(Name("AvgPool")
-                         .Device(ngraph_bridge::DEVICE_NGRAPH_CPU)
+                         .Device(ngraph_bridge::DEVICE_NGRAPH)
                          .TypeConstraint<float>("T"));
 REGISTER_NGRAPH_STUB(Name("BiasAdd")
-                         .Device(ngraph_bridge::DEVICE_NGRAPH_CPU)
+                         .Device(ngraph_bridge::DEVICE_NGRAPH)
                          .TypeConstraint<float>("T"));
 REGISTER_NGRAPH_STUB(Name("ConcatV2")
-                         .Device(ngraph_bridge::DEVICE_NGRAPH_CPU)
+                         .Device(ngraph_bridge::DEVICE_NGRAPH)
                          .TypeConstraint("T", {DT_INT32, DT_FLOAT})
                          .TypeConstraint("Tidx", {DT_INT32, DT_INT64}));
 // "Const" can occur outside of clusters and is registered elsewhere.
 REGISTER_NGRAPH_STUB(Name("Conv2D")
-                         .Device(ngraph_bridge::DEVICE_NGRAPH_CPU)
+                         .Device(ngraph_bridge::DEVICE_NGRAPH)
                          .TypeConstraint<float>("T"));
 REGISTER_NGRAPH_STUB(Name("Equal")
-                         .Device(ngraph_bridge::DEVICE_NGRAPH_CPU)
+                         .Device(ngraph_bridge::DEVICE_NGRAPH)
                          .TypeConstraint("T", {DT_FLOAT, DT_INT32, DT_INT64}));
 REGISTER_NGRAPH_STUB(Name("FusedBatchNorm")
-                         .Device(ngraph_bridge::DEVICE_NGRAPH_CPU)
+                         .Device(ngraph_bridge::DEVICE_NGRAPH)
                          .TypeConstraint<float>("T"));
 // "Identity" can occur outside of clusters and is registered elsewhere.
 REGISTER_NGRAPH_STUB(Name("MatMul")
-                         .Device(ngraph_bridge::DEVICE_NGRAPH_CPU)
+                         .Device(ngraph_bridge::DEVICE_NGRAPH)
                          .TypeConstraint<float>("T"));
 REGISTER_NGRAPH_STUB(Name("MaxPool")
-                         .Device(ngraph_bridge::DEVICE_NGRAPH_CPU)
+                         .Device(ngraph_bridge::DEVICE_NGRAPH)
                          .TypeConstraint<float>("T"));
 REGISTER_NGRAPH_STUB(Name("Mean")
-                         .Device(ngraph_bridge::DEVICE_NGRAPH_CPU)
+                         .Device(ngraph_bridge::DEVICE_NGRAPH)
                          .TypeConstraint<float>("T")
                          .TypeConstraint("Tidx", {DT_INT32, DT_INT64}));
 REGISTER_NGRAPH_STUB(Name("Mul")
-                         .Device(ngraph_bridge::DEVICE_NGRAPH_CPU)
+                         .Device(ngraph_bridge::DEVICE_NGRAPH)
                          .TypeConstraint("T", {DT_FLOAT, DT_INT32}));
 // "NoOp" can occur outside of clusters and is registered elsewhere.
 REGISTER_NGRAPH_STUB(Name("Pad")
-                         .Device(ngraph_bridge::DEVICE_NGRAPH_CPU)
+                         .Device(ngraph_bridge::DEVICE_NGRAPH)
                          .TypeConstraint<float>("T")
                          .TypeConstraint("Tpaddings", {DT_INT32, DT_INT64}));
 REGISTER_NGRAPH_STUB(Name("Relu")
-                         .Device(ngraph_bridge::DEVICE_NGRAPH_CPU)
+                         .Device(ngraph_bridge::DEVICE_NGRAPH)
                          .TypeConstraint<float>("T"));
 REGISTER_NGRAPH_STUB(Name("Reshape")
-                         .Device(ngraph_bridge::DEVICE_NGRAPH_CPU)
+                         .Device(ngraph_bridge::DEVICE_NGRAPH)
                          .TypeConstraint("T", {DT_FLOAT, DT_INT32})
                          .TypeConstraint("Tshape", {DT_INT32, DT_INT64}));
 REGISTER_NGRAPH_STUB(Name("Sum")
-                         .Device(ngraph_bridge::DEVICE_NGRAPH_CPU)
+                         .Device(ngraph_bridge::DEVICE_NGRAPH)
                          .TypeConstraint<float>("T")
                          .TypeConstraint("Tidx", {DT_INT32, DT_INT64}));
 REGISTER_NGRAPH_STUB(Name("Transpose")
-                         .Device(ngraph_bridge::DEVICE_NGRAPH_CPU)
+                         .Device(ngraph_bridge::DEVICE_NGRAPH)
                          .TypeConstraint<float>("T")
-                         .TypeConstraint("Tperm", {DT_INT32, DT_INT64}));
-=======
-                       .Device(ngraph_bridge::DEVICE_NGRAPH)
-                       .TypeConstraint("T", {DT_FLOAT,DT_INT32}));
-REGISTER_NGRAPH_STUB(Name("AvgPool")
-                       .Device(ngraph_bridge::DEVICE_NGRAPH)
-                       .TypeConstraint<float>("T"));
-REGISTER_NGRAPH_STUB(Name("BiasAdd")
-                       .Device(ngraph_bridge::DEVICE_NGRAPH)
-                       .TypeConstraint<float>("T"));
-REGISTER_NGRAPH_STUB(Name("ConcatV2")
-                       .Device(ngraph_bridge::DEVICE_NGRAPH)
-                       .TypeConstraint("T",{DT_INT32,DT_FLOAT})
-                       .TypeConstraint("Tidx",{DT_INT32,DT_INT64}));
-// "Const" can occur outside of clusters and is registered elsewhere.
-REGISTER_NGRAPH_STUB(Name("Conv2D")
-                       .Device(ngraph_bridge::DEVICE_NGRAPH)
-                       .TypeConstraint<float>("T"));
-REGISTER_NGRAPH_STUB(Name("Equal")
-                       .Device(ngraph_bridge::DEVICE_NGRAPH)
-                       .TypeConstraint("T",{DT_FLOAT,DT_INT32,DT_INT64}));
-REGISTER_NGRAPH_STUB(Name("FusedBatchNorm")
-                       .Device(ngraph_bridge::DEVICE_NGRAPH)
-                       .TypeConstraint<float>("T"));
-// "Identity" can occur outside of clusters and is registered elsewhere.
-REGISTER_NGRAPH_STUB(Name("MatMul")
-                       .Device(ngraph_bridge::DEVICE_NGRAPH)
-                       .TypeConstraint<float>("T"));
-REGISTER_NGRAPH_STUB(Name("MaxPool")
-                       .Device(ngraph_bridge::DEVICE_NGRAPH)
-                       .TypeConstraint<float>("T"));
-REGISTER_NGRAPH_STUB(Name("Mean")
-                       .Device(ngraph_bridge::DEVICE_NGRAPH)
-                       .TypeConstraint<float>("T")
-                       .TypeConstraint("Tidx",{DT_INT32,DT_INT64}));
-REGISTER_NGRAPH_STUB(Name("Mul")
-                       .Device(ngraph_bridge::DEVICE_NGRAPH)
-                       .TypeConstraint("T", {DT_FLOAT,DT_INT32}));
-// "NoOp" can occur outside of clusters and is registered elsewhere.
-REGISTER_NGRAPH_STUB(Name("Pad")
-                       .Device(ngraph_bridge::DEVICE_NGRAPH)
-                       .TypeConstraint<float>("T")
-                       .TypeConstraint("Tpaddings",{DT_INT32,DT_INT64}));
-REGISTER_NGRAPH_STUB(Name("Relu")
-                       .Device(ngraph_bridge::DEVICE_NGRAPH)
-                       .TypeConstraint<float>("T"));
-REGISTER_NGRAPH_STUB(Name("Reshape")
-                       .Device(ngraph_bridge::DEVICE_NGRAPH)
-                       .TypeConstraint("T",{DT_FLOAT,DT_INT32})
-                       .TypeConstraint("Tshape",{DT_INT32,DT_INT64}));
-REGISTER_NGRAPH_STUB(Name("Sum")
-                       .Device(ngraph_bridge::DEVICE_NGRAPH)
-                       .TypeConstraint<float>("T")
-                       .TypeConstraint("Tidx",{DT_INT32,DT_INT64}));
-REGISTER_NGRAPH_STUB(Name("Transpose")
-                       .Device(ngraph_bridge::DEVICE_NGRAPH)
-                       .TypeConstraint<float>("T")
-                       .TypeConstraint("Tperm",{DT_INT32,DT_INT64}));
->>>>>>> af57f8d4
+                         .TypeConstraint("Tperm", {DT_INT32, DT_INT64}));