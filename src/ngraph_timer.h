--- conflicted
+++ resolved
@@ -106,13 +106,8 @@
   std::string m_name;
   std::string m_category;
   std::string m_args;
-<<<<<<< HEAD
-  int m_pid;
-  int m_tid;
-=======
   int m_pid{0};
   int m_tid{0};
->>>>>>> 0694e655
   static std::mutex s_file_mutex;
   static std::ofstream s_event_log;
 };
