/*******************************************************************************
 * Copyright 2017-2018 Intel Corporation
 *
 * Licensed under the Apache License, Version 2.0 (the "License");
 * you may not use this file except in compliance with the License.
 * You may obtain a copy of the License at
 *
 *     http://www.apache.org/licenses/LICENSE-2.0
 *
 * Unless required by applicable law or agreed to in writing, software
 * distributed under the License is distributed on an "AS IS" BASIS,
 * WITHOUT WARRANTIES OR CONDITIONS OF ANY KIND, either express or implied.
 * See the License for the specific language governing permissions and
 * limitations under the License.
 *******************************************************************************/

#include "tensorflow/core/common_runtime/dma_helper.h"
#include "tensorflow/core/framework/op.h"
#include "tensorflow/core/framework/op_kernel.h"
#include "tensorflow/core/framework/resource_mgr.h"
#include "tensorflow/core/lib/strings/strcat.h"

#include "tensorflow/core/platform/default/logging.h"

#include "ngraph_freshness_tracker.h"
#include "ngraph_utils.h"

namespace ngraph_bridge {
extern const char* const DEVICE_NGRAPH;
}

using namespace tensorflow;
namespace ngb = ngraph_bridge;

//
// BEGIN VARIABLE OP STUFF COPIED, WITH MODIFICATION, FROM TF CODE BASE.
//
// Copied from:
//
//   tensorflow/core/kernels/variable_ops.{cc,h}
//   tensorflow/core/kernels/assign_op.h
//   tensorflow/core/kernels/dense_update_ops.cc
//
// The general pattern is that we've taken classes and stuck "NGraph" on the
// front of their names, just so we can get variables placed on NGRAPH. As
// we go, we will be adding nGraph-specific features to these ops.
//
// For the time being, everything here conforms to TF-style naming conventions
// (in particular, member variables are suffixed with "_", not prefixed with
// "m_").
//

// Resource stored by variables in the resource manager
// (legacy, ref-style version).
class NGraphVar : public ResourceBase {
 public:
  explicit NGraphVar(DataType dtype, const TensorShape& shape)
      : tensor_(dtype, shape) {}
  // Not copyable or movable.
  NGraphVar(const NGraphVar&) = delete;
  NGraphVar& operator=(const NGraphVar&) = delete;

  tf::mutex* mu() { return &mu_; }
  Tensor* tensor() { return &tensor_; }

  string DebugString() override {
    return strings::StrCat(DataTypeString(tensor_.dtype()), "/",
                           tensor_.shape().DebugString());
  }

 private:
  tf::mutex mu_;
  Tensor tensor_;

  ~NGraphVar() override {}
};

class NGraphVariableOp : public OpKernel {
 public:
  explicit NGraphVariableOp(OpKernelConstruction* context);
  void Compute(OpKernelContext* ctx) override;

 private:
  DataType dtype_;
  TensorShape shape_;

  tf::mutex init_mu_;
  ContainerInfo cinfo_ GUARDED_BY(init_mu_);
  bool initialized_ GUARDED_BY(init_mu_){false};

  TF_DISALLOW_COPY_AND_ASSIGN(NGraphVariableOp);
};

NGraphVariableOp::NGraphVariableOp(OpKernelConstruction* context)
    : OpKernel(context) {
  OP_REQUIRES_OK(context, context->GetAttr("shape", &shape_));
  dtype_ = RemoveRefType(context->output_type(0));
}

void NGraphVariableOp::Compute(OpKernelContext* ctx) {
  mutex_lock l(init_mu_);
  if (!initialized_) {
    OP_REQUIRES_OK(ctx, cinfo_.Init(ctx->resource_manager(), def(),
                                    true /* use name() */));
    initialized_ = true;
  }
  auto creator = [this](NGraphVar** var) {
    // This part is modified slightly. The TF implementation does this:
    //
    //   *var = new LocalVar(dtype_);
    //   (*var)->tensor()->set_shape(shape_);
    //
    // but VariableOp is a friend of tensor and set_shape is private. I believe
    // what this is doing is setting the shape of the tensor without allocating
    // any memory for it, since Assign will do that later if necessary. For us,
    // pre-allocation is okay for now.
    *var = new NGraphVar(dtype_, shape_);
    return Status::OK();
  };
  NGraphVar* var;
  OP_REQUIRES_OK(ctx, cinfo_.resource_manager()->LookupOrCreate<NGraphVar>(
                          cinfo_.container(), cinfo_.name(), &var, creator));
  // Output a reference to our tensor, so it may be updated.
  //
  // As long as the resource manager hasn't been cleared the ref we return
  // here is valid because it owns a ref on var.
  ctx->set_output_ref(0, var->mu(), var->tensor());
  if (ctx->track_allocations() && var->tensor()->IsInitialized()) {
    AllocatorAttributes attr;
    attr.set_gpu_compatible(true);
    attr.set_nic_compatible(true);
    ctx->record_persistent_memory_allocation(var->tensor()->AllocatedBytes());
  }
  var->Unref();
}

REGISTER_KERNEL_BUILDER(
<<<<<<< HEAD
    Name("VariableV2").Device(ngraph_bridge::DEVICE_NGRAPH_CPU),
    NGraphVariableOp);
=======
   Name("VariableV2").Device(ngraph_bridge::DEVICE_NGRAPH),
   NGraphVariableOp);
>>>>>>> c4e632e4

class NGraphAssignOp : public OpKernel {
 public:
  explicit NGraphAssignOp(OpKernelConstruction* context) : OpKernel(context) {
    OP_REQUIRES_OK(context,
                   context->GetAttr("use_locking", &m_use_exclusive_lock));
    OP_REQUIRES_OK(context,
                   context->GetAttr("validate_shape", &m_validate_shape));
    OP_REQUIRES(context, IsRefType(context->input_type(0)),
                errors::InvalidArgument("lhs input needs to be a ref type"));
  }

  void Compute(OpKernelContext* context) override {
    const Tensor& rhs = context->input(1);

    // Mark the underlying tensor as stale.
    auto creator = [this](ngb::NGraphFreshnessTracker** tracker) {
      *tracker = new ngb::NGraphFreshnessTracker();
      return Status::OK();
    };
    ngb::NGraphFreshnessTracker* tracker;
    OP_REQUIRES_OK(context,
                   context->resource_manager()
                       ->LookupOrCreate<ngb::NGraphFreshnessTracker>(
                           context->resource_manager()->default_container(),
                           "ngraph_freshness_tracker", &tracker, creator));
    tracker->AddTensor(DMAHelper::base(&context->input(0)));
    tracker->MarkStale(DMAHelper::base(&context->input(0)));

    // We always return the input ref.
    context->forward_ref_input_to_ref_output(0, 0);

    {
      mutex_lock l(*context->input_ref_mutex(0));
      const Tensor& old_lhs = context->mutable_input(0, /* lock_held */ true);
      const bool same_shape = old_lhs.shape().IsSameSize(rhs.shape());

      // For now, nGraph bridge only works if the rhs shape matches. This means
      // that the tensor we are assigning to must previously have been
      // allocated with a matching shape, and we cannot change its shape here
      // at assignment time.
      //
      // It should be possible to remove this restriction, but it may require
      // some tricky interactions with the freshness tracker, since we will
      // need to allocate new space. Since we don't yet have any use cases that
      // will exercise this functionality, it's best not try to implement it
      // yet.
      OP_REQUIRES(
          context, same_shape,
          errors::InvalidArgument("Assign for nGraph requires shapes of both "
                                  "tensors to match. lhs shape= ",
                                  old_lhs.shape().DebugString(), " rhs shape= ",
                                  rhs.shape().DebugString()));

      if (m_use_exclusive_lock) {
        Tensor lhs = context->mutable_input(0, /* lock_held */ true);
        Copy(context, &lhs, rhs);
        return;
      }
    }

    // The tensor has already been initialized and the right hand side
    // matches the left hand side's shape. We have been told to do the
    // copy outside the lock.
    Tensor old_unlocked_lhs = context->mutable_input(0, /* lock_held */ false);
    Copy(context, &old_unlocked_lhs, rhs);
  }

  void Copy(OpKernelContext* context, Tensor* lhs, const Tensor& rhs) {
    void* src_ptr = const_cast<void*>(DMAHelper::base(&rhs));
    const int64 total_bytes = rhs.TotalBytes();
    void* dst_ptr = DMAHelper::base(lhs);
    memcpy(dst_ptr, src_ptr, total_bytes);
  }

  bool m_use_exclusive_lock;
  bool m_validate_shape;
};

<<<<<<< HEAD
REGISTER_KERNEL_BUILDER(Name("Assign").Device(ngraph_bridge::DEVICE_NGRAPH_CPU),
                        NGraphAssignOp);
=======
REGISTER_KERNEL_BUILDER(
   Name("Assign").Device(ngraph_bridge::DEVICE_NGRAPH),
   NGraphAssignOp);
>>>>>>> c4e632e4

class NGraphIsVariableInitializedOp : public OpKernel {
 public:
  explicit NGraphIsVariableInitializedOp(OpKernelConstruction* context)
      : OpKernel(context) {}

  void Compute(OpKernelContext* context) override {
    // Get a mutable input tensor of the Ref input.
    const Tensor& input_tensor = context->mutable_input(0, false);
    Tensor* output = nullptr;
    OP_REQUIRES_OK(context,
                   context->allocate_output(0, TensorShape({}), &output));
    auto output_tensor = output->tensor<bool, 0>();
    bool result = input_tensor.IsInitialized();
    output_tensor() = result;
  }
};

REGISTER_KERNEL_BUILDER(
<<<<<<< HEAD
    Name("IsVariableInitialized").Device(ngraph_bridge::DEVICE_NGRAPH_CPU),
    NGraphIsVariableInitializedOp);
=======
   Name("IsVariableInitialized").Device(ngraph_bridge::DEVICE_NGRAPH),
   NGraphIsVariableInitializedOp);
>>>>>>> c4e632e4
//
// END VARIABLE OP STUFF COPIED, WITH MODIFICATION, FROM TF CODE BASE
//<|MERGE_RESOLUTION|>--- conflicted
+++ resolved
@@ -134,14 +134,8 @@
   var->Unref();
 }
 
-REGISTER_KERNEL_BUILDER(
-<<<<<<< HEAD
-    Name("VariableV2").Device(ngraph_bridge::DEVICE_NGRAPH_CPU),
-    NGraphVariableOp);
-=======
-   Name("VariableV2").Device(ngraph_bridge::DEVICE_NGRAPH),
-   NGraphVariableOp);
->>>>>>> c4e632e4
+REGISTER_KERNEL_BUILDER(Name("VariableV2").Device(ngraph_bridge::DEVICE_NGRAPH),
+                        NGraphVariableOp);
 
 class NGraphAssignOp : public OpKernel {
  public:
@@ -221,14 +215,8 @@
   bool m_validate_shape;
 };
 
-<<<<<<< HEAD
-REGISTER_KERNEL_BUILDER(Name("Assign").Device(ngraph_bridge::DEVICE_NGRAPH_CPU),
+REGISTER_KERNEL_BUILDER(Name("Assign").Device(ngraph_bridge::DEVICE_NGRAPH),
                         NGraphAssignOp);
-=======
-REGISTER_KERNEL_BUILDER(
-   Name("Assign").Device(ngraph_bridge::DEVICE_NGRAPH),
-   NGraphAssignOp);
->>>>>>> c4e632e4
 
 class NGraphIsVariableInitializedOp : public OpKernel {
  public:
@@ -248,13 +236,8 @@
 };
 
 REGISTER_KERNEL_BUILDER(
-<<<<<<< HEAD
-    Name("IsVariableInitialized").Device(ngraph_bridge::DEVICE_NGRAPH_CPU),
+    Name("IsVariableInitialized").Device(ngraph_bridge::DEVICE_NGRAPH),
     NGraphIsVariableInitializedOp);
-=======
-   Name("IsVariableInitialized").Device(ngraph_bridge::DEVICE_NGRAPH),
-   NGraphIsVariableInitializedOp);
->>>>>>> c4e632e4
 //
 // END VARIABLE OP STUFF COPIED, WITH MODIFICATION, FROM TF CODE BASE
 //