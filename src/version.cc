/*******************************************************************************
 * Copyright 2017-2019 Intel Corporation
 *
 * Licensed under the Apache License, Version 2.0 (the "License");
 * you may not use this file except in compliance with the License.
 * You may obtain a copy of the License at
 *
 *     http://www.apache.org/licenses/LICENSE-2.0
 *
 * Unless required by applicable law or agreed to in writing, software
 * distributed under the License is distributed on an "AS IS" BASIS,
 * WITHOUT WARRANTIES OR CONDITIONS OF ANY KIND, either express or implied.
 * See the License for the specific language governing permissions and
 * limitations under the License.
 *******************************************************************************/

#include "version.h"
#include <iostream>
#include <string>
#include "ngraph/ngraph.hpp"

// nGraph-TensorFlow bridge uses semantic versioning: see http://semver.org/

#define NG_TF_MAJOR_VERSION 0
<<<<<<< HEAD
#define NG_TF_MINOR_VERSION 14
=======
#define NG_TF_MINOR_VERSION 13
>>>>>>> 57556f7c
#define NG_TF_PATCH_VERSION 0

// The version suffix is used for pre-release version numbers
// For example before v0.7.0 we may do a pre-release i.e., a release
// candidate such as v0.7.0-rc0
// The code in master will always have the last released version number
// with a suffix of '-master'
#define NG_TF_VERSION_SUFFIX "-rc1"

#define VERSION_STR_HELPER(x) #x
#define VERSION_STR(x) VERSION_STR_HELPER(x)

// e.g. "0.7.0" or "0.7.0-rc0".
#define NG_TF_VERSION_STRING                                    \
  (VERSION_STR(NG_TF_MAJOR_VERSION) "." VERSION_STR(            \
      NG_TF_MINOR_VERSION) "." VERSION_STR(NG_TF_PATCH_VERSION) \
       NG_TF_VERSION_SUFFIX)

extern "C" const char* get_ngraph_version_string();

namespace tensorflow {
namespace ngraph_bridge {
const char* ngraph_tf_version() { return (NG_TF_VERSION_STRING); }
const char* ngraph_lib_version() { return get_ngraph_version_string(); }
int ngraph_tf_cxx11_abi_flag() {
#ifdef _GLIBCXX_USE_CXX11_ABI
  return _GLIBCXX_USE_CXX11_ABI;
#else
  return 0;
#endif
}

bool ngraph_tf_is_grappler_enabled() {
#if defined(NGRAPH_TF_USE_GRAPPLER_OPTIMIZER)
  return true;
#else
  return false;
#endif
}

bool ngraph_tf_are_variables_enabled() {
#if defined(NGRAPH_TF_ENABLE_VARIABLES_AND_OPTIMIZERS)
  return true;
#else
  return false;
#endif
}

}  // namespace ngraph_bridge
}  // namespace tensorflow<|MERGE_RESOLUTION|>--- conflicted
+++ resolved
@@ -22,11 +22,7 @@
 // nGraph-TensorFlow bridge uses semantic versioning: see http://semver.org/
 
 #define NG_TF_MAJOR_VERSION 0
-<<<<<<< HEAD
 #define NG_TF_MINOR_VERSION 14
-=======
-#define NG_TF_MINOR_VERSION 13
->>>>>>> 57556f7c
 #define NG_TF_PATCH_VERSION 0
 
 // The version suffix is used for pre-release version numbers
