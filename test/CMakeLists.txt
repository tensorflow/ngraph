--- conflicted
+++ resolved
@@ -88,7 +88,6 @@
     set(NGRAPH_TF_CXX11_ABI 0)
 endif()
 
-<<<<<<< HEAD
 if (NGRAPH_BRIDGE_STATIC_LIB_ENABLE)
     target_link_libraries(
         gtest_ngtf
@@ -96,7 +95,7 @@
         ngraph_lib
         libgtest
         pthread
-        tensorflow_framework_lib
+        ${TensorFlow_FRAMEWORK_LIBRARY}
         tensorflow_cc_lib
     )
 else()
@@ -106,21 +105,10 @@
         ngraph_lib
         libgtest
         pthread
-        tensorflow_framework_lib
+        ${TensorFlow_FRAMEWORK_LIBRARY}
         tensorflow_cc_lib
     )
 endif()
-=======
-target_link_libraries(
-    gtest_ngtf
-    ngraph_bridge
-    ngraph_lib
-    libgtest
-    pthread
-    ${TensorFlow_FRAMEWORK_LIBRARY}
-    tensorflow_cc_lib
-)
->>>>>>> 065a07d9
 
 add_subdirectory(python)
 
