# ******************************************************************************
# Copyright 2017-2019 Intel Corporation
#
# Licensed under the Apache License, Version 2.0 (the "License");
# you may not use this file except in compliance with the License.
# You may obtain a copy of the License at
#
#     http://www.apache.org/licenses/LICENSE-2.0
#
# Unless required by applicable law or agreed to in writing, software
# distributed under the License is distributed on an "AS IS" BASIS,
# WITHOUT WARRANTIES OR CONDITIONS OF ANY KIND, either express or implied.
# See the License for the specific language governing permissions and
# limitations under the License.
# ******************************************************************************

include_directories(${GTEST_INCLUDE_DIR})
include_directories(${TensorFlow_INCLUDE_DIR})
include_directories(${TensorFlow_INCLUDE_DIR}/external/nsync/public)

# Get this location from the CMAKE variables passed during the cmake time
if (NOT DEFINED TF_SRC_DIR)
   message(
       FATAL_ERROR
       "TensorFlow source directory.Use -DTF_SRC_DIR=<tf source directory>"
    )
endif()


include_directories(${TensorFlow_SRC_DIR})

# Files that are generated during TF build are here
include_directories(${TensorFlow_SRC_DIR}/bazel-genfiles)

add_library(tensorflow_cc_lib SHARED IMPORTED)
set_target_properties(
    tensorflow_cc_lib
    PROPERTIES IMPORTED_LOCATION
    ${TensorFlow_SRC_DIR}/bazel-bin/tensorflow/libtensorflow_cc.so.1
)

set(SRC
    main.cpp
    test_ngraph_exec.cpp
    tf_exec.cpp
    padding.cpp
    conversions.cpp
    encapsulate_op/encapsulate_op_test.cc
    graph_rewrites/assign_clusters.cc
    graph_rewrites/deadness_test.cc
    graph_rewrites/backend_manager_test.cc
    graph_rewrites/encapsulate_clusters_test.cc
    graph_rewrites/disable_ops_test.cc
    graph_rewrites/mark_for_clustering_test.cc
    test_index_library.cpp
    test_ngraph_data_cache.cpp
    test_utilities.cpp
    test_math_ops.cpp
    test_nn_ops.cpp
    test_array_ops.cpp
    test_variable_ops.cpp
    test_parallel_executor.cpp
    test_momentum_op.cpp
    opexecuter.cpp
    test_thread_safe_queue.cc
<<<<<<< HEAD
    test_enter_prefetch_in_catalog.cc
=======
    test_ngraph_tensor_manager.cpp
>>>>>>> da3e5872
)

if(NGRAPH_TF_ENABLE_VARIABLES_AND_OPTIMIZERS)
    list(APPEND SRC graph_rewrites/capture_variables.cc)
    list(APPEND SRC graph_rewrites/enter_in_catalog_test.cc)
    list(APPEND SRC graph_rewrites/remove_ngraphassigns.cc)
    list(APPEND SRC graph_rewrites/test_replace_optimizer.cpp)
    list(APPEND SRC tf_fake_input.cc)
    list(APPEND SRC test_ng_var_update_ng_tensor_kernel.cc)
    list(APPEND SRC graph_rewrites/test_ng_var_update_ng_tensor.cc)
    add_definitions(-DNGRAPH_TF_ENABLE_VARIABLES_AND_OPTIMIZERS)
endif()

if(NGRAPH_TF_USE_GRAPPLER_OPTIMIZER)
    list(APPEND SRC graph_rewrites/config_for_grappler_test.cc)
    list(APPEND SRC graph_rewrites/partial_shapes_test.cc)
endif()

# The compile flag -DNDEBUG is required since
# tensorflow::Core::RefCounted is error prone as explained here:
# https://github.com/tensorflow/tensorflow/issues/17316
# Also, the ngraph_bridge code when compiled has this flag enabled(https://github.com/tensorflow/ngraph-bridge/blob/018c010df44a51a988c6a2d009e6210506b4d96f/ngraph_bridge/CMakeLists.txt#L26)
# hence the error seen while testing the custom op does not show up there.
set(CMAKE_CXX_FLAGS "${CMAKE_CXX_FLAGS} -std=c++11 -DNDEBUG")

message(STATUS "Compile Flags for test dir: ${CMAKE_CXX_FLAGS}")
message(STATUS "Shared Link Flags: ${CMAKE_SHARED_LINKER_FLAGS}")

add_executable(gtest_ngtf ${SRC})
message(STATUS "TensorFlow_SRC_DIR: ${TensorFlow_SRC_DIR}")

# The following custom commands are used to create symlinks for various
# input files needed by the unit test
add_custom_command(
    TARGET gtest_ngtf
    PRE_BUILD
    COMMAND ${CMAKE_COMMAND} -E create_symlink
        ${CMAKE_CURRENT_SOURCE_DIR}/test_axpy.pbtxt
        ${CMAKE_CURRENT_BINARY_DIR}/test_axpy.pbtxt
    COMMAND ${CMAKE_COMMAND} -E create_symlink
        ${CMAKE_CURRENT_SOURCE_DIR}/test_axpy_launchop.pbtxt
        ${CMAKE_CURRENT_BINARY_DIR}/test_axpy_launchop.pbtxt
    COMMAND ${CMAKE_COMMAND} -E create_symlink
        ${CMAKE_CURRENT_SOURCE_DIR}/test_axpy_int8_launchop.pbtxt
        ${CMAKE_CURRENT_BINARY_DIR}/test_axpy_int8_launchop.pbtxt
    COMMAND ${CMAKE_COMMAND} -E create_symlink
        ${CMAKE_CURRENT_SOURCE_DIR}/test_axpy_8bit.pbtxt
        ${CMAKE_CURRENT_BINARY_DIR}/test_axpy_8bit.pbtxt
    COMMAND ${CMAKE_COMMAND} -E create_symlink
        ${CMAKE_CURRENT_SOURCE_DIR}/test_general_graph.pbtxt
        ${CMAKE_CURRENT_BINARY_DIR}/test_general_graph.pbtxt
    COMMAND ${CMAKE_COMMAND} -E create_symlink
        ${CMAKE_CURRENT_SOURCE_DIR}/test_catalog_for_prefetch.pbtxt
        ${CMAKE_CURRENT_BINARY_DIR}/test_catalog_for_prefetch.pbtxt
)

if (APPLE)
    set(NGRAPH_TF_CXX11_ABI 0)
endif()

if(NGRAPH_BRIDGE_STATIC_LIB_ENABLE)
    target_link_libraries(gtest_ngtf
        -Wl,--whole-archive
            ngraph_bridge_static
        -Wl,--no-whole-archive
        ngraph_lib
        lib_cpu_backend_static
        lib_interpreter_backend_static 
        ngraph_lib
        dl
        libgtest
        pthread
        ${TensorFlow_FRAMEWORK_LIBRARY}
        tensorflow_cc_lib
        absl_synchronization
    )
else()
    target_link_libraries(
        gtest_ngtf
        ngraph_bridge
        ngraph_lib
        libgtest
        pthread
        ${TensorFlow_FRAMEWORK_LIBRARY}
        tensorflow_cc_lib
        absl_synchronization
    )
endif()

if (NGRAPH_PLAIDML_ENABLE)
    target_link_libraries(gtest_ngtf ${PLAIDML_LIBRARIES})
endif()

add_subdirectory(python)
add_subdirectory(python/bfloat16)
add_subdirectory(model_level_tests)

if (DEFINED NGRAPH_TF_INSTALL_PREFIX)
    set(CMAKE_INSTALL_PREFIX ${NGRAPH_TF_INSTALL_PREFIX})
else()
    set(CMAKE_INSTALL_PREFIX "${CMAKE_CURRENT_BINARY_DIR}/../install/")
endif()

# First install the libngraph_bridge.so and headers
install(TARGETS gtest_ngtf DESTINATION ${CMAKE_INSTALL_PREFIX}/test)  
install(FILES ${CMAKE_CURRENT_SOURCE_DIR}/test_axpy.pbtxt DESTINATION ${CMAKE_INSTALL_PREFIX}/test)
install(FILES ${CMAKE_CURRENT_SOURCE_DIR}/test_axpy_launchop.pbtxt DESTINATION ${CMAKE_INSTALL_PREFIX}/test)
install(FILES ${CMAKE_CURRENT_SOURCE_DIR}/test_axpy_8bit.pbtxt DESTINATION ${CMAKE_INSTALL_PREFIX}/test)
install(FILES ${CMAKE_CURRENT_SOURCE_DIR}/test_axpy_int8_launchop.pbtxt DESTINATION ${CMAKE_INSTALL_PREFIX}/test)
install(FILES ${CMAKE_CURRENT_SOURCE_DIR}/test_general_graph.pbtxt DESTINATION ${CMAKE_INSTALL_PREFIX}/test)
install(FILES ${CMAKE_CURRENT_SOURCE_DIR}/test_catalog_for_prefetch.pbtxt DESTINATION ${CMAKE_INSTALL_PREFIX}/test)
install(
    DIRECTORY ${CMAKE_CURRENT_LIST_DIR}/python 
    DESTINATION ${CMAKE_INSTALL_PREFIX}/test
    FILES_MATCHING PATTERN "*.py"
)
install(
    DIRECTORY ${CMAKE_CURRENT_LIST_DIR}/python
    DESTINATION ${CMAKE_INSTALL_PREFIX}/test
    FILES_MATCHING PATTERN "*.pbtxt"
)
install(
    DIRECTORY ${CMAKE_CURRENT_LIST_DIR}/python
    DESTINATION ${CMAKE_INSTALL_PREFIX}/test
    FILES_MATCHING PATTERN "*.pb"
)

install(
    DIRECTORY ${CMAKE_CURRENT_LIST_DIR}/model_level_tests
    DESTINATION ${CMAKE_INSTALL_PREFIX}/test
)<|MERGE_RESOLUTION|>--- conflicted
+++ resolved
@@ -63,11 +63,8 @@
     test_momentum_op.cpp
     opexecuter.cpp
     test_thread_safe_queue.cc
-<<<<<<< HEAD
     test_enter_prefetch_in_catalog.cc
-=======
     test_ngraph_tensor_manager.cpp
->>>>>>> da3e5872
 )
 
 if(NGRAPH_TF_ENABLE_VARIABLES_AND_OPTIMIZERS)
