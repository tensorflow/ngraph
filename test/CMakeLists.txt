--- conflicted
+++ resolved
@@ -103,12 +103,6 @@
     opexecuter.cpp
     test_thread_safe_queue.cc
     test_enter_prefetch_in_catalog.cc
-<<<<<<< HEAD
-    test_ngraph_tensor_manager.cpp
-    test_pipelined_tensor_store.cc
-=======
-    test_capture_prefetch.cpp
->>>>>>> 54929e8d
     dummy_backend.cpp
     test_dummy_backend.cpp
 )
