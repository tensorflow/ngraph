--- conflicted
+++ resolved
@@ -21,12 +21,7 @@
       MODELFILENAME=models_\${device}.txt
       retcode=1
       test/models/tf_ov_model_zoo/run_infer_multiple.sh \
-<<<<<<< HEAD
         -d /localdisk/buildkite/artifacts/$BUILDKITE_BUILD_ID \
-=======
-        test/models/tf_ov_model_zoo/\${MODELFILENAME} \
-        /localdisk/buildkite/artifacts/$BUILDKITE_BUILD_ID \
->>>>>>> 9cee85e8
         && retcode=0
       cd /localdisk/buildkite/artifacts && rm -rf ./$BUILDKITE_BUILD_ID
       if (( \$retcode > 0 )); then echo "Some model testing failed!"; exit 1; fi
