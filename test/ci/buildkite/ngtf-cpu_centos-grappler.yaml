  - command: |
      rm -rf /localdisk/buildkite/artifacts/$BUILDKITE_BUILD_ID
      virtualenv -p /usr/bin/python3 /localdisk/buildkite/artifacts/$BUILDKITE_BUILD_ID/venv 
      source /localdisk/buildkite/artifacts/$BUILDKITE_BUILD_ID/venv/bin/activate 
      pip install -U yapf==0.26.0
      
    label: ":gear: Setup"
    timeout_in_minutes: 30
    agents:
    - "queue=cpu"
    parallelism: 1

  - wait

  - command: |
      source /localdisk/buildkite/artifacts/$BUILDKITE_BUILD_ID/venv/bin/activate 
      python3 build_ngtf.py --use_grappler \
      --artifacts /localdisk/buildkite/artifacts/$BUILDKITE_BUILD_ID \
      --use_tensorflow_from_location /localdisk/buildkite-agent/prebuilt_tensorflow_1_15_2
      
    label: ":hammer_and_wrench: Build"
    timeout_in_minutes: 60
    agents:
    - "queue=cpu"
    parallelism: 1

  - wait
  
  - command: |
      source /localdisk/buildkite/artifacts/$BUILDKITE_BUILD_ID/venv/bin/activate 
      pip install -U \
<<<<<<< HEAD
        /localdisk/buildkite/artifacts/$BUILDKITE_BUILD_ID/tensorflow/tensorflow-1.15.2-cp36-cp36m-linux_x86_64.whl
=======
        /localdisk/buildkite/artifacts/$BUILDKITE_BUILD_ID/tensorflow/tensorflow-1.15.0-cp36-cp36m-linux_x86_64.whl
      ./configure_bazel.sh
>>>>>>> d32c9488
      PYTHONPATH=`pwd` python3 test/ci/buildkite/test_runner.py \
        --artifacts /localdisk/buildkite/artifacts/$BUILDKITE_BUILD_ID --test_bazel
      bazel clean --expunge
    
    label: ":bazel: Bazel Build"
    timeout_in_minutes: 30
    agents:
    - "queue=cpu"

  - wait

  - command: |
      PYTHONPATH=`pwd` python3 test/ci/buildkite/test_runner.py \
        --artifacts /localdisk/buildkite/artifacts/$BUILDKITE_BUILD_ID --test_cpp
    
    label: ":chrome: C++ Unit Test"
    timeout_in_minutes: 30
    agents:
    - "queue=cpu"

  - wait 

  - command: |
      source /localdisk/buildkite/artifacts/$BUILDKITE_BUILD_ID/venv/bin/activate 
      pip install psutil && pip install -U \
        /localdisk/buildkite/artifacts/$BUILDKITE_BUILD_ID/tensorflow/tensorflow-1.15.2-cp36-cp36m-linux_x86_64.whl
      pip install -U pip==19.3.1
      pip install -U /localdisk/buildkite/artifacts/$BUILDKITE_BUILD_ID/ngraph_tensorflow_bridge-*.whl
      
    label: ":gear: Install"
    timeout_in_minutes: 30
    agents:
    - "queue=cpu"

  - wait

  - command: |
      source /localdisk/buildkite/artifacts/$BUILDKITE_BUILD_ID/venv/bin/activate 
      pip install pytest
      PYTHONPATH=`pwd`:`pwd`/examples:`pwd`/tools:`pwd`/examples/mnist python3 test/ci/buildkite/test_runner.py \
        --artifacts /localdisk/buildkite/artifacts/$BUILDKITE_BUILD_ID --test_python
    
    label: ":python: nGraph Pytest"
    timeout_in_minutes: 30
    agents:
    - "queue=cpu"

  - wait

  - command: |
      source /localdisk/buildkite/artifacts/$BUILDKITE_BUILD_ID/venv/bin/activate
      pip install pytest
      PYTHONPATH=`pwd` python3 test/ci/buildkite/test_runner.py \
        --artifacts /localdisk/buildkite/artifacts/$BUILDKITE_BUILD_ID --test_tf_python

    label: ":python: TensorFlow Pytest"
    timeout_in_minutes: 30
    agents:
    - "queue=cpu"

  - wait

  - command: |
      source /localdisk/buildkite/artifacts/$BUILDKITE_BUILD_ID/venv/bin/activate
      PYTHONPATH=`pwd` python3 test/ci/buildkite/test_runner.py \
        --artifacts /localdisk/buildkite/artifacts/$BUILDKITE_BUILD_ID --test_resnet
    label: ":bar_chart: ResNet50"
    timeout_in_minutes: 30
    agents:
    - "queue=cpu"
  
  - wait: ~
  - command: |
      rm -rf /localdisk/buildkite/artifacts/$BUILDKITE_BUILD_ID
    label: ":wastebasket: Cleanup"
    agents:
    - "queue=cpu"<|MERGE_RESOLUTION|>--- conflicted
+++ resolved
@@ -29,12 +29,8 @@
   - command: |
       source /localdisk/buildkite/artifacts/$BUILDKITE_BUILD_ID/venv/bin/activate 
       pip install -U \
-<<<<<<< HEAD
         /localdisk/buildkite/artifacts/$BUILDKITE_BUILD_ID/tensorflow/tensorflow-1.15.2-cp36-cp36m-linux_x86_64.whl
-=======
-        /localdisk/buildkite/artifacts/$BUILDKITE_BUILD_ID/tensorflow/tensorflow-1.15.0-cp36-cp36m-linux_x86_64.whl
       ./configure_bazel.sh
->>>>>>> d32c9488
       PYTHONPATH=`pwd` python3 test/ci/buildkite/test_runner.py \
         --artifacts /localdisk/buildkite/artifacts/$BUILDKITE_BUILD_ID --test_bazel
       bazel clean --expunge
