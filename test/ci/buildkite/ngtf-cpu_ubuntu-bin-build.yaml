  - command: |
      rm -rf /localdisk/buildkite/artifacts/$BUILDKITE_BUILD_ID
      virtualenv -p /usr/bin/python3 /localdisk/buildkite/artifacts/$BUILDKITE_BUILD_ID/venv 
      
    label: ":gear: Setup"
    timeout_in_minutes: 30
    agents:
    - "queue=cpu"
    parallelism: 1

  - wait

  - command: |
      source /localdisk/buildkite/artifacts/$BUILDKITE_BUILD_ID/venv/bin/activate 
<<<<<<< HEAD
      pip install -U /localdisk/buildkite-agent/prebuilt_tensorflow_1_15_2/artifacts/tensorflow/tensorflow-1.15.2-cp36-cp36m-linux_x86_64.whl
      pip install -U pip==19.3.1
      ./configure_bazel.sh
=======
      # We search inside cloned TensorFlow copy for a previously built version v1.15.0
      # so we do the clone here instead of later on and within tools/build_utils.py
      git clone https://github.com/tensorflow/tensorflow.git /localdisk/buildkite/artifacts/$BUILDKITE_BUILD_ID/tensorflow
      # We don't need to copy the binary and a symlink is enought for 'build_ngtf.py --use_prebuilt_tensorflow' to use it
      ln -sf /localdisk/buildkite-agent/prebuilt_tensorflow_1_15_0/artifacts/tensorflow/tensorflow-1.15.0-cp36-cp36m-linux_x86_64.whl /localdisk/buildkite/artifacts/$BUILDKITE_BUILD_ID/tensorflow
>>>>>>> fee88831
      python3 build_ngtf.py --use_prebuilt_tensorflow  --artifacts /localdisk/buildkite/artifacts/$BUILDKITE_BUILD_ID
      
    label: ":hammer_and_wrench: Build"
    timeout_in_minutes: 60
    agents:
    - "queue=cpu"
    parallelism: 1

  - wait
  
  - command: |
      source /localdisk/buildkite/artifacts/$BUILDKITE_BUILD_ID/venv/bin/activate 
<<<<<<< HEAD
      pip install -U /localdisk/buildkite-agent/prebuilt_tensorflow_1_15_2/artifacts/tensorflow/tensorflow-1.15.2-cp36-cp36m-linux_x86_64.whl
      pip install -U pip==19.3.1
=======
      pip install -U /localdisk/buildkite-agent/prebuilt_tensorflow_1_15_0/artifacts/tensorflow/tensorflow-1.15.0-cp36-cp36m-linux_x86_64.whl
>>>>>>> fee88831
      PYTHONPATH=`pwd` python3 test/ci/buildkite/test_runner.py \
        --artifacts /localdisk/buildkite/artifacts/$BUILDKITE_BUILD_ID --test_bazel
      bazel clean --expunge
    
    label: ":bazel: Bazel Build"
    timeout_in_minutes: 30
    agents:
    - "queue=cpu"

  - wait

  - command: |
      source /localdisk/buildkite/artifacts/$BUILDKITE_BUILD_ID/venv/bin/activate 
      pip install psutil 
      pip install -U pip==19.3.1
      pip install -U /localdisk/buildkite/artifacts/$BUILDKITE_BUILD_ID/ngraph_tensorflow_bridge-*.whl
      PYTHONPATH=`pwd` python3 test/ci/buildkite/test_runner.py \
        --artifacts /localdisk/buildkite/artifacts/$BUILDKITE_BUILD_ID --test_resnet
    label: ":bar_chart: ResNet50"
    timeout_in_minutes: 30
    agents:
    - "queue=cpu"

  - wait: ~
  - command: |
      rm -rf /localdisk/buildkite/artifacts/$BUILDKITE_BUILD_ID
    label: ":wastebasket: Cleanup"
    agents:
    - "queue=cpu"
<|MERGE_RESOLUTION|>--- conflicted
+++ resolved
@@ -12,17 +12,11 @@
 
   - command: |
       source /localdisk/buildkite/artifacts/$BUILDKITE_BUILD_ID/venv/bin/activate 
-<<<<<<< HEAD
-      pip install -U /localdisk/buildkite-agent/prebuilt_tensorflow_1_15_2/artifacts/tensorflow/tensorflow-1.15.2-cp36-cp36m-linux_x86_64.whl
-      pip install -U pip==19.3.1
-      ./configure_bazel.sh
-=======
-      # We search inside cloned TensorFlow copy for a previously built version v1.15.0
+      # We search inside cloned TensorFlow copy for a previously built version v1.15.2
       # so we do the clone here instead of later on and within tools/build_utils.py
       git clone https://github.com/tensorflow/tensorflow.git /localdisk/buildkite/artifacts/$BUILDKITE_BUILD_ID/tensorflow
       # We don't need to copy the binary and a symlink is enought for 'build_ngtf.py --use_prebuilt_tensorflow' to use it
-      ln -sf /localdisk/buildkite-agent/prebuilt_tensorflow_1_15_0/artifacts/tensorflow/tensorflow-1.15.0-cp36-cp36m-linux_x86_64.whl /localdisk/buildkite/artifacts/$BUILDKITE_BUILD_ID/tensorflow
->>>>>>> fee88831
+      ln -sf /localdisk/buildkite-agent/prebuilt_tensorflow_1_15_2/artifacts/tensorflow/tensorflow-1.15.2-cp36-cp36m-linux_x86_64.whl /localdisk/buildkite/artifacts/$BUILDKITE_BUILD_ID/tensorflow
       python3 build_ngtf.py --use_prebuilt_tensorflow  --artifacts /localdisk/buildkite/artifacts/$BUILDKITE_BUILD_ID
       
     label: ":hammer_and_wrench: Build"
@@ -35,12 +29,7 @@
   
   - command: |
       source /localdisk/buildkite/artifacts/$BUILDKITE_BUILD_ID/venv/bin/activate 
-<<<<<<< HEAD
       pip install -U /localdisk/buildkite-agent/prebuilt_tensorflow_1_15_2/artifacts/tensorflow/tensorflow-1.15.2-cp36-cp36m-linux_x86_64.whl
-      pip install -U pip==19.3.1
-=======
-      pip install -U /localdisk/buildkite-agent/prebuilt_tensorflow_1_15_0/artifacts/tensorflow/tensorflow-1.15.0-cp36-cp36m-linux_x86_64.whl
->>>>>>> fee88831
       PYTHONPATH=`pwd` python3 test/ci/buildkite/test_runner.py \
         --artifacts /localdisk/buildkite/artifacts/$BUILDKITE_BUILD_ID --test_bazel
       bazel clean --expunge
