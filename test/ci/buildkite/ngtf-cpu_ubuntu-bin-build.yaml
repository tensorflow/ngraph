  - command: |
      rm -rf /localdisk/buildkite/artifacts/$BUILDKITE_BUILD_ID
      virtualenv -p /usr/bin/python3 /localdisk/buildkite/artifacts/$BUILDKITE_BUILD_ID/venv 
      
    label: ":gear: Setup"
    timeout_in_minutes: 30
    agents:
    - "queue=cpu"
    parallelism: 1

  - wait

  - command: |
      source /localdisk/buildkite/artifacts/$BUILDKITE_BUILD_ID/venv/bin/activate 
<<<<<<< HEAD
      python3 build_ngtf.py --use_tensorflow_2 --use_prebuilt_tensorflow  \
      --artifacts /localdisk/buildkite/artifacts/$BUILDKITE_BUILD_ID
=======
      # We search inside cloned TensorFlow copy for a previously built version v1.15.0
      # so we do the clone here instead of later on and within tools/build_utils.py
      git clone https://github.com/tensorflow/tensorflow.git /localdisk/buildkite/artifacts/$BUILDKITE_BUILD_ID/tensorflow
      # We don't need to copy the binary and a symlink is enought for 'build_ngtf.py --use_prebuilt_tensorflow' to use it
      ln -sf /localdisk/buildkite-agent/prebuilt_tensorflow_1_15_0/artifacts/tensorflow/tensorflow-1.15.0-cp36-cp36m-linux_x86_64.whl /localdisk/buildkite/artifacts/$BUILDKITE_BUILD_ID/tensorflow
      python3 build_ngtf.py --use_prebuilt_tensorflow  --artifacts /localdisk/buildkite/artifacts/$BUILDKITE_BUILD_ID
>>>>>>> 6e2d62bb
      
    label: ":hammer_and_wrench: Build"
    timeout_in_minutes: 60
    agents:
    - "queue=cpu"
    parallelism: 1

  - wait
  
  - command: |
      source /localdisk/buildkite/artifacts/$BUILDKITE_BUILD_ID/venv/bin/activate 
      pip install -U /localdisk/buildkite-agent/prebuilt_tensorflow_1_15_0/artifacts/tensorflow/tensorflow-1.15.0-cp36-cp36m-linux_x86_64.whl
      PYTHONPATH=`pwd` python3 test/ci/buildkite/test_runner.py \
        --artifacts /localdisk/buildkite/artifacts/$BUILDKITE_BUILD_ID --test_bazel
      bazel clean --expunge
    
    label: ":bazel: Bazel Build"
    timeout_in_minutes: 30
    agents:
    - "queue=cpu"

  - wait

  - command: |
      source /localdisk/buildkite/artifacts/$BUILDKITE_BUILD_ID/venv/bin/activate 
      pip install psutil 
      pip install -U pip==19.3.1
      pip install -U /localdisk/buildkite/artifacts/$BUILDKITE_BUILD_ID/ngraph_tensorflow_bridge-*.whl
      PYTHONPATH=`pwd` python3 test/ci/buildkite/test_runner.py \
        --artifacts /localdisk/buildkite/artifacts/$BUILDKITE_BUILD_ID --test_resnet
    label: ":bar_chart: ResNet50"
    timeout_in_minutes: 30
    agents:
    - "queue=cpu"

  - wait: ~
  - command: |
      rm -rf /localdisk/buildkite/artifacts/$BUILDKITE_BUILD_ID
    label: ":wastebasket: Cleanup"
    agents:
    - "queue=cpu"
<|MERGE_RESOLUTION|>--- conflicted
+++ resolved
@@ -12,17 +12,14 @@
 
   - command: |
       source /localdisk/buildkite/artifacts/$BUILDKITE_BUILD_ID/venv/bin/activate 
-<<<<<<< HEAD
       python3 build_ngtf.py --use_tensorflow_2 --use_prebuilt_tensorflow  \
-      --artifacts /localdisk/buildkite/artifacts/$BUILDKITE_BUILD_ID
-=======
-      # We search inside cloned TensorFlow copy for a previously built version v1.15.0
-      # so we do the clone here instead of later on and within tools/build_utils.py
-      git clone https://github.com/tensorflow/tensorflow.git /localdisk/buildkite/artifacts/$BUILDKITE_BUILD_ID/tensorflow
-      # We don't need to copy the binary and a symlink is enought for 'build_ngtf.py --use_prebuilt_tensorflow' to use it
-      ln -sf /localdisk/buildkite-agent/prebuilt_tensorflow_1_15_0/artifacts/tensorflow/tensorflow-1.15.0-cp36-cp36m-linux_x86_64.whl /localdisk/buildkite/artifacts/$BUILDKITE_BUILD_ID/tensorflow
-      python3 build_ngtf.py --use_prebuilt_tensorflow  --artifacts /localdisk/buildkite/artifacts/$BUILDKITE_BUILD_ID
->>>>>>> 6e2d62bb
+        --artifacts /localdisk/buildkite/artifacts/$BUILDKITE_BUILD_ID
+      # # We search inside cloned TensorFlow copy for a previously built version v1.15.0
+      # # so we do the clone here instead of later on and within tools/build_utils.py
+      # git clone https://github.com/tensorflow/tensorflow.git /localdisk/buildkite/artifacts/$BUILDKITE_BUILD_ID/tensorflow
+      # # We don't need to copy the binary and a symlink is enought for 'build_ngtf.py --use_prebuilt_tensorflow' to use it
+      # ln -sf /localdisk/buildkite-agent/prebuilt_tensorflow_1_15_0/artifacts/tensorflow/tensorflow-1.15.0-cp36-cp36m-linux_x86_64.whl /localdisk/buildkite/artifacts/$BUILDKITE_BUILD_ID/tensorflow
+      # python3 build_ngtf.py --use_prebuilt_tensorflow  --artifacts /localdisk/buildkite/artifacts/$BUILDKITE_BUILD_ID
       
     label: ":hammer_and_wrench: Build"
     timeout_in_minutes: 60
@@ -63,4 +60,4 @@
       rm -rf /localdisk/buildkite/artifacts/$BUILDKITE_BUILD_ID
     label: ":wastebasket: Cleanup"
     agents:
-    - "queue=cpu"
+    - "queue=cpu"