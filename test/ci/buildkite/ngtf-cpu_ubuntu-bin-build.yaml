  - command: |
      rm -rf /localdisk/buildkite/artifacts/$BUILDKITE_BUILD_ID
      virtualenv -p /usr/bin/python3 /localdisk/buildkite/artifacts/$BUILDKITE_BUILD_ID/venv 
      
    label: ":gear: Setup"
    timeout_in_minutes: 30
    agents:
    - "queue=cpu"
    parallelism: 1

  - wait

  - command: |
      source /localdisk/buildkite/artifacts/$BUILDKITE_BUILD_ID/venv/bin/activate 
<<<<<<< HEAD
      python3 build_ngtf.py --use_tensorflow_from_location /localdisk/buildkite-agent/prebuilt_tensorflow_1_15_2
=======
      pip install -U /localdisk/buildkite-agent/prebuilt_tensorflow_1_15_0/artifacts/tensorflow/tensorflow-1.15.0-cp36-cp36m-linux_x86_64.whl
      pip install -U pip==19.3.1
>>>>>>> d32c9488
      python3 build_ngtf.py --use_prebuilt_tensorflow  --artifacts /localdisk/buildkite/artifacts/$BUILDKITE_BUILD_ID
      
    label: ":hammer_and_wrench: Build"
    timeout_in_minutes: 60
    agents:
    - "queue=cpu"
    parallelism: 1

  - wait
  
  - command: |
      source /localdisk/buildkite/artifacts/$BUILDKITE_BUILD_ID/venv/bin/activate 
      pip install -U /localdisk/buildkite-agent/prebuilt_tensorflow_1_15_2/artifacts/tensorflow/tensorflow-1.15.2-cp36-cp36m-linux_x86_64.whl
      pip install -U pip==19.3.1
      PYTHONPATH=`pwd` python3 test/ci/buildkite/test_runner.py \
        --artifacts /localdisk/buildkite/artifacts/$BUILDKITE_BUILD_ID --test_bazel
      bazel clean --expunge
    
    label: ":bazel: Bazel Build"
    timeout_in_minutes: 30
    agents:
    - "queue=cpu"

  - wait

  - command: |
      source /localdisk/buildkite/artifacts/$BUILDKITE_BUILD_ID/venv/bin/activate 
      pip install psutil 
      pip install -U pip==19.3.1
      pip install -U /localdisk/buildkite/artifacts/$BUILDKITE_BUILD_ID/ngraph_tensorflow_bridge-*.whl
      PYTHONPATH=`pwd` python3 test/ci/buildkite/test_runner.py \
        --artifacts /localdisk/buildkite/artifacts/$BUILDKITE_BUILD_ID --test_resnet
    label: ":bar_chart: ResNet50"
    timeout_in_minutes: 30
    agents:
    - "queue=cpu"

  - wait: ~
  - command: |
      rm -rf /localdisk/buildkite/artifacts/$BUILDKITE_BUILD_ID
    label: ":wastebasket: Cleanup"
    agents:
    - "queue=cpu"
<|MERGE_RESOLUTION|>--- conflicted
+++ resolved
@@ -12,12 +12,8 @@
 
   - command: |
       source /localdisk/buildkite/artifacts/$BUILDKITE_BUILD_ID/venv/bin/activate 
-<<<<<<< HEAD
-      python3 build_ngtf.py --use_tensorflow_from_location /localdisk/buildkite-agent/prebuilt_tensorflow_1_15_2
-=======
-      pip install -U /localdisk/buildkite-agent/prebuilt_tensorflow_1_15_0/artifacts/tensorflow/tensorflow-1.15.0-cp36-cp36m-linux_x86_64.whl
+      pip install -U /localdisk/buildkite-agent/prebuilt_tensorflow_1_15_2/artifacts/tensorflow/tensorflow-1.15.2-cp36-cp36m-linux_x86_64.whl
       pip install -U pip==19.3.1
->>>>>>> d32c9488
       python3 build_ngtf.py --use_prebuilt_tensorflow  --artifacts /localdisk/buildkite/artifacts/$BUILDKITE_BUILD_ID
       
     label: ":hammer_and_wrench: Build"
