  - command: |
      rm -rf /localdisk/buildkite/artifacts/$BUILDKITE_BUILD_ID
      virtualenv -p /usr/bin/python3 /localdisk/buildkite/artifacts/$BUILDKITE_BUILD_ID/venv 
      source /localdisk/buildkite/artifacts/$BUILDKITE_BUILD_ID/venv/bin/activate 
      pip install -U yapf==0.26.0
      
    label: ":gear: Setup"
    timeout_in_minutes: 30
    agents:
    - "queue=cpu"
    parallelism: 1

  - wait

  - command: |
      source /localdisk/buildkite/artifacts/$BUILDKITE_BUILD_ID/venv/bin/activate 
      export PATH=/opt/llvm-3.9.0/bin/:$$PATH 
      maint/check-code-format.sh
      
    label: ":pencil: Code Format ?"
    timeout_in_minutes: 30
    agents:
    - "queue=cpu"
    parallelism: 1

  - wait

  - command: |
      source /localdisk/buildkite/artifacts/$BUILDKITE_BUILD_ID/venv/bin/activate 
      python3 build_ngtf.py --artifacts /localdisk/buildkite/artifacts/$BUILDKITE_BUILD_ID \
<<<<<<< HEAD
      --use_tensorflow_from_location /localdisk/buildkite-agent/prebuilt_tensorflow_1_15_2
=======
      --use_tensorflow_from_location /localdisk/buildkite-agent/prebuilt_tensorflow_1_15_0
>>>>>>> 9aef8e02
      
    label: ":hammer_and_wrench: Build"
    timeout_in_minutes: 60
    agents:
    - "queue=cpu"
    parallelism: 1

  - wait
  
  - command: |
      source /localdisk/buildkite/artifacts/$BUILDKITE_BUILD_ID/venv/bin/activate 
      pip install -U \
<<<<<<< HEAD
        /localdisk/buildkite/artifacts/$BUILDKITE_BUILD_ID/tensorflow/tensorflow-1.15.2-cp36-cp36m-linux_x86_64.whl
=======
        /localdisk/buildkite/artifacts/$BUILDKITE_BUILD_ID/tensorflow/tensorflow-1.15.0-cp36-cp36m-linux_x86_64.whl
>>>>>>> 9aef8e02
      PYTHONPATH=`pwd` python3 test/ci/buildkite/test_runner.py \
        --artifacts /localdisk/buildkite/artifacts/$BUILDKITE_BUILD_ID --test_bazel
      bazel clean --expunge
    
    label: ":bazel: Bazel Build"
    timeout_in_minutes: 30
    agents:
    - "queue=cpu"

  - wait

  - command: |
      PYTHONPATH=`pwd` python3 test/ci/buildkite/test_runner.py \
        --artifacts /localdisk/buildkite/artifacts/$BUILDKITE_BUILD_ID --test_cpp
    
    label: ":chrome: C++ Unit Test"
    timeout_in_minutes: 30
    agents:
    - "queue=cpu"

  - wait 

  - command: |
      source /localdisk/buildkite/artifacts/$BUILDKITE_BUILD_ID/venv/bin/activate 
      pip install psutil && pip install -U \
<<<<<<< HEAD
        /localdisk/buildkite/artifacts/$BUILDKITE_BUILD_ID/tensorflow/tensorflow-1.15.2-cp36-cp36m-linux_x86_64.whl
=======
        /localdisk/buildkite/artifacts/$BUILDKITE_BUILD_ID/tensorflow/tensorflow-1.15.0-cp36-cp36m-linux_x86_64.whl
>>>>>>> 9aef8e02
      pip install -U pip==19.3.1
      pip install -U /localdisk/buildkite/artifacts/$BUILDKITE_BUILD_ID/ngraph_tensorflow_bridge-*.whl
      
    label: ":gear: Install"
    timeout_in_minutes: 30
    agents:
    - "queue=cpu"

  - wait
  - command: |
      source /localdisk/buildkite/artifacts/$BUILDKITE_BUILD_ID/venv/bin/activate 
      pip install pytest
      PYTHONPATH=`pwd`:`pwd`/tools:`pwd`/examples:`pwd`/examples/mnist python3 test/ci/buildkite/test_runner.py \
        --artifacts /localdisk/buildkite/artifacts/$BUILDKITE_BUILD_ID --test_python
    
    label: ":python: nGraph Pytest"
    timeout_in_minutes: 30
    agents:
    - "queue=cpu"

  - wait
  - command: |
      source /localdisk/buildkite/artifacts/$BUILDKITE_BUILD_ID/venv/bin/activate 
      pip install pytest
      PYTHONPATH=`pwd` python3 test/ci/buildkite/test_runner.py \
        --artifacts /localdisk/buildkite/artifacts/$BUILDKITE_BUILD_ID --test_tf_python
    
    label: ":python: TensorFlow Pytest"
    timeout_in_minutes: 60
    agents:
    - "queue=cpu"

  - wait

  - command: |
      source /localdisk/buildkite/artifacts/$BUILDKITE_BUILD_ID/venv/bin/activate 
      PYTHONPATH=`pwd` python3 test/ci/buildkite/test_runner.py \
        --artifacts /localdisk/buildkite/artifacts/$BUILDKITE_BUILD_ID --test_resnet
    label: ":bar_chart: ResNet50"
    timeout_in_minutes: 30
    agents:
    - "queue=cpu"

  - wait: ~

  - command: |
      rm -rf /localdisk/buildkite/artifacts/$BUILDKITE_BUILD_ID
    label: ":wastebasket: Cleanup"
    agents:
    - "queue=cpu"
<|MERGE_RESOLUTION|>--- conflicted
+++ resolved
@@ -28,11 +28,7 @@
   - command: |
       source /localdisk/buildkite/artifacts/$BUILDKITE_BUILD_ID/venv/bin/activate 
       python3 build_ngtf.py --artifacts /localdisk/buildkite/artifacts/$BUILDKITE_BUILD_ID \
-<<<<<<< HEAD
       --use_tensorflow_from_location /localdisk/buildkite-agent/prebuilt_tensorflow_1_15_2
-=======
-      --use_tensorflow_from_location /localdisk/buildkite-agent/prebuilt_tensorflow_1_15_0
->>>>>>> 9aef8e02
       
     label: ":hammer_and_wrench: Build"
     timeout_in_minutes: 60
@@ -45,11 +41,7 @@
   - command: |
       source /localdisk/buildkite/artifacts/$BUILDKITE_BUILD_ID/venv/bin/activate 
       pip install -U \
-<<<<<<< HEAD
         /localdisk/buildkite/artifacts/$BUILDKITE_BUILD_ID/tensorflow/tensorflow-1.15.2-cp36-cp36m-linux_x86_64.whl
-=======
-        /localdisk/buildkite/artifacts/$BUILDKITE_BUILD_ID/tensorflow/tensorflow-1.15.0-cp36-cp36m-linux_x86_64.whl
->>>>>>> 9aef8e02
       PYTHONPATH=`pwd` python3 test/ci/buildkite/test_runner.py \
         --artifacts /localdisk/buildkite/artifacts/$BUILDKITE_BUILD_ID --test_bazel
       bazel clean --expunge
@@ -75,11 +67,7 @@
   - command: |
       source /localdisk/buildkite/artifacts/$BUILDKITE_BUILD_ID/venv/bin/activate 
       pip install psutil && pip install -U \
-<<<<<<< HEAD
         /localdisk/buildkite/artifacts/$BUILDKITE_BUILD_ID/tensorflow/tensorflow-1.15.2-cp36-cp36m-linux_x86_64.whl
-=======
-        /localdisk/buildkite/artifacts/$BUILDKITE_BUILD_ID/tensorflow/tensorflow-1.15.0-cp36-cp36m-linux_x86_64.whl
->>>>>>> 9aef8e02
       pip install -U pip==19.3.1
       pip install -U /localdisk/buildkite/artifacts/$BUILDKITE_BUILD_ID/ngraph_tensorflow_bridge-*.whl
       
@@ -129,4 +117,4 @@
       rm -rf /localdisk/buildkite/artifacts/$BUILDKITE_BUILD_ID
     label: ":wastebasket: Cleanup"
     agents:
-    - "queue=cpu"
+    - "queue=cpu"