  - command: |
      rm -rf /localdisk/buildkite/artifacts/$BUILDKITE_BUILD_ID
      virtualenv -p /usr/bin/python3 /localdisk/buildkite/artifacts/$BUILDKITE_BUILD_ID/venv 
      source /localdisk/buildkite/artifacts/$BUILDKITE_BUILD_ID/venv/bin/activate 
      pip install -U yapf==0.26.0
      
    label: ":gear: Setup"
    timeout_in_minutes: 30
    agents:
    - "queue=r0.16"
    parallelism: 1
  - wait

  - command: |
      source /localdisk/buildkite/artifacts/$BUILDKITE_BUILD_ID/venv/bin/activate 
      export PATH=/opt/llvm-3.9.0/bin/:$$PATH 
      maint/check-code-format.sh
      
    label: ":pencil: Code Format ?"
    timeout_in_minutes: 30
    agents:
    - "queue=r0.16"
    parallelism: 1
  - wait

  - command: |
      source /localdisk/buildkite/artifacts/$BUILDKITE_BUILD_ID/venv/bin/activate 
      python3 build_ngtf.py --artifacts /localdisk/buildkite/artifacts/$BUILDKITE_BUILD_ID \
      --use_tensorflow_from_location /localdisk/buildkite-agent/prebuilt_tensorflow_1_15_0
      
    label: ":hammer_and_wrench: Build"
    timeout_in_minutes: 60
    agents:
    - "queue=r0.16"
    parallelism: 1
  - wait

  - command: |
      source /localdisk/buildkite/artifacts/$BUILDKITE_BUILD_ID/venv/bin/activate 
      pip install -U \
        /localdisk/buildkite/artifacts/$BUILDKITE_BUILD_ID/tensorflow/tensorflow-1.15.0-cp36-cp36m-linux_x86_64.whl
      PYTHONPATH=`pwd` python3 test/ci/buildkite/test_runner.py \
        --artifacts /localdisk/buildkite/artifacts/$BUILDKITE_BUILD_ID --test_bazel
      bazel clean --expunge
    
    label: ":bazel: Bazel Build"
    timeout_in_minutes: 30
    agents:
    - "queue=r0.16"
  - wait

  - command: |
      PYTHONPATH=`pwd` python3 test/ci/buildkite/test_runner.py \
        --artifacts /localdisk/buildkite/artifacts/$BUILDKITE_BUILD_ID --test_cpp
    
    label: ":chrome: C++ Unit Test"
    timeout_in_minutes: 30
    agents:
    - "queue=r0.16"
  - wait 

  - command: |
      source /localdisk/buildkite/artifacts/$BUILDKITE_BUILD_ID/venv/bin/activate 
      pip install psutil && pip install -U \
<<<<<<< HEAD
        /localdisk/buildkite/artifacts/$BUILDKITE_BUILD_ID/tensorflow/tensorflow-1.14.0-cp36-cp36m-linux_x86_64.whl
=======
        /localdisk/buildkite/artifacts/$BUILDKITE_BUILD_ID/tensorflow/tensorflow-1.15.0-cp36-cp36m-linux_x86_64.whl
>>>>>>> 47a5a278
      pip install -U pip==19.3.1
      pip install -U /localdisk/buildkite/artifacts/$BUILDKITE_BUILD_ID/ngraph_tensorflow_bridge-*.whl
      
    label: ":gear: Install"
    timeout_in_minutes: 30
    agents:
    - "queue=r0.16"
  - wait
  - command: |
      source /localdisk/buildkite/artifacts/$BUILDKITE_BUILD_ID/venv/bin/activate 
      pip install pytest
      PYTHONPATH=`pwd`:`pwd`/tools:`pwd`/examples/mnist python3 test/ci/buildkite/test_runner.py \
        --artifacts /localdisk/buildkite/artifacts/$BUILDKITE_BUILD_ID --test_python
    
    label: ":python: nGraph Pytest"
    timeout_in_minutes: 30
    agents:
    - "queue=r0.16"

  - wait
  - command: |
      source /localdisk/buildkite/artifacts/$BUILDKITE_BUILD_ID/venv/bin/activate 
      pip install pytest
      PYTHONPATH=`pwd` python3 test/ci/buildkite/test_runner.py \
        --artifacts /localdisk/buildkite/artifacts/$BUILDKITE_BUILD_ID --test_tf_python
    
    label: ":python: TensorFlow Pytest"
    timeout_in_minutes: 60
    agents:
    - "queue=r0.16"

  - wait

  - command: |
      source /localdisk/buildkite/artifacts/$BUILDKITE_BUILD_ID/venv/bin/activate 
      PYTHONPATH=`pwd` python3 test/ci/buildkite/test_runner.py \
        --artifacts /localdisk/buildkite/artifacts/$BUILDKITE_BUILD_ID --test_resnet
    label: ":bar_chart: ResNet50"
    timeout_in_minutes: 30
    agents:
    - "queue=r0.16"

  - wait: ~
    continue_on_failure: true
  - command: |
      rm -rf /localdisk/buildkite/artifacts/$BUILDKITE_BUILD_ID
    label: ":wastebasket: Cleanup"
    agents:
    - "queue=r0.16"
<|MERGE_RESOLUTION|>--- conflicted
+++ resolved
@@ -62,11 +62,7 @@
   - command: |
       source /localdisk/buildkite/artifacts/$BUILDKITE_BUILD_ID/venv/bin/activate 
       pip install psutil && pip install -U \
-<<<<<<< HEAD
-        /localdisk/buildkite/artifacts/$BUILDKITE_BUILD_ID/tensorflow/tensorflow-1.14.0-cp36-cp36m-linux_x86_64.whl
-=======
         /localdisk/buildkite/artifacts/$BUILDKITE_BUILD_ID/tensorflow/tensorflow-1.15.0-cp36-cp36m-linux_x86_64.whl
->>>>>>> 47a5a278
       pip install -U pip==19.3.1
       pip install -U /localdisk/buildkite/artifacts/$BUILDKITE_BUILD_ID/ngraph_tensorflow_bridge-*.whl
       
