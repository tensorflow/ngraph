--- conflicted
+++ resolved
@@ -7,20 +7,12 @@
 echo "PIPELINE OS: $PIPELINE_QUEUE"
 
 if [[ $PIPELINE_QUEUE = 'cpu' ]]; then
-<<<<<<< HEAD
    TF_PY_WHEEL=tensorflow-2.0.0-cp36-cp36m-linux_x86_64.whl
-=======
-   TF_PY_WHEEL=tensorflow-1.15.2-cp35-cp35m-linux_x86_64.whl
->>>>>>> 042011e6
    # For the time being - hardcode the file
    # Eventually we will replace the queue and other variables during the pipeline creation
    STEPS_FILE=ngtf-cpu_ubuntu.yaml
 elif [[ $PIPELINE_QUEUE = 'cpu-centos' ]]; then
-<<<<<<< HEAD
    TF_PY_WHEEL=tensorflow-2.0.0-cp36-cp36m-linux_x86_64.whl
-=======
-   TF_PY_WHEEL=tensorflow-1.15.2-cp36-cp36m-linux_x86_64.whl
->>>>>>> 042011e6
    STEPS_FILE=ngtf-cpu_centos.yaml
 else
    echo "Unknown PILELINE_QUEUE: $PIPELINE_QUEUE"
