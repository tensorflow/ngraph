#!/usr/bin/env python3
# ==============================================================================
#  Copyright 2018-2020 Intel Corporation
#
#  Licensed under the Apache License, Version 2.0 (the "License");
#  you may not use this file except in compliance with the License.
#  You may obtain a copy of the License at
#
#      http://www.apache.org/licenses/LICENSE-2.0
#
#  Unless required by applicable law or agreed to in writing, software
#  distributed under the License is distributed on an "AS IS" BASIS,
#  WITHOUT WARRANTIES OR CONDITIONS OF ANY KIND, either express or implied.
#  See the License for the specific language governing permissions and
#  limitations under the License.
# ==============================================================================
import argparse
import errno
import os
from subprocess import check_output, call
import sys
import shutil
import glob
import platform
from distutils.sysconfig import get_python_lib

from tools.test_utils import *


def main():
    '''
    Tests nGraph-TensorFlow Python 3. This script needs to be run after 
    running build_ngtf.py which builds the ngraph-tensorflow-bridge
    and installs it to a virtual environment that would be used by this script.
    '''
    parser = argparse.ArgumentParser()
    parser.add_argument(
        '--test_cpp',
        help="Runs C++ tests (GTest based).\n",
        action="store_true")

    parser.add_argument(
        '--test_python',
        help="Runs Python tests (Pytest based).\n",
        action="store_true")

    parser.add_argument(
        '--test_tf_python',
        help="Runs TensorFlow Python tests (Pytest based).\n",
        action="store_true")

    parser.add_argument(
        '--test_resnet',
        help="Runs TensorFlow Python tests (Pytest based).\n",
        action="store_true")

    parser.add_argument(
        '--test_resnet50_infer',
        help="Runs ResNet50 inference from IntelAI models.\n",
        action="store_true")

    parser.add_argument(
        '--artifacts_dir',
        type=str,
        help=
        "Location of the artifacts that would be used for running the tests\n",
        action="store")

    arguments = parser.parse_args()

    #-------------------------------
    # Recipe
    #-------------------------------

    root_pwd = os.getcwd()

    # Check for mandetary parameters
    if not arguments.artifacts_dir:
        raise Exception("Need to specify --artifacts_dir")

    print("nGraph bridge Executor set to:", TestEnv.EXECUTOR())
    # Set the backend if specified
    backend = TestEnv.BACKEND()
    print("nGraph bridge Backend set to:", backend)

    # Decide which tests to run
    if (arguments.test_cpp):
        test_filter = None
<<<<<<< HEAD
        if backend == 'INTERPRETER':
            test_filter = str("-ArrayOps.Tile:MathOps.ArgMin3D")
=======
>>>>>>> 979db135
        os.environ['NGRAPH_TF_LOG_0_DISABLED'] = '1'
        run_ngtf_cpp_gtests(arguments.artifacts_dir, './', test_filter)
    elif (arguments.test_python):
        run_ngtf_pytests_from_artifacts(arguments.artifacts_dir)
    elif (arguments.test_tf_python):
        os.environ['NGRAPH_TF_LOG_0_DISABLED'] = '1'
        run_tensorflow_pytests_from_artifacts(
            './', arguments.artifacts_dir + '/tensorflow/python', False)
    elif (arguments.test_resnet):
        if TestEnv.is_osx():
            run_resnet50_forward_pass_from_artifacts(
                './', arguments.artifacts_dir, 1, 32)
        else:
            batch_size = 128
            iterations = 10
            run_resnet50_from_artifacts('./', arguments.artifacts_dir,
                                        batch_size, iterations)
    elif (arguments.test_resnet50_infer):
        if TestEnv.is_osx():
            raise Exception("RN50 inference test not supported on Darwin/OSX")
        else:
            batch_size = 128
            iterations = 10
            if backend == 'INTERPRETER':
                batch_size = 1
                iterations = 1
            run_resnet50_infer_from_artifacts(arguments.artifacts_dir,
                                              batch_size, iterations)
    else:
        raise Exception("No tests specified")

    os.chdir(root_pwd)


if __name__ == '__main__':
    main()<|MERGE_RESOLUTION|>--- conflicted
+++ resolved
@@ -86,11 +86,6 @@
     # Decide which tests to run
     if (arguments.test_cpp):
         test_filter = None
-<<<<<<< HEAD
-        if backend == 'INTERPRETER':
-            test_filter = str("-ArrayOps.Tile:MathOps.ArgMin3D")
-=======
->>>>>>> 979db135
         os.environ['NGRAPH_TF_LOG_0_DISABLED'] = '1'
         run_ngtf_cpp_gtests(arguments.artifacts_dir, './', test_filter)
     elif (arguments.test_python):
