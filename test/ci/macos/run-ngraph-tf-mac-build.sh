--- conflicted
+++ resolved
@@ -223,12 +223,8 @@
     # If installing into the OS, use:
     # sudo --preserve-env --set-home pip install --ignore-installed ${PIP_INSTALL_EXTRA_ARGS:-} "${WHEEL_FILE}"
     # Here we are installing into a virtual environment, so DO NOT USE SUDO!!!
-<<<<<<< HEAD
-    pip install -U tensorflow==1.14.0
+    pip install -U tensorflow==1.15.0
     pip install -U pip==19.3.1
-=======
-    pip install -U tensorflow==1.15.0
->>>>>>> 47a5a278
     set +x
 
 else 
