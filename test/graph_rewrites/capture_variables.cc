/*******************************************************************************
 * Copyright 2019 Intel Corporation
 *
 * Licensed under the Apache License, Version 2.0 (the "License");
 * you may not use this file except in compliance with the License.
 * You may obtain a copy of the License at
 *
 *     http://www.apache.org/licenses/LICENSE-2.0
 *
 * Unless required by applicable law or agreed to in writing, software
 * distributed under the License is distributed on an "AS IS" BASIS,
 * WITHOUT WARRANTIES OR CONDITIONS OF ANY KIND, either express or implied.
 * See the License for the specific language governing permissions and
 * limitations under the License.
 *******************************************************************************/
#include "gtest/gtest.h"

#include "tensorflow/cc/client/client_session.h"
#include "tensorflow/cc/ops/standard_ops.h"
#include "tensorflow/core/framework/tensor.h"
#include "tensorflow/core/graph/graph.h"
#include "tensorflow/core/public/session.h"

#include "logging/tf_graph_writer.h"
#include "ngraph_bridge/enable_variable_ops/ngraph_replace_op_utilities.h"
#include "ngraph_bridge/ngraph_capture_variables.h"
#include "ngraph_bridge/ngraph_utils.h"
#include "test/test_utilities.h"

using namespace std;
namespace ng = ngraph;

namespace tensorflow {

namespace ngraph_bridge {

namespace testing {

// Test that an Assign attached to a Temporary Variable is not
// captured and replaced by NGraphAssign
TEST(CaptureVariables, TempVar) {
  Scope root = Scope::NewRootScope();

  PartialTensorShape varShape({2, 2});
  auto init_value = ops::Const(root, {{2.f, 3.f}, {4.f, 5.f}});

  auto var_x = ops::Variable(root.WithOpName("VarX"), varShape, DT_FLOAT);
  auto var_x_assign =
      ops::Assign(root.WithOpName("AssignX"), var_x, init_value);

  auto var_y =
      ops::TemporaryVariable(root.WithOpName("VarY"), varShape, DT_FLOAT);
  auto var_y_assign =
      ops::Assign(root.WithOpName("AssignY"), var_y, init_value);

  std::set<string> skip_these_nodes = {};

  Graph graph(OpRegistry::Global());
  TF_CHECK_OK(root.ToGraph(&graph));

  ASSERT_OK(CaptureVariables(&graph, skip_these_nodes));

  for (auto node : graph.op_nodes()) {
    auto node_name = node->name();
    if (node_name == "VarX") {
      ASSERT_EQ("NGraphVariable", node->type_string());
    } else if (node_name == "VarY") {
      ASSERT_NE("NGraphVariable", node->type_string());
    } else if (node_name == "AssignX") {
      ASSERT_EQ("NGraphAssign", node->type_string());
    } else if (node_name == "AssignY") {
      ASSERT_NE("NGraphAssign", node->type_string());
    }
  }
}

//  Temp Var         Var    c
//        \           \    /
//         \           \  /
//          \          Add
//           \          /
//            \        /
//             \      /
//              Assign
// Temp Var, Assign should not be captured
// Var should be captured
TEST(CaptureVariables, TempVar2) {
  Scope root = Scope::NewRootScope();

  PartialTensorShape varShape({2, 2});

  auto var_x = ops::Variable(root.WithOpName("VarX"), varShape, DT_FLOAT);
  auto c = ops::Const(root, {{1.f, 1.f}, {1.f, 1.f}});
  auto add = ops::Add(root.WithOpName("Add"), var_x, c);

  auto var_y =
      ops::TemporaryVariable(root.WithOpName("VarY"), varShape, DT_FLOAT);
  auto var_y_assign = ops::Assign(root.WithOpName("AssignY"), var_y, add);

  std::set<string> skip_these_nodes = {};

  Graph graph(OpRegistry::Global());
  TF_CHECK_OK(root.ToGraph(&graph));

  ASSERT_OK(CaptureVariables(&graph, skip_these_nodes));

  for (auto node : graph.op_nodes()) {
    auto node_name = node->name();
    if (node_name == "VarX") {
      ASSERT_EQ("NGraphVariable", node->type_string());
    } else if (node_name == "VarY") {
      ASSERT_NE("NGraphVariable", node->type_string());
    } else if (node_name == "AssignY") {
      ASSERT_NE("NGraphAssign", node->type_string());
    }
  }
}

// Test that an Assign with attribute validate_shape = false is not
// captured and replaced by NGraphAssign
TEST(CaptureVariables, VariableScope) {
  Scope root = Scope::NewRootScope();

  PartialTensorShape varShape({2, 2});
  auto init_value = ops::Const(root, {{2.f, 3.f}, {4.f, 5.f}});

  auto var_x = ops::Variable(root.WithOpName("VarX"), varShape, DT_FLOAT);
  auto var_x_assign =
      ops::Assign(root.WithOpName("AssignX"), var_x, init_value);

  auto var_y = ops::Variable(root.WithOpName("VarY"), varShape, DT_FLOAT);
  auto attr_validate_shape = ops::Assign::Attrs().ValidateShape(false);
  auto var_y_assign = ops::Assign(root.WithOpName("AssignY"), var_y, init_value,
                                  attr_validate_shape);

  std::set<string> skip_these_nodes = {};

  Graph graph(OpRegistry::Global());
  TF_CHECK_OK(root.ToGraph(&graph));

  ASSERT_OK(CaptureVariables(&graph, skip_these_nodes));

  for (auto node : graph.op_nodes()) {
    auto node_name = node->name();
    if (node_name == "VarX") {
      ASSERT_EQ("NGraphVariable", node->type_string());
    } else if (node_name == "VarY") {
      ASSERT_NE("NGraphVariable", node->type_string());
    } else if (node_name == "AssignX") {
      ASSERT_EQ("NGraphAssign", node->type_string());
    } else if (node_name == "AssignY") {
      ASSERT_NE("NGraphAssign", node->type_string());
    }
  }
}

// Test that an Assign (specifically Assign1) with attribute
// validate_shape = false and also the Variable is shared with
// another Assign so none of them is captured
//                           Var
//                           / \ 
//                          /   \ 
//                         /     \ 
//                     Assign1  Assign2
// validate_shape:     (False)  (True)
// Var, Assign1, Assign2 should not be captured
TEST(CaptureVariables, SingleVariable1) {
  Scope root = Scope::NewRootScope();

  PartialTensorShape varShape({2, 2});
  auto init_value = ops::Const(root, {{2.f, 3.f}, {4.f, 5.f}});

  auto var = ops::Variable(root.WithOpName("Var"), varShape, DT_FLOAT);
  auto attr_validate_shape = ops::Assign::Attrs().ValidateShape(false);
  auto var_assign1 = ops::Assign(root.WithOpName("Assign1"), var, init_value,
                                 attr_validate_shape);

  auto var_assign2 = ops::Assign(root.WithOpName("Assign2"), var, init_value);

  std::set<string> skip_these_nodes = {};

  Graph graph(OpRegistry::Global());
  TF_CHECK_OK(root.ToGraph(&graph));

  ASSERT_OK(CaptureVariables(&graph, skip_these_nodes));

  for (auto node : graph.op_nodes()) {
    auto node_name = node->name();
    if (node_name == "Var") {
      ASSERT_NE("NGraphVariable", node->type_string());
    } else if (node_name == "Assign1") {
      ASSERT_NE("NGraphAssign", node->type_string());
    } else if (node_name == "Assign2") {
      ASSERT_NE("NGraphAssign", node->type_string());
    }
  }
}

// Test that an Assign (specifically Assign2) with attribute
// validate_shape = false and also the Variable is shared with
// another Assign so none of them is captured
//                           Var
//                           / \ 
//                          /   \ 
//                         /     \ 
//                     Assign1  Assign2
// validate_shape:     (True)   (False)
// Var, Assign1, Assign2 should not be captured
TEST(CaptureVariables, SingleVariable2) {
  Scope root = Scope::NewRootScope();

  PartialTensorShape varShape({2, 2});
  auto init_value = ops::Const(root, {{2.f, 3.f}, {4.f, 5.f}});

  auto var = ops::Variable(root.WithOpName("Var"), varShape, DT_FLOAT);
  auto var_assign1 = ops::Assign(root.WithOpName("Assign1"), var, init_value);

  auto attr_validate_shape = ops::Assign::Attrs().ValidateShape(false);
  auto var_assign2 = ops::Assign(root.WithOpName("Assign2"), var, init_value,
                                 attr_validate_shape);

  std::set<string> skip_these_nodes = {};

  Graph graph(OpRegistry::Global());
  TF_CHECK_OK(root.ToGraph(&graph));

  ASSERT_OK(CaptureVariables(&graph, skip_these_nodes));

  for (auto node : graph.op_nodes()) {
    auto node_name = node->name();
    if (node_name == "Var") {
      ASSERT_NE("NGraphVariable", node->type_string());
    } else if (node_name == "Assign1") {
      ASSERT_NE("NGraphAssign", node->type_string());
    } else if (node_name == "Assign2") {
      ASSERT_NE("NGraphAssign", node->type_string());
    }
  }
}

//                           Var
<<<<<<< HEAD
//                           / \
//                          /   \
//                         /     \
//               (True)Assign1  Assign2(True)
=======
//                           / \ 
//                          /   \ 
//                         /     \ 
//               (True)Assign1  Assign3(True)
>>>>>>> cad093d8
//                        |
//                        |
//                    Assign3
// validate_shape:    (False)
// Var, Assign1, Assign2, Assign3 should not be captured
TEST(CaptureVariables, SingleVariable3) {
  Scope root = Scope::NewRootScope();

  PartialTensorShape varShape({2, 2});
  auto init_value = ops::Const(root, {{2.f, 3.f}, {4.f, 5.f}});

  auto var = ops::Variable(root.WithOpName("Var"), varShape, DT_FLOAT);
  auto var_assign1 = ops::Assign(root.WithOpName("Assign1"), var, init_value);

  auto attr_validate_shape = ops::Assign::Attrs().ValidateShape(false);
  auto var_assign2 = ops::Assign(root.WithOpName("Assign2"), var, init_value);

  auto var_assign3 = ops::Assign(root.WithOpName("Assign3"), var_assign1,
                                 init_value, attr_validate_shape);

  std::set<string> skip_these_nodes = {};

  Graph graph(OpRegistry::Global());
  TF_CHECK_OK(root.ToGraph(&graph));

  ASSERT_OK(CaptureVariables(&graph, skip_these_nodes));

  for (auto node : graph.op_nodes()) {
    auto node_name = node->name();
    if (node_name == "Var") {
      ASSERT_NE("NGraphVariable", node->type_string());
    } else if (node_name == "Assign1") {
      ASSERT_NE("NGraphAssign", node->type_string());
    } else if (node_name == "Assign2") {
      ASSERT_NE("NGraphAssign", node->type_string());
    } else if (node_name == "Assign3") {
      ASSERT_NE("NGraphAssign", node->type_string());
    }
  }
}

}  // namespace testing

}  // namespace ngraph_bridge

}  // namespace tensorflow<|MERGE_RESOLUTION|>--- conflicted
+++ resolved
@@ -239,17 +239,10 @@
 }
 
 //                           Var
-<<<<<<< HEAD
 //                           / \
 //                          /   \
 //                         /     \
-//               (True)Assign1  Assign2(True)
-=======
-//                           / \ 
-//                          /   \ 
-//                         /     \ 
-//               (True)Assign1  Assign3(True)
->>>>>>> cad093d8
+//               (True)Assign1  Assign2(true)
 //                        |
 //                        |
 //                    Assign3
