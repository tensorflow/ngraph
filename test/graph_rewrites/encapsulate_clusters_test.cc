/*******************************************************************************
 * Copyright 2019 Intel Corporation
 *
 * Licensed under the Apache License, Version 2.0 (the "License");
 * you may not use this file except in compliance with the License.
 * You may obtain a copy of the License at
 *
 *     http://www.apache.org/licenses/LICENSE-2.0
 *
 * Unless required by applicable law or agreed to in writing, software
 * distributed under the License is distributed on an "AS IS" BASIS,
 * WITHOUT WARRANTIES OR CONDITIONS OF ANY KIND, either express or implied.
 * See the License for the specific language governing permissions and
 * limitations under the License.
 *******************************************************************************/

#include "gtest/gtest.h"

#include "tensorflow/core/graph/node_builder.h"
#include "version.h"

#include "ngraph_bridge/ngraph_cluster_manager.h"
#include "ngraph_bridge/ngraph_encapsulate_clusters.h"
#include "test/test_utilities.h"

using namespace std;
namespace ng = ngraph;

namespace tensorflow {

namespace ngraph_bridge {

namespace testing {

#define ASSERT_OK(x) ASSERT_EQ((x), ::tensorflow::Status::OK());
#define ASSERT_NOT_OK(x) ASSERT_NE((x), ::tensorflow::Status::OK());

TEST(EncapsulateClusters, PopulateLibrary) {
  NGraphClusterManager::EvictAllClusters();
  Graph g(OpRegistry::Global());

  Tensor t_input_0(DT_FLOAT, TensorShape{2, 3});
  Tensor t_input_1(DT_INT32, TensorShape{2});
  t_input_1.flat<int32>().data()[0] = 3;
  t_input_1.flat<int32>().data()[1] = 2;

  int cluster_idx = NGraphClusterManager::NewCluster();

  Node* node1;
  ASSERT_OK(NodeBuilder("node1", "Const")
                .Attr("dtype", DT_FLOAT)
                .Attr("value", t_input_0)
                .Attr("_ngraph_marked_for_clustering", true)
                .Attr("_ngraph_cluster", cluster_idx)
                .Attr("_ngraph_backend", "CPU")
                .Finalize(&g, &node1));

  Node* node2;
  ASSERT_OK(NodeBuilder("node2", "Const")
                .Attr("dtype", DT_FLOAT)
                .Attr("value", t_input_1)
                .Attr("_ngraph_marked_for_clustering", true)
                .Attr("_ngraph_cluster", cluster_idx)
                .Attr("_ngraph_backend", "CPU")
                .Finalize(&g, &node2));

  Node* node3;
  ASSERT_OK(NodeBuilder("node3", "Add")
                .Input(node1, 0)
                .Input(node2, 0)
                .Attr("T", DT_FLOAT)
                .Attr("_ngraph_marked_for_clustering", true)
                .Attr("_ngraph_cluster", cluster_idx)
                .Attr("_ngraph_backend", "CPU")
                .Finalize(&g, &node3));

  Node* source = g.source_node();
  Node* sink = g.sink_node();
  g.AddEdge(source, Graph::kControlSlot, node1, Graph::kControlSlot);
  g.AddEdge(source, Graph::kControlSlot, node2, Graph::kControlSlot);
  g.AddEdge(node3, Graph::kControlSlot, sink, Graph::kControlSlot);

  FunctionDefLibrary* fdeflib_new = new FunctionDefLibrary();
<<<<<<< HEAD
  ASSERT_OK(EncapsulateClusters(&g, 0, fdeflib_new, {}, {}));
=======
  std::unordered_map<std::string, std::string> config_map;
  config_map["ngraph_device_id"] = "";
  ASSERT_OK(EncapsulateClusters(&g, 0, fdeflib_new, config_map));
>>>>>>> 0b648236

  int num_encapsulates = 0;
  int num_tf_nodes = 0;
  for (auto itr : g.nodes()) {
    auto node_type = itr->type_string();
    num_encapsulates += (node_type == "NGraphEncapsulate" ? 1 : 0);
    num_tf_nodes += ((node_type == "Add" || node_type == "Const") ? 1 : 0);
  }

  // Number of encapsulates == number of functions
  ASSERT_EQ(num_encapsulates, fdeflib_new->function_size());

  // No Add or Const nodes left in the graph
  ASSERT_EQ(num_tf_nodes, 0);

  // In this case, only 1 function has been added in the library
  ASSERT_EQ(fdeflib_new->function_size(), 1);

  // Check the name of the signature of the first (and only) function
  auto first_func = fdeflib_new->function(0);
  ASSERT_EQ(first_func.signature().name(),
            ("ngraph_cluster_" + to_string(cluster_idx)));

  // The first function in the flib should have 3 nodes
  ASSERT_EQ(first_func.node_def_size(), 3);

  // Ensure that the function is made of 2 op types, Add, Const, Const
  auto present = multiset<string>{string(first_func.node_def(0).op()),
                                  string(first_func.node_def(1).op()),
                                  string(first_func.node_def(2).op())};
  auto expected = multiset<string>{"Const", "Add", "Const"};
  ASSERT_EQ(present, expected);
  free(fdeflib_new);
}

TEST(EncapsulateClusters, AOT) {
  NGraphClusterManager::EvictAllClusters();
  Graph g(OpRegistry::Global());

  int cluster_idx = NGraphClusterManager::NewCluster();

  Node* node1;
  Node* node2;

  if (ngraph_tf_is_grappler_enabled()) {
    ASSERT_OK(NodeBuilder("node1", "Placeholder")
                  .Attr("dtype", DT_FLOAT)
                  .Finalize(&g, &node1));
    ASSERT_OK(NodeBuilder("node2", "Placeholder")
                  .Attr("dtype", DT_FLOAT)
                  .Finalize(&g, &node2));
  } else {
    ASSERT_OK(NodeBuilder("node1", "_Arg")
                  .Attr("index", 0)
                  .Attr("T", DT_FLOAT)
                  .Finalize(&g, &node1));
    ASSERT_OK(NodeBuilder("node2", "_Arg")
                  .Attr("index", 0)
                  .Attr("T", DT_FLOAT)
                  .Finalize(&g, &node2));
  }

  Node* node3;
  ASSERT_OK(NodeBuilder("node3", "Add")
                .Input(node1, 0)
                .Input(node2, 0)
                .Attr("T", DT_FLOAT)
                .Attr("_ngraph_marked_for_clustering", true)
                .Attr("_ngraph_cluster", cluster_idx)
                .Attr("_ngraph_backend", "CPU")
                .Finalize(&g, &node3));

  Node* source = g.source_node();
  Node* sink = g.sink_node();
  g.AddEdge(source, Graph::kControlSlot, node1, Graph::kControlSlot);
  g.AddEdge(source, Graph::kControlSlot, node2, Graph::kControlSlot);
  g.AddEdge(node3, Graph::kControlSlot, sink, Graph::kControlSlot);

  FunctionDefLibrary* fdeflib_new = new FunctionDefLibrary();

  std::vector<std::map<std::string, set<vector<int>>>> node_shapes_hints_vect =
      {{}, {{"node1", {{2, 2}}}, {"node2", {{2, 2}}}}};
  std::vector<bool> did_aot = {false, true};
  int num_cases = node_shapes_hints_vect.size();
  for (int i = 0; i < num_cases; i++) {
    ASSERT_OK(
        EncapsulateClusters(&g, 0, fdeflib_new, {}, make_pair(true, node_shapes_hints_vect[i])));

    int num_encapsulates = 0;
    int num_tf_nodes = 0;
    for (auto itr : g.nodes()) {
      auto node_type = itr->type_string();
      num_encapsulates += (node_type == "NGraphEncapsulate" ? 1 : 0);
      num_tf_nodes += ((node_type == "Add" || node_type == "Const") ? 1 : 0);
    }

    ASSERT_EQ(num_encapsulates, fdeflib_new->function_size());

    // No Add or Const nodes left in the graph
    ASSERT_EQ(num_tf_nodes, 0);

    // TODO: assert that a json is created
    for (auto itr : g.nodes()) {
      if (itr->type_string() == "NGraphEncapsulate") {
        string aot_info;
        bool found = GetNodeAttr(itr->attrs(), "_ngraph_aot", &aot_info) ==
                     tensorflow::Status::OK();
        ASSERT_TRUE(found == did_aot[i]);
      }
    }
  }

  free(fdeflib_new);
}

// TODO: more test cases:
// what of scalar inputs. placeholder shape is {}?
// add a test with 2 encs. should fail for now
// Shape hints that cause errors in TranslateGraph?. eg trying to add [2,2] with
// [2,4]?
// Encapsulate being fed by another enc
// 2 encapsulates, but both are attached to inputs, so we can AOT
// Have a test where enc is fed by a const and a placeholder
}
}
}<|MERGE_RESOLUTION|>--- conflicted
+++ resolved
@@ -81,13 +81,10 @@
   g.AddEdge(node3, Graph::kControlSlot, sink, Graph::kControlSlot);
 
   FunctionDefLibrary* fdeflib_new = new FunctionDefLibrary();
-<<<<<<< HEAD
-  ASSERT_OK(EncapsulateClusters(&g, 0, fdeflib_new, {}, {}));
-=======
+
   std::unordered_map<std::string, std::string> config_map;
   config_map["ngraph_device_id"] = "";
-  ASSERT_OK(EncapsulateClusters(&g, 0, fdeflib_new, config_map));
->>>>>>> 0b648236
+  ASSERT_OK(EncapsulateClusters(&g, 0, fdeflib_new, config_map, {}));
 
   int num_encapsulates = 0;
   int num_tf_nodes = 0;
