--- conflicted
+++ resolved
@@ -39,11 +39,7 @@
   std::unordered_map<std::string, std::string> device_config;
   ASSERT_NOT_OK(enc.RewritePass(nullptr, 0, device_config));
   set<int> result;
-<<<<<<< HEAD
-  ASSERT_NOT_OK(enc.NewClusterIds(result));
-=======
   ASSERT_NOT_OK(enc.GetNewClusterIDs(result));
->>>>>>> 37ba7100
 }
 
 //                abs
@@ -139,11 +135,7 @@
   ASSERT_EQ(g.num_nodes(), 6);
 
   set<int> newly_created_cluster_ids;
-<<<<<<< HEAD
-  ASSERT_OK(enc.NewClusterIds(newly_created_cluster_ids));
-=======
   ASSERT_OK(enc.GetNewClusterIDs(newly_created_cluster_ids));
->>>>>>> 37ba7100
   set<int> expected{0, 1};
   ASSERT_EQ(newly_created_cluster_ids, expected);
 
