--- conflicted
+++ resolved
@@ -304,546 +304,6 @@
   ASSERT_EQ(present, expected);
   free(fdeflib_new);
 }
-<<<<<<< HEAD
-=======
-
-//   Placeholder-->Add(0)--->IdN
-//                  ^
-//                  |
-//              Placeholder or Const(0)
-TEST(EncapsulateClusters, AOT0) {
-  if (!ngraph_tf_is_grappler_enabled()) return;
-
-  auto env_map = StoreEnv({"NGRAPH_TF_BACKEND"});
-  ASSERT_OK(BackendManager::SetBackend("INTERPRETER"));
-
-  vector<bool> fed_by_placeholder{true, false};
-  for (auto using_placeholder : fed_by_placeholder) {
-    NGraphClusterManager::EvictAllClusters();
-    Graph g(OpRegistry::Global());
-
-    int cluster_idx = NGraphClusterManager::NewCluster();
-
-    Node* node1;
-    Node* node2;
-
-    ASSERT_OK(NodeBuilder("node1", "Placeholder")
-                  .Attr("dtype", DT_FLOAT)
-                  .Finalize(&g, &node1));
-
-    if (using_placeholder) {
-      ASSERT_OK(NodeBuilder("node2", "Placeholder")
-                    .Attr("dtype", DT_FLOAT)
-                    .Finalize(&g, &node2));
-    } else {
-      Tensor t_shape(DT_INT32, TensorShape{2});
-      t_shape.flat<int32>().data()[0] = 2;
-      t_shape.flat<int32>().data()[1] = 2;
-      ASSERT_OK(NodeBuilder("node1", "Const")
-                    .Attr("dtype", DT_FLOAT)
-                    .Attr("value", t_shape)
-                    .Attr("_ngraph_marked_for_clustering", true)
-                    .Attr("_ngraph_cluster", cluster_idx)
-                    .Finalize(&g, &node2));
-    }
-
-    Node* node3;
-    ASSERT_OK(NodeBuilder("node3", "Add")
-                  .Input(node1, 0)
-                  .Input(node2, 0)
-                  .Attr("T", DT_FLOAT)
-                  .Attr("_ngraph_marked_for_clustering", true)
-                  .Attr("_ngraph_cluster", cluster_idx)
-                  .Finalize(&g, &node3));
-    Node* node4;
-    std::vector<NodeBuilder::NodeOut> inputs;
-    std::vector<DataType> input_types;
-    inputs.push_back(NodeBuilder::NodeOut(node3, 0));
-    input_types.push_back(node3->output_type(0));
-    ASSERT_OK(NodeBuilder("node4", "IdentityN")
-                  .Input(inputs)
-                  .Attr("T", input_types)
-                  .Finalize(&g, &node4));
-
-    Node* source = g.source_node();
-    Node* sink = g.sink_node();
-    g.AddEdge(source, Graph::kControlSlot, node1, Graph::kControlSlot);
-    g.AddEdge(source, Graph::kControlSlot, node2, Graph::kControlSlot);
-    g.AddEdge(node4, Graph::kControlSlot, sink, Graph::kControlSlot);
-
-    FunctionDefLibrary* fdeflib_new = new FunctionDefLibrary();
-
-    std::vector<std::set<ShapeHintMap>> node_shapes_hints_vect = {
-        {}, {{{"node1", {2, 2}}, {"node2", {2, 2}}}}};
-    std::vector<bool> did_aot = {true, true};
-    // Interesting case when shape hints = {}.
-    // The placeholder has shape = [].
-    // Which means, given no hints it is indeed possible to compile that, since
-    // its fully specified (no -1s)
-    int num_cases = node_shapes_hints_vect.size();
-    for (int i = 0; i < num_cases; i++) {
-      std::set<ShapeHintMap> hint;
-      for (auto itr : node_shapes_hints_vect[i]) {
-        if (using_placeholder) {
-          hint.insert(itr);
-        } else {
-          ShapeHintMap temp;
-          for (auto it : itr) {
-            if (it.first != "node2") {
-              temp.insert({it.first, it.second});
-            }
-          }
-          hint.insert(temp);
-        }
-      }
-      auto status =
-          EncapsulateClusters(&g, 0, fdeflib_new, {}, make_pair(true, hint));
-      if (did_aot[i]) {
-        ASSERT_OK(status);
-      } else {
-        ASSERT_NOT_OK(status);
-        continue;
-      }
-
-      int num_encapsulates = 0;
-      int num_tf_nodes = 0;
-      for (auto itr : g.nodes()) {
-        auto node_type = itr->type_string();
-        num_encapsulates += (node_type == "NGraphEncapsulate" ? 1 : 0);
-        num_tf_nodes += ((node_type == "Add" || node_type == "Const") ? 1 : 0);
-      }
-
-      ASSERT_EQ(num_encapsulates, fdeflib_new->function_size());
-      ASSERT_EQ(num_encapsulates, 1);
-
-      // No Add or Const nodes left in the graph
-      ASSERT_EQ(num_tf_nodes, 0);
-
-      auto get_attr_name_for_aot = [&i, &using_placeholder](bool is_exec) {
-        string attrname = "_ngraph_aot_";
-        attrname += (string(is_exec ? "ngexec" : "ngfunction") + "_");
-        string signature_portion = (string(i == 0 ? "" : "2,2,") + ";");
-        attrname += signature_portion;
-        attrname += (using_placeholder ? signature_portion : "");
-        attrname += "/";
-        return attrname;
-      };
-
-      for (auto itr : g.nodes()) {
-        if (itr->type_string() == "NGraphEncapsulate") {
-          string aot_info;
-          bool found_exec =
-              GetNodeAttr(itr->attrs(), get_attr_name_for_aot(true),
-                          &aot_info) == tensorflow::Status::OK();
-          bool found_function =
-              GetNodeAttr(itr->attrs(), get_attr_name_for_aot(false),
-                          &aot_info) == tensorflow::Status::OK();
-          ASSERT_TRUE(found_exec == did_aot[i]);
-          ASSERT_TRUE(found_function == did_aot[i]);
-        }
-      }
-    }
-
-    free(fdeflib_new);
-  }
-  ASSERT_OK(BackendManager::SetBackend("CPU"));
-  RestoreEnv(env_map);
-}
-
-//   Placeholder-->Add(0)--->Abs(1)-->IdN
-//                  ^
-//                  |
-//              Placeholder
-// 2 Encapsulates connected in serial. Cannot AOT here
-TEST(EncapsulateClusters, AOT1) {
-  if (!ngraph_tf_is_grappler_enabled()) return;
-
-  auto env_map = StoreEnv({"NGRAPH_TF_BACKEND"});
-  ASSERT_OK(BackendManager::SetBackend("INTERPRETER"));
-
-  NGraphClusterManager::EvictAllClusters();
-  Graph g(OpRegistry::Global());
-
-  int cluster_idx = NGraphClusterManager::NewCluster();
-
-  Node* node1;
-  Node* node2;
-
-  ASSERT_OK(NodeBuilder("node1", "Placeholder")
-                .Attr("dtype", DT_FLOAT)
-                .Finalize(&g, &node1));
-  ASSERT_OK(NodeBuilder("node2", "Placeholder")
-                .Attr("dtype", DT_FLOAT)
-                .Finalize(&g, &node2));
-
-  Node* node3;
-  ASSERT_OK(NodeBuilder("node3", "Add")
-                .Input(node1, 0)
-                .Input(node2, 0)
-                .Attr("T", DT_FLOAT)
-                .Attr("_ngraph_marked_for_clustering", true)
-                .Attr("_ngraph_cluster", cluster_idx)
-                .Finalize(&g, &node3));
-
-  Node* node4;
-  cluster_idx = NGraphClusterManager::NewCluster();
-  ASSERT_OK(NodeBuilder("node4", "Abs")
-                .Input(node3, 0)
-                .Attr("T", DT_FLOAT)
-                .Attr("_ngraph_marked_for_clustering", true)
-                .Attr("_ngraph_cluster", cluster_idx)
-                .Finalize(&g, &node4));
-
-  Node* node5;
-  std::vector<NodeBuilder::NodeOut> inputs;
-  std::vector<DataType> input_types;
-  inputs.push_back(NodeBuilder::NodeOut(node4, 0));
-  input_types.push_back(node4->output_type(0));
-  ASSERT_OK(NodeBuilder("node5", "IdentityN")
-                .Input(inputs)
-                .Attr("T", input_types)
-                .Finalize(&g, &node5));
-
-  Node* source = g.source_node();
-  Node* sink = g.sink_node();
-  g.AddEdge(source, Graph::kControlSlot, node1, Graph::kControlSlot);
-  g.AddEdge(source, Graph::kControlSlot, node2, Graph::kControlSlot);
-  g.AddEdge(node5, Graph::kControlSlot, sink, Graph::kControlSlot);
-
-  FunctionDefLibrary* fdeflib_new = new FunctionDefLibrary();
-
-  std::vector<std::set<ShapeHintMap>> node_shapes_hints_vect = {
-      {}, {{{"node1", {2, 2}}, {"node2", {2, 2}}}}};
-  int num_cases = node_shapes_hints_vect.size();
-  for (int i = 0; i < num_cases; i++) {
-    ASSERT_NOT_OK(EncapsulateClusters(
-        &g, 0, fdeflib_new, {}, make_pair(true, node_shapes_hints_vect[i])));
-  }
-
-  free(fdeflib_new);
-  ASSERT_OK(BackendManager::SetBackend("CPU"));
-  RestoreEnv(env_map);
-}
-
-//   Placeholder-->Abs(0)-->IdN
-//
-//   Placeholder-->Abs(1)-->IdN
-// 2 Encapsulates connected in parallel
-TEST(EncapsulateClusters, AOT2) {
-  if (!ngraph_tf_is_grappler_enabled()) return;
-
-  auto env_map = StoreEnv({"NGRAPH_TF_BACKEND"});
-  ASSERT_OK(BackendManager::SetBackend("INTERPRETER"));
-
-  NGraphClusterManager::EvictAllClusters();
-  Graph g(OpRegistry::Global());
-
-  int cluster_idx = NGraphClusterManager::NewCluster();
-
-  Node* node1;
-  Node* node2;
-
-  ASSERT_OK(NodeBuilder("node1", "Placeholder")
-                .Attr("dtype", DT_FLOAT)
-                .Finalize(&g, &node1));
-  ASSERT_OK(NodeBuilder("node2", "Placeholder")
-                .Attr("dtype", DT_FLOAT)
-                .Finalize(&g, &node2));
-  Node* node3;
-  ASSERT_OK(NodeBuilder("node3", "Abs")
-                .Input(node1, 0)
-                .Attr("T", DT_FLOAT)
-                .Attr("_ngraph_marked_for_clustering", true)
-                .Attr("_ngraph_cluster", cluster_idx)
-                .Finalize(&g, &node3));
-
-  Node* node4;
-  cluster_idx = NGraphClusterManager::NewCluster();
-  ASSERT_OK(NodeBuilder("node4", "Abs")
-                .Input(node2, 0)
-                .Attr("T", DT_FLOAT)
-                .Attr("_ngraph_marked_for_clustering", true)
-                .Attr("_ngraph_cluster", cluster_idx)
-                .Finalize(&g, &node4));
-
-  Node* node5;
-  std::vector<NodeBuilder::NodeOut> inputs;
-  std::vector<DataType> input_types;
-  inputs.push_back(NodeBuilder::NodeOut(node3, 0));
-  input_types.push_back(node3->output_type(0));
-  ASSERT_OK(NodeBuilder("node5", "IdentityN")
-                .Input(inputs)
-                .Attr("T", input_types)
-                .Finalize(&g, &node5));
-  Node* node6;
-  inputs.clear();
-  input_types.clear();
-  inputs.push_back(NodeBuilder::NodeOut(node4, 0));
-  input_types.push_back(node4->output_type(0));
-  ASSERT_OK(NodeBuilder("node6", "IdentityN")
-                .Input(inputs)
-                .Attr("T", input_types)
-                .Finalize(&g, &node6));
-
-  Node* source = g.source_node();
-  Node* sink = g.sink_node();
-  g.AddEdge(source, Graph::kControlSlot, node1, Graph::kControlSlot);
-  g.AddEdge(source, Graph::kControlSlot, node2, Graph::kControlSlot);
-  g.AddEdge(node5, Graph::kControlSlot, sink, Graph::kControlSlot);
-  g.AddEdge(node6, Graph::kControlSlot, sink, Graph::kControlSlot);
-
-  FunctionDefLibrary* fdeflib_new = new FunctionDefLibrary();
-
-  std::vector<std::set<ShapeHintMap>> node_shapes_hints_vect = {
-      {},
-      {{{"node1", {2, 2}}, {"node2", {2, 2}}},
-       {{"node1", {2, 3}}, {"node2", {2, 3}}}}};
-  std::vector<bool> did_aot = {true, true};
-  int num_cases = node_shapes_hints_vect.size();
-  for (int i = 0; i < num_cases; i++) {
-    auto status = EncapsulateClusters(
-        &g, 0, fdeflib_new, {}, make_pair(true, node_shapes_hints_vect[i]));
-    if (did_aot[i]) {
-      ASSERT_OK(status);
-    } else {
-      ASSERT_NOT_OK(status);
-      continue;
-    }
-
-    int num_encapsulates = 0;
-    int num_tf_nodes = 0;
-    for (auto itr : g.nodes()) {
-      auto node_type = itr->type_string();
-      num_encapsulates += (node_type == "NGraphEncapsulate" ? 1 : 0);
-      num_tf_nodes += ((node_type == "Abs") ? 1 : 0);
-    }
-
-    ASSERT_EQ(num_encapsulates, fdeflib_new->function_size());
-    ASSERT_EQ(num_encapsulates, 2);
-
-    // No Abs nodes left in the graph
-    ASSERT_EQ(num_tf_nodes, 0);
-
-    for (auto itr : g.nodes()) {
-      if (itr->type_string() == "NGraphEncapsulate") {
-        string aot_info;
-        bool found_exec =
-            GetNodeAttr(itr->attrs(), string("_ngraph_aot_ngexec_") +
-                                          (i == 0 ? "" : "2,2,") + ";/",
-                        &aot_info) == tensorflow::Status::OK();
-        bool found_function =
-            GetNodeAttr(itr->attrs(), string("_ngraph_aot_ngfunction_") +
-                                          (i == 0 ? "" : "2,2,") + ";/",
-                        &aot_info) == tensorflow::Status::OK();
-        if (i == 1) {
-          bool found_second_exec =
-              GetNodeAttr(itr->attrs(), "_ngraph_aot_ngexec_2,3,;/",
-                          &aot_info) == tensorflow::Status::OK();
-          found_exec = found_exec && found_second_exec;
-          bool found_second_function =
-              GetNodeAttr(itr->attrs(), "_ngraph_aot_ngfunction_2,3,;/",
-                          &aot_info) == tensorflow::Status::OK();
-          found_function = found_function && found_second_function;
-        }
-        ASSERT_TRUE(found_exec == did_aot[i]);
-        ASSERT_TRUE(found_function == did_aot[i]);
-      }
-    }
-  }
-
-  free(fdeflib_new);
-  ASSERT_OK(BackendManager::SetBackend("CPU"));
-  RestoreEnv(env_map);
-}
-
-//   Placeholder-->Add(0)--->IdN
-//                  ^
-//                  |
-//              Placeholder
-// Passing shape hints that will cause TranslateGraph to fail
-TEST(EncapsulateClusters, AOT3) {
-  if (!ngraph_tf_is_grappler_enabled()) return;
-
-  NGraphClusterManager::EvictAllClusters();
-  Graph g(OpRegistry::Global());
-
-  int cluster_idx = NGraphClusterManager::NewCluster();
-
-  Node* node1;
-  Node* node2;
-
-  ASSERT_OK(NodeBuilder("node1", "Placeholder")
-                .Attr("dtype", DT_FLOAT)
-                .Finalize(&g, &node1));
-
-  ASSERT_OK(NodeBuilder("node2", "Placeholder")
-                .Attr("dtype", DT_FLOAT)
-                .Finalize(&g, &node2));
-
-  Node* node3;
-  ASSERT_OK(NodeBuilder("node3", "Add")
-                .Input(node1, 0)
-                .Input(node2, 0)
-                .Attr("T", DT_FLOAT)
-                .Attr("_ngraph_marked_for_clustering", true)
-                .Attr("_ngraph_cluster", cluster_idx)
-                .Finalize(&g, &node3));
-  Node* node4;
-  std::vector<NodeBuilder::NodeOut> inputs;
-  std::vector<DataType> input_types;
-  inputs.push_back(NodeBuilder::NodeOut(node3, 0));
-  input_types.push_back(node3->output_type(0));
-  ASSERT_OK(NodeBuilder("node4", "IdentityN")
-                .Input(inputs)
-                .Attr("T", input_types)
-                .Finalize(&g, &node4));
-
-  Node* source = g.source_node();
-  Node* sink = g.sink_node();
-  g.AddEdge(source, Graph::kControlSlot, node1, Graph::kControlSlot);
-  g.AddEdge(source, Graph::kControlSlot, node2, Graph::kControlSlot);
-  g.AddEdge(node4, Graph::kControlSlot, sink, Graph::kControlSlot);
-
-  FunctionDefLibrary* fdeflib_new = new FunctionDefLibrary();
-
-  std::vector<std::set<ShapeHintMap>> node_shapes_hints_vect = {
-      {{{"node1", {2, 4}}, {"node2", {2, 2}}}},
-      {{{"node1", {3, 2}}, {"node2", {2, 2}}}}};
-  int num_cases = node_shapes_hints_vect.size();
-  for (int i = 0; i < num_cases; i++) {
-    ASSERT_NOT_OK(EncapsulateClusters(
-        &g, 0, fdeflib_new, {}, make_pair(true, node_shapes_hints_vect[i])));
-  }
-
-  free(fdeflib_new);
-}
-
-//   Placeholder-->Add(0)--->IdN
-//                  ^
-//                  |
-//              Placeholder
-// Placeholders contain full shape information. So AOT can happen even hints are
-// empty
-TEST(EncapsulateClusters, AOT4) {
-  if (!ngraph_tf_is_grappler_enabled()) return;
-
-  auto env_map = StoreEnv({"NGRAPH_TF_BACKEND"});
-  ASSERT_OK(BackendManager::SetBackend("INTERPRETER"));
-
-  NGraphClusterManager::EvictAllClusters();
-  Graph g(OpRegistry::Global());
-
-  int cluster_idx = NGraphClusterManager::NewCluster();
-
-  Node* node1;
-  Node* node2;
-
-  ASSERT_OK(NodeBuilder("node1", "Placeholder")
-                .Attr("dtype", DT_FLOAT)
-                .Attr("shape", TensorShape{2, 3})
-                .Finalize(&g, &node1));
-
-  ASSERT_OK(NodeBuilder("node2", "Placeholder")
-                .Attr("dtype", DT_FLOAT)
-                .Attr("shape", TensorShape{2, 3})
-                .Finalize(&g, &node2));
-
-  Node* node3;
-  ASSERT_OK(NodeBuilder("node3", "Add")
-                .Input(node1, 0)
-                .Input(node2, 0)
-                .Attr("T", DT_FLOAT)
-                .Attr("_ngraph_marked_for_clustering", true)
-                .Attr("_ngraph_cluster", cluster_idx)
-                .Finalize(&g, &node3));
-  Node* node4;
-  std::vector<NodeBuilder::NodeOut> inputs;
-  std::vector<DataType> input_types;
-  inputs.push_back(NodeBuilder::NodeOut(node3, 0));
-  input_types.push_back(node3->output_type(0));
-  ASSERT_OK(NodeBuilder("node4", "IdentityN")
-                .Input(inputs)
-                .Attr("T", input_types)
-                .Finalize(&g, &node4));
-
-  Node* source = g.source_node();
-  Node* sink = g.sink_node();
-  g.AddEdge(source, Graph::kControlSlot, node1, Graph::kControlSlot);
-  g.AddEdge(source, Graph::kControlSlot, node2, Graph::kControlSlot);
-  g.AddEdge(node4, Graph::kControlSlot, sink, Graph::kControlSlot);
-
-  FunctionDefLibrary* fdeflib_new = new FunctionDefLibrary();
-
-  // The first hint is empty (but placeholders contain complete information so
-  // can AOT)
-  // The second hint contains info that matches info in placeholders
-  // The third hint contains hints that do not match. So Encapsulation fails
-  std::vector<std::set<ShapeHintMap>> node_shapes_hints_vect = {
-      {},
-      {{{"node1", {2, 3}}, {"node2", {2, 3}}}},
-      {{{"node1", {5, 10}}, {"node2", {15, 20}}}}};
-  std::vector<bool> did_aot = {true, true, false};
-  int num_cases = node_shapes_hints_vect.size();
-  for (int i = 0; i < num_cases; i++) {
-    auto encapsulate_status = EncapsulateClusters(
-        &g, 0, fdeflib_new, {}, make_pair(true, node_shapes_hints_vect[i]));
-    if (did_aot[i]) {
-      ASSERT_OK(encapsulate_status);
-    } else {
-      ASSERT_NOT_OK(encapsulate_status);
-      continue;
-    }
-
-    int num_encapsulates = 0;
-    int num_tf_nodes = 0;
-    for (auto itr : g.nodes()) {
-      auto node_type = itr->type_string();
-      num_encapsulates += (node_type == "NGraphEncapsulate" ? 1 : 0);
-      num_tf_nodes += ((node_type == "Add" || node_type == "Const") ? 1 : 0);
-    }
-
-    ASSERT_EQ(num_encapsulates, fdeflib_new->function_size());
-    ASSERT_EQ(num_encapsulates, 1);
-
-    // No Add or Const nodes left in the graph
-    ASSERT_EQ(num_tf_nodes, 0);
-
-    for (auto itr : g.nodes()) {
-      if (itr->type_string() == "NGraphEncapsulate") {
-        string aot_info;
-        bool found_exec =
-            GetNodeAttr(itr->attrs(), "_ngraph_aot_ngexec_2,3,;2,3,;/",
-                        &aot_info) == tensorflow::Status::OK();
-        bool found_function =
-            GetNodeAttr(itr->attrs(), "_ngraph_aot_ngfunction_2,3,;2,3,;/",
-                        &aot_info) == tensorflow::Status::OK();
-        ASSERT_TRUE(found_exec == did_aot[i]);
-        ASSERT_TRUE(found_function == did_aot[i]);
-      }
-    }
-  }
-
-  free(fdeflib_new);
-  ASSERT_OK(BackendManager::SetBackend("CPU"));
-  RestoreEnv(env_map);
-}
-
-// Test cases for AOT:
-// TODO: 1. what of scalar inputs. placeholder shape is {}?
-// 2. Shape hints that cause errors in TranslateGraph?. eg trying to add [2,2]
-// with [2,4]? (done, AOT3)
-// 3. Encapsulate being fed by another enc (wont work) (done, AOT1)
-// 4. 2 encapsulates, but both are attached to inputs, so we can AOT (done,
-// AOT2)
-// 5. Have a test where enc is fed by a const and a placeholder (done, AOT0)
-// 6. Placeholders contain full shape. Then even with no shape hints, AOT can
-// happen (done, AOT4)
-// 7. Fail on bad hints (partly done, AOT4)
-// 8. EncapsulateClusters compiles 2 executables due to 2 different shape hints
-// (done, AOT2)
-// TODO: 9. Same hint passed twice or functionally same hint passed twice (it
-// should create 1 exec only).
->>>>>>> a2561d72
 }
 }
 }