/*******************************************************************************
 * Copyright 2019 Intel Corporation
 *
 * Licensed under the Apache License, Version 2.0 (the "License");
 * you may not use this file except in compliance with the License.
 * You may obtain a copy of the License at
 *
 *     http://www.apache.org/licenses/LICENSE-2.0
 *
 * Unless required by applicable law or agreed to in writing, software
 * distributed under the License is distributed on an "AS IS" BASIS,
 * WITHOUT WARRANTIES OR CONDITIONS OF ANY KIND, either express or implied.
 * See the License for the specific language governing permissions and
 * limitations under the License.
 *******************************************************************************/

#include "gtest/gtest.h"

#include "tensorflow/core/graph/node_builder.h"

#include "ngraph_bridge/ngraph_cluster_manager.h"
#include "ngraph_bridge/ngraph_encapsulate_clusters.h"
#include "test/test_utilities.h"

using namespace std;
namespace ng = ngraph;

namespace tensorflow {

namespace ngraph_bridge {

namespace testing {

#define ASSERT_OK(x) ASSERT_EQ((x), ::tensorflow::Status::OK());
#define ASSERT_NOT_OK(x) ASSERT_NE((x), ::tensorflow::Status::OK());

TEST(EncapsulateClusters, PopulateLibrary) {
  NGraphClusterManager::EvictAllClusters();
  Graph g(OpRegistry::Global());

  Tensor t_input_0(DT_FLOAT, TensorShape{2, 3});
  Tensor t_input_1(DT_INT32, TensorShape{2});
  t_input_1.flat<int32>().data()[0] = 3;
  t_input_1.flat<int32>().data()[1] = 2;

  int cluster_idx = NGraphClusterManager::NewCluster();

  Node* node1;
  ASSERT_OK(NodeBuilder("node1", "Const")
                .Attr("dtype", DT_FLOAT)
                .Attr("value", t_input_0)
                .Attr("_ngraph_marked_for_clustering", true)
                .Attr("_ngraph_cluster", cluster_idx)
                .Attr("_ngraph_backend", "CPU")
                .Finalize(&g, &node1));

  Node* node2;
  ASSERT_OK(NodeBuilder("node2", "Const")
                .Attr("dtype", DT_FLOAT)
                .Attr("value", t_input_1)
                .Attr("_ngraph_marked_for_clustering", true)
                .Attr("_ngraph_cluster", cluster_idx)
                .Attr("_ngraph_backend", "CPU")
                .Finalize(&g, &node2));

  Node* node3;
  ASSERT_OK(NodeBuilder("node3", "Add")
                .Input(node1, 0)
                .Input(node2, 0)
                .Attr("T", DT_FLOAT)
                .Attr("_ngraph_marked_for_clustering", true)
                .Attr("_ngraph_cluster", cluster_idx)
                .Attr("_ngraph_backend", "CPU")
                .Finalize(&g, &node3));

  Node* source = g.source_node();
  Node* sink = g.sink_node();
  g.AddEdge(source, Graph::kControlSlot, node1, Graph::kControlSlot);
  g.AddEdge(source, Graph::kControlSlot, node2, Graph::kControlSlot);
  g.AddEdge(node3, Graph::kControlSlot, sink, Graph::kControlSlot);

  FunctionDefLibrary* fdeflib_new = new FunctionDefLibrary();
<<<<<<< HEAD
  ASSERT_OK(EncapsulateClusters(&g, 0, fdeflib_new));
=======
  std::unordered_map<std::string, std::string> config_map;
  config_map["ngraph_device_id"] = "";
  ASSERT_OK(EncapsulateClusters(&g, 0, fdeflib_new, config_map));
>>>>>>> 5a040c76

  int num_encapsulates = 0;
  int num_tf_nodes = 0;
  for (auto itr : g.nodes()) {
    auto node_type = itr->type_string();
    num_encapsulates += (node_type == "NGraphEncapsulate" ? 1 : 0);
    num_tf_nodes += ((node_type == "Add" || node_type == "Const") ? 1 : 0);
  }

  // Number of encapsulates == number of functions
  ASSERT_EQ(num_encapsulates, fdeflib_new->function_size());

  // No Add or Const nodes left in the graph
  ASSERT_EQ(num_tf_nodes, 0);

  // In this case, only 1 function has been added in the library
  ASSERT_EQ(fdeflib_new->function_size(), 1);

  // Check the name of the signature of the first (and only) function
  auto first_func = fdeflib_new->function(0);
  ASSERT_EQ(first_func.signature().name(),
            ("ngraph_cluster_" + to_string(cluster_idx)));

  // The first function in the flib should have 3 nodes
  ASSERT_EQ(first_func.node_def_size(), 3);

  // Ensure that the function is made of 2 op types, Add, Const, Const
  auto present = multiset<string>{string(first_func.node_def(0).op()),
                                  string(first_func.node_def(1).op()),
                                  string(first_func.node_def(2).op())};
  auto expected = multiset<string>{"Const", "Add", "Const"};
  ASSERT_EQ(present, expected);
  free(fdeflib_new);
}
}
}
}<|MERGE_RESOLUTION|>--- conflicted
+++ resolved
@@ -80,13 +80,9 @@
   g.AddEdge(node3, Graph::kControlSlot, sink, Graph::kControlSlot);
 
   FunctionDefLibrary* fdeflib_new = new FunctionDefLibrary();
-<<<<<<< HEAD
-  ASSERT_OK(EncapsulateClusters(&g, 0, fdeflib_new));
-=======
   std::unordered_map<std::string, std::string> config_map;
   config_map["ngraph_device_id"] = "";
   ASSERT_OK(EncapsulateClusters(&g, 0, fdeflib_new, config_map));
->>>>>>> 5a040c76
 
   int num_encapsulates = 0;
   int num_tf_nodes = 0;
