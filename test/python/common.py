--- conflicted
+++ resolved
@@ -48,16 +48,11 @@
         return graph
 
     def with_ngraph(self, l, config=None):
-<<<<<<< HEAD
-=======
         # Passing config as None and then initializing it inside
         # because mutable objects should not be used as defaults in python
         if config is None:
             config = tf.ConfigProto()
->>>>>>> 018c010d
         # TODO: Stop grappler on failure (Add fail_on_optimizer_errors=True)
-        if config is None:
-            config = tf.ConfigProto()
         config = ngraph_bridge.update_config(config)
 
         ngraph_tf_disable_deassign_clusters = os.environ.pop(
