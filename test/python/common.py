--- conflicted
+++ resolved
@@ -35,14 +35,9 @@
 
 class NgraphTest(object):
 
-<<<<<<< HEAD
     def get_tensor(self, graph, tname, loading_from_protobuf):
         return graph.get_tensor_by_name(("", "import/")[loading_from_protobuf] +
                                         tname)
-=======
-    def get_tensor(self, graph, tname):
-        return graph.get_tensor_by_name("import/" + tname)
->>>>>>> 57556f7c
 
     def import_pbtxt(self, pb_filename):
         graph_def = tf.GraphDef()
