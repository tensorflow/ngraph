--- conflicted
+++ resolved
@@ -103,15 +103,12 @@
     }
   }
   attr {
-<<<<<<< HEAD
-=======
     key: "ngraph_device_id"
     value {
       s: ""
     }
   }
   attr {
->>>>>>> 5a040c76
     key: "ngraph_cluster"
     value {
       i: 0
