--- conflicted
+++ resolved
@@ -72,16 +72,11 @@
         output = self.output_nhwc[padding]
         g_nhwc = self.grad_nhwc[padding]
         if padding == "VALID":
-<<<<<<< HEAD
-            grad = tf.compat.v1.placeholder(tf.float32, shape=(128, 112, 74, 3))
+            grad = tf.compat.v1.placeholder(
+                tf.float32, shape=(B, (A // 2), (A // 3), C))
         elif padding == "SAME":
-            grad = tf.compat.v1.placeholder(tf.float32, shape=(128, 112, 75, 3))
-=======
-            grad = tf.placeholder(tf.float32, shape=(B, (A // 2), (A // 3), C))
-        elif padding == "SAME":
-            grad = tf.placeholder(
+            grad = tf.compat.v1.placeholder(
                 tf.float32, shape=(B, (A // 2), (A // 3) + 1, C))
->>>>>>> c9c42545
         out = max_pool_grad(
             self.input_nhwc,
             output,
@@ -101,16 +96,11 @@
         output = self.output_nchw[padding]
         g_nchw = self.grad_nchw[padding]
         if padding == "VALID":
-<<<<<<< HEAD
-            grad = tf.compat.v1.placeholder(tf.float32, shape=(128, 3, 112, 74))
+            grad = tf.compat.v1.placeholder(
+                tf.float32, shape=(B, C, (A // 2), (A // 3)))
         elif padding == "SAME":
-            grad = tf.compat.v1.placeholder(tf.float32, shape=(128, 3, 112, 75))
-=======
-            grad = tf.placeholder(tf.float32, shape=(B, C, (A // 2), (A // 3)))
-        elif padding == "SAME":
-            grad = tf.placeholder(
+            grad = tf.compat.v1.placeholder(
                 tf.float32, shape=(B, C, (A // 2), (A // 3) + 1))
->>>>>>> c9c42545
 
         def test_on_ng(sess):
             a = max_pool_grad(
