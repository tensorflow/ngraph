--- conflicted
+++ resolved
@@ -109,15 +109,9 @@
 class TestWhere(NgraphTest):
     env_map = None
 
-<<<<<<< HEAD
     def setup_method(self):
-        self.env_map = self.store_env_variables(['TF_OV_CONSTANT_FOLDING'])
-        self.set_env_variable('TF_OV_CONSTANT_FOLDING', '1')
-=======
-    def __init__(self):
-        env_map = self.store_env_variables(['NGRAPH_TF_CONSTANT_FOLDING'])
+        self.env_map = self.store_env_variables(['NGRAPH_TF_CONSTANT_FOLDING'])
         self.set_env_variable('NGRAPH_TF_CONSTANT_FOLDING', '1')
->>>>>>> b8b8bdfa
 
     def teardown_method(self):
         self.restore_env_variables(self.env_map)
