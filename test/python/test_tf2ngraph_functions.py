--- conflicted
+++ resolved
@@ -74,16 +74,7 @@
             # shape_hint_0 contains a complex data structure representing shape hint
             if (key != "shape_hint_0"):
                 retrieved_dict[key] = val.ListFields()[0][1].decode()
-<<<<<<< HEAD
         assert retrieved_dict == expected_dict
-=======
-        assert retrieved_dict == {
-            'abc': '1',
-            'def': '2',
-            'ngraph_backend': 'CPU',
-            'device_id': '0',
-            'aot_requested': '1'
-        }
 
     @pytest.mark.parametrize(('filename'),
                              ('sample_graph.pbtxt', 'sample_graph.pb'))
@@ -99,5 +90,4 @@
     def test_sanitize_node_name(self, node_name, sanitized_name):
         # test to find node names by stripping away
         # the control edge markers (^) and output slot numbers (:0)
-        assert sanitize_node_name(node_name) == sanitized_name
->>>>>>> 6e267937
+        assert sanitize_node_name(node_name) == sanitized_name