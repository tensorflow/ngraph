# ==============================================================================
#  Copyright 2019-2020 Intel Corporation
#
#  Licensed under the Apache License, Version 2.0 (the "License");
#  you may not use this file except in compliance with the License.
#  You may obtain a copy of the License at
#
#      http://www.apache.org/licenses/LICENSE-2.0
#
#  Unless required by applicable law or agreed to in writing, software
#  distributed under the License is distributed on an "AS IS" BASIS,
#  WITHOUT WARRANTIES OR CONDITIONS OF ANY KIND, either express or implied.
#  See the License for the specific language governing permissions and
#  limitations under the License.
# ==============================================================================
"""nGraph TensorFlow variable_update + static input
Var 
| \ 
|   \*
|   Encap 
|   /
Assign (or removed)
* The input to Encap is a static input
"""
from __future__ import absolute_import
from __future__ import division
from __future__ import print_function

import getpass
import ctypes

import numpy as np
import tensorflow.compat.v1 as tf
tf.disable_v2_behavior()
from tensorflow.python.client import timeline
import json
import pytest

import ngraph_bridge
import os

# Tests the scenario when Variable Op is a static input to Encapsulate
# *: The input to Encap is a static input
#
#    Const     NGraphVar     Const
#      \       /   |   \     /
#      _\|  *|/_   |   _\| |/_
#         Mean     |    Add
#                  |     /
#                 \|/  |/_
#                NGraphAssign
#
# After Encapsulation
#
#            NGraphVar
#             /   |   \
#          *|/_   |   _\|
#     NGEncap1    |   NGEncap2
#                 |     /
#                \|/  |/_
#             NGraphAssign
#

from common import NgraphTest


class TestVariableStaticInputs(NgraphTest):

    def __run_test(self, sess):
        # Var is initialized by var_init
        var = tf.get_variable('var', [1], dtype=tf.int32)
        var_init = tf.constant([0])
        var_initialize = var.assign(var_init)

        # Computation of mean
        input1 = tf.constant(
            [[[1.0, 2.0], [3.0, 4.0]], [[1.0, 2.0], [3.0, 4.0]]], name='input1')
        mean = tf.reduce_mean(input1, var)

        # For updating the Var
        const_var = tf.constant([1])
        var_add = tf.add(var, const_var)
        var_update = var.assign(var_add)

        # update to happen after mean computation
        with tf.control_dependencies([mean]):
            var_update = var.assign(var_add)

        with tf.control_dependencies([var_update]):
            update_op = tf.no_op('train_op')

        # Initialize Var
        var_init_value = sess.run((var_initialize))

        # Compute mean and var updates
        mean_values = []
        for i in range(3):
            (result_mean, result_up) = sess.run((mean, update_op))
            mean_values.append(result_mean)

        # Compute Final Values
        var_final_val = var.eval(sess)
        return var_init_value, mean_values, var_final_val

<<<<<<< HEAD
    # With TF2.0 the VariableV2 has been replaced with the VarHandleOp
    # But, when built with --enable_variables_and_optimizers option
    # looks for and captures VariableV2 and this test when run will not
    # work as intended. Hence, we are disabling TF2.0 behaviour and
    # and running it.
=======
    # Tests when buffer sharing is not enabled
>>>>>>> 6e2d62bb
    def test_variable_static_input_variables_dont_share_buffer(self):
        # set env variable to disable NGraphVariable's buffer sharing
        buffer_sharing_env = "NGRAPH_TF_NGVARIABLE_BUFFER_SHARING"
        env_var_map = self.store_env_variables([buffer_sharing_env])
        self.set_env_variable(buffer_sharing_env, "0")

        # Run on nGraph
        ng_var_init_val, ng_mean_values, ng_var_final = self.with_ngraph(
            self.__run_test)

        # Reset Graph
        # It is necessary to reset the graph because of the variables
        # TF thinks you want to reuse the variables
        tf.reset_default_graph()

        # Run on TF
        tf_var_init_val, tf_mean_values, tf_var_final = self.without_ngraph(
            self.__run_test)

        # Compare Values
        # initial Var value
        assert np.allclose(ng_var_init_val, tf_var_init_val)

        # Computed Mean Values
        assert np.allclose(ng_mean_values, tf_mean_values)

        # Final Var value
        assert np.allclose(ng_var_final, tf_var_final)

        # clean up
        self.unset_env_variable(buffer_sharing_env)
        self.restore_env_variables(env_var_map)

    # Tests when buffer sharing is enabled
    def test_variable_static_input_variables_share_buffer(self):
        # set env variable to enable NGraphVariable's buffer sharing
        buffer_sharing_env = "NGRAPH_TF_NGVARIABLE_BUFFER_SHARING"
        env_var_map = self.store_env_variables([buffer_sharing_env])
        self.set_env_variable(buffer_sharing_env, "1")

        # Run on nGraph
        ng_var_init_val, ng_mean_values, ng_var_final = self.with_ngraph(
            self.__run_test)

        # Reset Graph
        # It is necessary to reset the graph because of the variables
        # TF thinks you want to reuse the variables
        tf.reset_default_graph()

        # Run on TF
        tf_var_init_val, tf_mean_values, tf_var_final = self.without_ngraph(
            self.__run_test)

        # Compare Values
        # initial Var value will match
        assert np.allclose(ng_var_init_val, tf_var_init_val)

        # mean value matches for all iterations
        assert np.allclose(ng_mean_values, tf_mean_values)

        # Final Var value will match
        assert np.allclose(ng_var_final, tf_var_final)

        # clean up
        self.unset_env_variable(buffer_sharing_env)
        self.restore_env_variables(env_var_map)<|MERGE_RESOLUTION|>--- conflicted
+++ resolved
@@ -14,10 +14,10 @@
 #  limitations under the License.
 # ==============================================================================
 """nGraph TensorFlow variable_update + static input
-Var 
-| \ 
+Var
+| \
 |   \*
-|   Encap 
+|   Encap
 |   /
 Assign (or removed)
 * The input to Encap is a static input
@@ -102,15 +102,12 @@
         var_final_val = var.eval(sess)
         return var_init_value, mean_values, var_final_val
 
-<<<<<<< HEAD
     # With TF2.0 the VariableV2 has been replaced with the VarHandleOp
     # But, when built with --enable_variables_and_optimizers option
     # looks for and captures VariableV2 and this test when run will not
     # work as intended. Hence, we are disabling TF2.0 behaviour and
     # and running it.
-=======
     # Tests when buffer sharing is not enabled
->>>>>>> 6e2d62bb
     def test_variable_static_input_variables_dont_share_buffer(self):
         # set env variable to disable NGraphVariable's buffer sharing
         buffer_sharing_env = "NGRAPH_TF_NGVARIABLE_BUFFER_SHARING"
