# Manifest to specify included & excluded tests
# Comment lines start with #
# This manifest is consumed by nGraph-Bridge PyTest framework via .../test/python/conftest.py

# Read comments in tests_common.txt for allowed regex/patterns

###################################################
[IMPORT]
# Read in one/more external manifest file(s)
# Path specified is relative to this file's path

tests_common.txt

###################################################
[RUN]
# Specify tests/patterns/regex that should be included



###################################################
[SKIP]

# unsupported type
test_bfloat16.TestBfloat16.test_conv2d_bfloat16
test_bfloat16.TestBfloat16.test_conv2d_cast_bfloat16

test_maxpool3dgrad.TestMaxpool3DGrad.test_maxpool3d_grad # AssertionError

# Failed to set Blob with precision not corresponding to user output precision
test_elementwise_ops.TestElementwiseOperations.test_less_equal[1.4-1.0-expected0]
test_elementwise_ops.TestElementwiseOperations.test_less_equal[-1.0--1.0-expected1]
test_elementwise_ops.TestElementwiseOperations.test_less_equal[-1.0-1000-expected2]
test_elementwise_ops.TestElementwiseOperations.test_less_equal[200-200-expected3]
test_elementwise_ops.TestElementwiseOperations.test_less_equal[v14-v24-expected4]
test_elementwise_ops.TestElementwiseOperations.test_less_equal[v15-v25-expected5]
test_elementwise_ops.TestElementwiseOperations.test_less[1.4-1.0-expected0]
test_elementwise_ops.TestElementwiseOperations.test_less[-1.0--1.0-expected1]
test_elementwise_ops.TestElementwiseOperations.test_less[-1.0-1000-expected2]
test_elementwise_ops.TestElementwiseOperations.test_less[200-200-expected3]
test_elementwise_ops.TestElementwiseOperations.test_less[v14-v24-expected4]
test_elementwise_ops.TestElementwiseOperations.test_less[v15-v25-expected5]
test_elementwise_ops.TestElementwiseOperations.test_greater_equal[1.4-1.0-expected0]
test_elementwise_ops.TestElementwiseOperations.test_greater_equal[-1.0--1.0-expected1]
test_elementwise_ops.TestElementwiseOperations.test_greater_equal[-1.0-1000-expected2]
test_elementwise_ops.TestElementwiseOperations.test_greater_equal[200-200-expected3]
test_elementwise_ops.TestElementwiseOperations.test_greater_equal[v14-v24-expected4]
test_elementwise_ops.TestElementwiseOperations.test_greater_equal[v15-v25-expected5]
test_elementwise_ops.TestElementwiseOperations.test_greater[1.4-1.0-expected0]
test_elementwise_ops.TestElementwiseOperations.test_greater[-1.0--1.0-expected1]
test_elementwise_ops.TestElementwiseOperations.test_greater[-1.0-1000-expected2]
test_elementwise_ops.TestElementwiseOperations.test_greater[200-200-expected3]
test_elementwise_ops.TestElementwiseOperations.test_greater[v14-v24-expected4]
test_elementwise_ops.TestElementwiseOperations.test_greater[v15-v25-expected5]
test_elementwise_ops.TestElementwiseOperations.test_logicalnot_1d[False-True]
test_elementwise_ops.TestElementwiseOperations.test_logicalnot_1d[True-False]
test_elementwise_ops.TestElementwiseOperations.test_logicalnot_2d
test_elementwise_ops.TestElementwiseOperations.test_logical_and[True-True-expected0]
test_elementwise_ops.TestElementwiseOperations.test_logical_and[True-False-expected1]
test_elementwise_ops.TestElementwiseOperations.test_logical_and[1.0--2.0-expected2]
test_elementwise_ops.TestElementwiseOperations.test_logical_and[False-100-expected3]
test_elementwise_ops.TestElementwiseOperations.test_logical_and[v14-v24-expected4]


test_slice.TestSliceOperations.test_strided_slice # has zero dimension which is not allowed
test_slice.TestSliceOperations.test_strided_slice_4  # AssertionError
test_slice.TestSliceOperations.test_strided_slice_5 # Exception map::at

# Const layer XXX has incorrect dimensions in the output data 0
test_mnist_training.TestMnistTraining.test_mnist_training[adam]
test_mnist_training.TestMnistTraining.test_mnist_training[sgd]
test_mnist_training.TestMnistTraining.test_mnist_training[momentum]
test_prod.TestProductOperations.test_prod[v15-axis5-expected5]
test_squeeze.TestSqueezeOperations.test_squeeze[shape0-None]
test_squeeze.TestSqueezeOperations.test_squeeze[shape1-None]
test_squeeze.TestSqueezeOperations.test_squeeze[shape3-None]
test_squeeze.TestSqueezeOperations.test_squeeze[shape4-None]

test_cast.TestCastOperations.test_cast_1d  # assert false
test_cast.TestCastOperations.test_cast_2d  # assert False
test_gather.TestGatherV2Operations.test_gather_3  # assert False
test_l2loss.TestL2Loss.test_l2loss_empty  # Const layer L2Loss/Constant_40581 has incorrect dimensions in the output data
test_log1p.TestLog1pOperations.test_log1p  # assert (0.40546513 == 0.4054651 or (False))
test_logsoftmax.TestLogSoftmaxOperations.test_logsoftmax  # AssertionError -inf

# implementation_map for N5cldnn6borderE could not find any implementation to match key
test_pad.TestPadOperations.test_pad1
test_pad.TestPadOperations.test_pad2
test_pad.TestPadOperations.test_pad3
test_pad.TestPadOperations.test_pad4

# Error has occured for: select:SelectV2/Select_50854 / Best_kernel.empty()(true) should be false / Cannot find a proper kernel with this arguments
test_select.TestSelect.test_select_scalar
test_select.TestSelect.test_select_sameshape
test_select.TestSelect.test_select_diffrank
test_select.TestSelect.test_select_complexshape1
test_select.TestSelect.test_select_complexshape2
test_select.TestSelect.test_select_complexshape3

test_split.TestSplitOperations.test_split_sizes[shape1-sizes1-0]  # AssertionError
<<<<<<< HEAD

# Fails because of trivial fn check at the bridge, passes without the check 
test_nms.TestNMSOperations.test_NMSV2
=======
test_set_backend.TestSetBackend.test_set_backend # AssertionError

test_while_loop.TestWhileLoop.test_while_loop # [PARAMETER_MISMATCH] Failed to set Blob with precision not corresponding to user output precision
>>>>>>> 13c99443
<|MERGE_RESOLUTION|>--- conflicted
+++ resolved
@@ -97,12 +97,9 @@
 test_select.TestSelect.test_select_complexshape3
 
 test_split.TestSplitOperations.test_split_sizes[shape1-sizes1-0]  # AssertionError
-<<<<<<< HEAD
-
-# Fails because of trivial fn check at the bridge, passes without the check 
-test_nms.TestNMSOperations.test_NMSV2
-=======
 test_set_backend.TestSetBackend.test_set_backend # AssertionError
 
 test_while_loop.TestWhileLoop.test_while_loop # [PARAMETER_MISMATCH] Failed to set Blob with precision not corresponding to user output precision
->>>>>>> 13c99443
+
+# Fails because of trivial fn check at the bridge, passes without the check 
+test_nms.TestNMSOperations.test_NMSV2