--- conflicted
+++ resolved
@@ -2350,19 +2350,13 @@
   opexecuter.RunTest();
 }  // end of test op SquaredDifferenceBroadcasting
 
-<<<<<<< HEAD
 // Test op: Xdivy
 TEST(MathOps, Xdivy) {
-=======
-// Test op: Tanh
-TEST(MathOps, Tanh) {
->>>>>>> 477738b8
-  Scope root = Scope::NewRootScope();
-  int dim1 = 2;
-  int dim2 = 2;
-
-  Tensor A(DT_FLOAT, TensorShape({dim1, dim2}));
-<<<<<<< HEAD
+  Scope root = Scope::NewRootScope();
+  int dim1 = 2;
+  int dim2 = 2;
+
+  Tensor A(DT_FLOAT, TensorShape({dim1, dim2}));
   Tensor B(DT_FLOAT, TensorShape({dim1, dim2}));
 
   AssignInputValues(A, 4.3f);
@@ -2370,18 +2364,10 @@
 
   vector<int> static_input_indexes = {};
   auto R = ops::Xdivy(root, A, B);
-=======
-
-  AssignInputValues(A, 7.5f);
-
-  vector<int> static_input_indexes = {};
-  auto R = ops::Tanh(root, A);
->>>>>>> 477738b8
-
-  vector<DataType> output_datatypes = {DT_FLOAT};
-
-  std::vector<Output> sess_run_fetchoutputs = {R};
-<<<<<<< HEAD
+
+  vector<DataType> output_datatypes = {DT_FLOAT};
+
+  std::vector<Output> sess_run_fetchoutputs = {R};
   OpExecuter opexecuter(root, "Xdivy", static_input_indexes, output_datatypes,
                         sess_run_fetchoutputs);
 
@@ -2435,13 +2421,22 @@
                         sess_run_fetchoutputs);
   opexecuter.RunTest();
 }  // end of test op Xdivy
-=======
+
+// Test op: Tanh
+TEST(MathOps, Tanh) {
+  AssignInputValues(A, 7.5f);
+
+  vector<int> static_input_indexes = {};
+  auto R = ops::Tanh(root, A);
+
+  vector<DataType> output_datatypes = {DT_FLOAT};
+
+  std::vector<Output> sess_run_fetchoutputs = {R};
   OpExecuter opexecuter(root, "Tanh", static_input_indexes, output_datatypes,
                         sess_run_fetchoutputs);
 
   opexecuter.RunTest();
 }  // end of test op Tanh
->>>>>>> 477738b8
 
 // Test op: UnsortedSegmentSum
 TEST(MathOps, UnsortedSegmentSum) {
