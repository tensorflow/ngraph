/*******************************************************************************
 * Copyright 2019 Intel Corporation
 *
 * Licensed under the Apache License, Version 2.0 (the "License");
 * you may not use this file except in compliance with the License.
 * You may obtain a copy of the License at
 *
 *     http://www.apache.org/licenses/LICENSE-2.0
 *
 * Unless required by applicable law or agreed to in writing, software
 * distributed under the License is distributed on an "AS IS" BASIS,
 * WITHOUT WARRANTIES OR CONDITIONS OF ANY KIND, either express or implied.
 * See the License for the specific language governing permissions and
 * limitations under the License.
 *******************************************************************************/
#include "gtest/gtest.h"

#include <memory>

#include "tensorflow/core/common_runtime/optimization_registry.h"
#include "tensorflow/core/graph/graph_constructor.h"
#include "tensorflow/core/public/session.h"

#include "ngraph_bridge/ngraph_backend_manager.h"
#include "ngraph_bridge/ngraph_executor.h"
#include "ngraph_bridge/version.h"
#include "test/test_utilities.h"

using namespace std;
namespace ng = ngraph;
namespace tf = tensorflow;

namespace tensorflow {
namespace ngraph_bridge {
namespace testing {

Status LoadGraphFromPbTxt(const string& pb_file,
                          unique_ptr<tf::Graph>& new_graph) {
  // Read the graph
  tensorflow::GraphDef graph_def;
  auto load_graph_status = ReadTextProto(Env::Default(), pb_file, &graph_def);
  if (!load_graph_status.ok()) {
    return load_graph_status;
  }

  GraphConstructorOptions opts;
  opts.allow_internal_ops = true;
  unique_ptr<tf::Graph> input_graph =
      unique_ptr<tf::Graph>(new tf::Graph(OpRegistry::Global()));

  auto status = ConvertGraphDefToGraph(opts, graph_def, input_graph.get());
  new_graph = move(input_graph);
  return status;
}

TEST(ParallelExecutor, Construction) {
  GraphConstructorOptions opts;
  opts.allow_internal_ops = true;
  unique_ptr<tf::Graph> input_graph;

  // First test with a backend not yet created
  unique_ptr<NGraphExecutor> executor;
  ASSERT_THROW(executor = unique_ptr<NGraphExecutor>(new NGraphExecutor(
<<<<<<< HEAD
                   100, 500, 600, input_graph, "bogus", 5, "xyz_5")),
=======
                   100, 500, 600, input_graph, "bogus", "xyz_500", 5)),
>>>>>>> 2d120a74
               std::runtime_error);

  // Next test with a null graph not yet created
  ASSERT_THROW(executor = unique_ptr<NGraphExecutor>(new NGraphExecutor(
<<<<<<< HEAD
                   100, 500, 600, input_graph, "bogus", 12, "xyz_12")),
=======
                   100, 500, 600, input_graph, "bogus", "xyz_500", 12)),
>>>>>>> 2d120a74
               std::runtime_error);

  // Now read the graph
  ASSERT_OK(LoadGraphFromPbTxt("test_axpy_launchop.pbtxt", input_graph));

  // Next test with a backend after creating
  tf::ngraph_bridge::BackendManager::CreateBackend("INTERPRETER");
  ASSERT_NO_THROW(
      executor = unique_ptr<NGraphExecutor>(new NGraphExecutor(
<<<<<<< HEAD
          100, 500, 600, input_graph, "INTERPRETER", 16, "xyz_10")));
=======
          100, 500, 600, input_graph, "INTERPRETER", "xyz_500", 16)));
>>>>>>> 2d120a74

  // Now that the object has been cobstructed, test various internal parts
  // TODO: Create a Test Class and mark that as a friend of the Executor class
  ASSERT_EQ(executor->GetOpBackendName(), "INTERPRETER");
  ASSERT_TRUE(executor->IsTensorPipeliningSupported());
}

TEST(ParallelExecutor, CompilerTest) {
  // Read the graph
  unique_ptr<tf::Graph> input_graph;

  // We are using a graph with _Arg and _Retval
  // addded i.e., a PB that is saved after the initial processing of the
  // TF graph transformation.
  ASSERT_OK(LoadGraphFromPbTxt("test_axpy_launchop.pbtxt", input_graph));

  tf::ngraph_bridge::BackendManager::CreateBackend("INTERPRETER");
<<<<<<< HEAD
  NGraphExecutor executor(100, 500, 600, input_graph, "INTERPRETER", 10,
                          "xyz_10");
=======
  NGraphExecutor executor(100, 500, 600, input_graph, "INTERPRETER", "xyz_500",
                          10);
>>>>>>> 2d120a74

  // Create the inputs for this graph
  Tensor x(DT_FLOAT, TensorShape({2, 3}));
  auto x_flat = x.flat<float>();
  for (int i = 0; i < x_flat.size(); i++) {
    x_flat.data()[i] = 1.0;
  }

  Tensor y(DT_FLOAT, TensorShape({2, 3}));
  auto y_flat = y.flat<float>();
  for (int i = 0; i < y_flat.size(); i++) {
    y_flat.data()[i] = 1.0;
  }

  std::vector<Tensor> tf_input_tensors{x, y};
  shared_ptr<ngraph::runtime::Executable> ng_exec;
  shared_ptr<PipelinedTensorsStore> pts;
  std::string ser_ng_function;
  // Call the Executor to compile the funcion
  bool cache_hit = false;
  ASSERT_OK(executor.GetExecutableFunctionAndTensors(
      tf_input_tensors, ng_exec, ser_ng_function, pts, cache_hit));
  ASSERT_FALSE(cache_hit);

  // Now call again to test that the cache works
  ASSERT_OK(executor.GetExecutableFunctionAndTensors(
      tf_input_tensors, ng_exec, ser_ng_function, pts, cache_hit));
  ASSERT_TRUE(cache_hit);
}

TEST(ParallelExecutor, ExecuteOnSingleThread) {
  // Read the graph
  // We are using a graph with _Arg and _Retval
  // addded i.e., a PB that is saved after the initial processing of the
  // TF graph transformation.
  unique_ptr<tf::Graph> input_graph;
  ASSERT_OK(LoadGraphFromPbTxt("test_axpy_launchop.pbtxt", input_graph));
  tf::ngraph_bridge::BackendManager::CreateBackend("INTERPRETER");
<<<<<<< HEAD
  NGraphExecutor executor(100, 500, 600, input_graph, "INTERPRETER", 12,
                          "xyz_12");
=======
  NGraphExecutor executor(100, 500, 600, input_graph, "INTERPRETER", "xyz_500",
                          12);
>>>>>>> 2d120a74

  // Create the inputs for this graph
  Tensor x(DT_FLOAT, TensorShape({2, 3}));
  Tensor y(DT_FLOAT, TensorShape({2, 3}));

  std::vector<Tensor> tf_input_tensors{x, y};
  shared_ptr<ngraph::runtime::Executable> ng_exec;
  shared_ptr<PipelinedTensorsStore> pts;
  std::tuple<int, PipelinedTensorVector, PipelinedTensorVector> io_tensors;
  // Call the Executor to compile the funcion
  bool cache_hit = false;
  std::string ser_ng_func;
  ASSERT_OK(executor.GetExecutableFunctionAndTensors(
      tf_input_tensors, ng_exec, ser_ng_func, pts, cache_hit));
  io_tensors = pts.get()->get_tensors();
  ASSERT_FALSE(cache_hit);

  // Now Fill in the tensor - X
  auto x_flat = x.flat<float>();
  for (int i = 0; i < x_flat.size(); i++) {
    x_flat.data()[i] = 1.0;
  }

  ng::element::Type ng_element_type;
  ASSERT_OK(TFDataTypeToNGraphElementType(x.dtype(), &ng_element_type));

  get<1>(io_tensors)[0]->write(
      &x_flat.data()[0],
      get<1>(io_tensors)[0]->get_element_count() * ng_element_type.size());

  // Now Fill in the tensor - Y
  auto y_flat = y.flat<float>();
  for (int i = 0; i < y_flat.size(); i++) {
    y_flat.data()[i] = 1.0;
  }

  ASSERT_OK(TFDataTypeToNGraphElementType(y.dtype(), &ng_element_type));

  get<1>(io_tensors)[1]->write(
      &y_flat.data()[0],
      get<1>(io_tensors)[1]->get_element_count() * ng_element_type.size());

  // Output
  vector<shared_ptr<ng::runtime::Tensor>> ng_outputs;
  for (size_t i = 0; i < ng_exec->get_results().size(); i++) {
    ng_outputs.push_back(get<2>(io_tensors)[i]);
  }

  // And execute
  ng_exec->call(ng_outputs, {get<1>(io_tensors)[0], get<1>(io_tensors)[1]});

  // Pick up the output
  vector<tf::Tensor> ngraph_outputs;
  // Convert to tf tensor
  Tensor tf_output_tensor(DT_FLOAT, TensorShape({2, 3}));
  void* dst_ptr = DMAHelper::base(&tf_output_tensor);
  ng_outputs[0]->read(dst_ptr, tf_output_tensor.TotalBytes());

  // And validate
  // z = a * x + y
  //   a ==> 5.0
  // TODO
  Tensor expected_val(DT_FLOAT, TensorShape({2, 3}));
  AssignInputValues(expected_val, 6.0f);
  Compare(tf_output_tensor, expected_val, 0.0f);
}

TEST(ParallelExecutor, ExecuteOnSingleThread8Bit) {
  // Read the graph
  // We are using a graph with _Arg and _Retval
  // addded i.e., a PB that is saved after the initial processing of the
  // TF graph transformation.
  unique_ptr<tf::Graph> input_graph;
  ASSERT_OK(LoadGraphFromPbTxt("test_axpy_int8_launchop.pbtxt", input_graph));

  string backend_name = "INTERPRETER";
  if (std::getenv("NGRAPH_TF_BACKEND") != nullptr) {
    backend_name = std::getenv("NGRAPH_TF_BACKEND");
  }

  tf::ngraph_bridge::BackendManager::CreateBackend(backend_name);
<<<<<<< HEAD
  NGraphExecutor executor(100, 500, 600, input_graph, backend_name, 5, "xyz_5");
=======
  NGraphExecutor executor(100, 500, 600, input_graph, backend_name, "xyz_500",
                          5);
>>>>>>> 2d120a74

  // Create the inputs for this graph
  Tensor x(DT_INT8, TensorShape({2, 2}));
  Tensor y(DT_INT8, TensorShape({2, 2}));

  std::vector<Tensor> tf_input_tensors{x, y};
  shared_ptr<ngraph::runtime::Executable> ng_exec;
  shared_ptr<PipelinedTensorsStore> pts;
  std::tuple<int, PipelinedTensorVector, PipelinedTensorVector> io_tensors;
  // Call the Executor to compile the funcion
  bool cache_hit = false;
  std::string ser_ng_func;
  ASSERT_OK(executor.GetExecutableFunctionAndTensors(
      tf_input_tensors, ng_exec, ser_ng_func, pts, cache_hit));
  io_tensors = pts.get()->get_tensors();
  ASSERT_FALSE(cache_hit);

  // Now Fill in the tensor - X
  auto x_flat = x.flat<int8>();
  for (int i = 0; i < x_flat.size(); i++) {
    x_flat.data()[i] = 1;
  }

  ng::element::Type ng_element_type;
  ASSERT_OK(TFDataTypeToNGraphElementType(x.dtype(), &ng_element_type));

  get<1>(io_tensors)[0]->write(
      &x_flat.data()[0],
      get<1>(io_tensors)[0]->get_element_count() * ng_element_type.size());

  // Now Fill in the tensor - Y
  auto y_flat = y.flat<int8>();
  for (int i = 0; i < y_flat.size(); i++) {
    y_flat.data()[i] = 1;
  }

  ASSERT_OK(TFDataTypeToNGraphElementType(y.dtype(), &ng_element_type));

  get<1>(io_tensors)[1]->write(
      &y_flat.data()[0],
      get<1>(io_tensors)[1]->get_element_count() * ng_element_type.size());

  // Output
  vector<shared_ptr<ng::runtime::Tensor>> ng_outputs;
  for (size_t i = 0; i < ng_exec->get_results().size(); i++) {
    ng_outputs.push_back(get<2>(io_tensors)[i]);
  }

  // And execute
  ng_exec->call(ng_outputs, {get<1>(io_tensors)[0], get<1>(io_tensors)[1]});

  // Pick up the output
  vector<tf::Tensor> ngraph_outputs;
  // Convert to tf tensor
  Tensor tf_output_tensor(DT_INT8, TensorShape({2, 2}));
  void* dst_ptr = DMAHelper::base(&tf_output_tensor);
  ng_outputs[0]->read(dst_ptr, tf_output_tensor.TotalBytes());

  // And validate
  // z = a * x + y
  //   a ==> 5
  // TODO
  Tensor expected_val(DT_INT8, TensorShape({2, 2}));
  AssignInputValues(expected_val, (int8)6);
  // Compare(tf_output_tensor, expected_val, 0);
}

TEST(ParallelExecutor, ExecuteOnMultipleThreads8Bit) {
  // Read the graph
  // We are using a graph with _Arg and _Retval
  // addded i.e., a PB that is saved after the initial processing of the
  // TF graph transformation.
  unique_ptr<tf::Graph> input_graph;
  ASSERT_OK(LoadGraphFromPbTxt("test_axpy_int8_launchop.pbtxt", input_graph));

  string backend_name = "INTERPRETER";
  if (std::getenv("NGRAPH_TF_BACKEND") != nullptr) {
    backend_name = std::getenv("NGRAPH_TF_BACKEND");
  }

  tf::ngraph_bridge::BackendManager::CreateBackend(backend_name);
<<<<<<< HEAD
  NGraphExecutor executor(100, 500, 600, input_graph, backend_name, 16,
                          "xyz_16");
=======
  NGraphExecutor executor(100, 500, 600, input_graph, backend_name, "xyz_500",
                          16);
>>>>>>> 2d120a74

  // Create the inputs for this graph
  Tensor x(DT_INT8, TensorShape({2, 2}));
  // Now Fill in the tensor - X
  auto x_flat = x.flat<int8>();
  for (int i = 0; i < x_flat.size(); i++) {
    x_flat.data()[i] = 1;
  }

  Tensor y(DT_INT8, TensorShape({2, 2}));

  std::vector<Tensor> tf_input_tensors{x, y};
  shared_ptr<ngraph::runtime::Executable> ng_exec;
  shared_ptr<PipelinedTensorsStore> pts;
  std::tuple<int, PipelinedTensorVector, PipelinedTensorVector> io_tensors;

  bool cache_hit = false;
  std::string ser_ng_func;
  ASSERT_OK(executor.GetExecutableFunctionAndTensors(
      tf_input_tensors, ng_exec, ser_ng_func, pts, cache_hit));
  io_tensors = pts.get()->get_tensors();
  ASSERT_FALSE(cache_hit);
  ;

  auto worker = [&](int8 worker_id) {

    ng::element::Type ng_element_type;
    ASSERT_OK(TFDataTypeToNGraphElementType(x.dtype(), &ng_element_type));
    get<1>(io_tensors)[0]->write(
        &x_flat.data()[0],
        get<1>(io_tensors)[0]->get_element_count() * ng_element_type.size());

    // Now Fill in the tensor - Y
    Tensor y_thread(DT_INT8, TensorShape({2, 2}));
    auto y_flat = y_thread.flat<int8>();
    for (int i = 0; i < y_flat.size(); i++) {
      y_flat.data()[i] = worker_id;
    }

    ASSERT_OK(
        TFDataTypeToNGraphElementType(y_thread.dtype(), &ng_element_type));
    get<1>(io_tensors)[1]->write(
        &y_flat.data()[0],
        get<1>(io_tensors)[1]->get_element_count() * ng_element_type.size());

    // Output
    vector<shared_ptr<ng::runtime::Tensor>> ng_outputs;
    for (size_t i = 0; i < ng_exec->get_results().size(); i++) {
      ng_outputs.push_back(get<2>(io_tensors)[i]);
    }

    // And execute
    ng_exec->call(ng_outputs, {get<1>(io_tensors)[0], get<1>(io_tensors)[1]});

    // Convert to tf tensor
    Tensor tf_output_tensor(DT_INT8, TensorShape({2, 2}));
    void* dst_ptr = DMAHelper::base(&tf_output_tensor);
    ng_outputs[0]->read(dst_ptr, tf_output_tensor.TotalBytes());

    // And validate
    // z = a * x + y
    //   a ==> 5
    // TODO
    // Tensor expected_val(DT_INT8, TensorShape({2, 2}));
    // AssignInputValues(expected_val, (int8)6);
    // Compare<int8>(tf_output_tensor, 5+worker_id);
    cout << tf_output_tensor.DebugString() << endl;
  };

  std::thread thread0(worker, 0);
  std::thread thread1(worker, 1);
  // std::thread thread2(worker, 33);

  thread0.join();
  thread1.join();
  // thread2.join();
}

TEST(ParallelExecutor, ExecuteOnMultipleThreads) {
  // Read the graph
  // We are using a graph with _Arg and _Retval
  // addded i.e., a PB that is saved after the initial processing of the
  // TF graph transformation.
  unique_ptr<tf::Graph> input_graph;
  ASSERT_OK(LoadGraphFromPbTxt("test_axpy_launchop.pbtxt", input_graph));
  tf::ngraph_bridge::BackendManager::CreateBackend("INTERPRETER");
<<<<<<< HEAD
  NGraphExecutor executor(100, 500, 600, input_graph, "INTERPRETER", 16,
                          "xyz_16");
=======
  NGraphExecutor executor(100, 500, 600, input_graph, "INTERPRETER", "xyz_500",
                          16);
>>>>>>> 2d120a74

  // Create the inputs for this graph
  Tensor x(DT_FLOAT, TensorShape({2, 3}));
  Tensor y(DT_FLOAT, TensorShape({2, 3}));

  std::vector<Tensor> tf_input_tensors{x, y};
  shared_ptr<ngraph::runtime::Executable> ng_exec;
  shared_ptr<PipelinedTensorsStore> pts;
  std::tuple<int, PipelinedTensorVector, PipelinedTensorVector> io_tensors;

  bool cache_hit = false;
  std::string ser_ng_func;

  // Now Fill in the tensor - X
  auto x_flat = x.flat<float>();
  for (int i = 0; i < x_flat.size(); i++) {
    x_flat.data()[i] = 1.0;
  }

  ng::element::Type ng_element_type;
  ASSERT_OK(TFDataTypeToNGraphElementType(x.dtype(), &ng_element_type));

  auto worker = [&](size_t worker_id) {

    ASSERT_OK(executor.GetExecutableFunctionAndTensors(
        tf_input_tensors, ng_exec, ser_ng_func, pts, cache_hit));
    io_tensors = pts.get()->get_tensors();
    ASSERT_FALSE(cache_hit);

    // Copy the tensors from TensorFlow Tensor to nGraph Tensor
    // First X
    get<1>(io_tensors)[0]->write(
        &x_flat.data()[0],
        get<1>(io_tensors)[0]->get_element_count() * ng_element_type.size());

    // Fill in the tensor - Y
    auto y_flat = y.flat<float>();
    for (int i = 0; i < y_flat.size(); i++) {
      y_flat.data()[i] = worker_id;
    }
    ASSERT_OK(TFDataTypeToNGraphElementType(y.dtype(), &ng_element_type));

    // Copy the tensors from TensorFlow Tensor to nGraph Tensor
    // Next Y
    get<1>(io_tensors)[1]->write(
        &y_flat.data()[0],
        get<1>(io_tensors)[1]->get_element_count() * ng_element_type.size());

    // Output
    vector<shared_ptr<ng::runtime::Tensor>> ng_outputs;
    for (size_t i = 0; i < ng_exec->get_results().size(); i++) {
      ng_outputs.push_back(get<2>(io_tensors)[i]);
    }

    // And execute
    ng_exec->call(ng_outputs, {get<1>(io_tensors)[0], get<1>(io_tensors)[1]});

    // Pick up the output
    vector<tf::Tensor> ngraph_outputs;
    // Convert to tf tensor
    Tensor tf_output_tensor(DT_FLOAT, TensorShape({2, 3}));
    void* dst_ptr = DMAHelper::base(&tf_output_tensor);
    ng_outputs[0]->read(dst_ptr, tf_output_tensor.TotalBytes());

    // And validate
    // z = a * x + y
    //   a ==> 5.0
    // TODO
    Tensor expected_val(DT_FLOAT, TensorShape({2, 3}));
    AssignInputValues(expected_val, 5.0f + worker_id);
    Compare(tf_output_tensor, expected_val, 0.0f);
  };

  std::thread thread0(worker, 0);
  std::thread thread1(worker, 1);

  thread0.join();
  thread1.join();
}

TEST(ParallelExecutor, E2E8Bit) {
  string graph_name = "test_axpy_8bit.pbtxt";

  string backend_name = "INTERPRETER";
  if (std::getenv("NGRAPH_TF_BACKEND") != nullptr) {
    backend_name = std::getenv("NGRAPH_TF_BACKEND");
  }

  unique_ptr<Session> session;
  ASSERT_OK(CreateSession(graph_name, backend_name, session));

  string inp_tensor_name_0{"x"};
  string inp_tensor_name_1{"y"};
  string out_tensor_name{"add_ngraph/_1"};

  Tensor inp_tensor_x_val(tensorflow::DT_INT8, tensorflow::TensorShape({2, 2}));
  AssignInputValues<int8>(inp_tensor_x_val, 1);

  auto worker = [&](int8 worker_id) {
    Tensor inp_tensor_y_val(tensorflow::DT_INT8,
                            tensorflow::TensorShape({2, 2}));
    AssignInputValues<int8>(inp_tensor_y_val, worker_id);

    Tensor out_tensor_expected_val(tensorflow::DT_INT8,
                                   tensorflow::TensorShape({2, 2}));
    AssignInputValues<int8>(out_tensor_expected_val, 5 + worker_id);

    std::vector<std::pair<string, tensorflow::Tensor>> inputs = {
        {inp_tensor_name_0, inp_tensor_x_val},
        {inp_tensor_name_1, inp_tensor_y_val}};

    std::vector<Tensor> out_tensor_vals;
    ASSERT_OK(session->Run(inputs, {out_tensor_name}, {}, &out_tensor_vals));
    cout << "Worker: " << (int)worker_id << " Expected: " << 5 + worker_id
         << endl;

    cout << "Worker: " << (int)worker_id
         << " Input: " << inputs[0].second.DebugString() << endl;

    cout << "Worker: " << (int)worker_id
         << " Input: " << inputs[1].second.DebugString() << endl;

    cout << "Worker: " << (int)worker_id
         << " Output: " << out_tensor_vals[0].DebugString() << endl;
    Compare<int8>(out_tensor_vals[0], out_tensor_expected_val);
  };

  std::thread thread0(worker, 1);
  std::thread thread1(worker, 2);
  std::thread thread2(worker, 3);

  thread0.join();
  thread1.join();
  thread2.join();

  session->Close();
}

}  // namespace testing
}  // namespace ngraph_bridge
}  // namespace tensorflow<|MERGE_RESOLUTION|>--- conflicted
+++ resolved
@@ -61,20 +61,12 @@
   // First test with a backend not yet created
   unique_ptr<NGraphExecutor> executor;
   ASSERT_THROW(executor = unique_ptr<NGraphExecutor>(new NGraphExecutor(
-<<<<<<< HEAD
-                   100, 500, 600, input_graph, "bogus", 5, "xyz_5")),
-=======
                    100, 500, 600, input_graph, "bogus", "xyz_500", 5)),
->>>>>>> 2d120a74
                std::runtime_error);
 
   // Next test with a null graph not yet created
   ASSERT_THROW(executor = unique_ptr<NGraphExecutor>(new NGraphExecutor(
-<<<<<<< HEAD
-                   100, 500, 600, input_graph, "bogus", 12, "xyz_12")),
-=======
                    100, 500, 600, input_graph, "bogus", "xyz_500", 12)),
->>>>>>> 2d120a74
                std::runtime_error);
 
   // Now read the graph
@@ -84,11 +76,7 @@
   tf::ngraph_bridge::BackendManager::CreateBackend("INTERPRETER");
   ASSERT_NO_THROW(
       executor = unique_ptr<NGraphExecutor>(new NGraphExecutor(
-<<<<<<< HEAD
-          100, 500, 600, input_graph, "INTERPRETER", 16, "xyz_10")));
-=======
           100, 500, 600, input_graph, "INTERPRETER", "xyz_500", 16)));
->>>>>>> 2d120a74
 
   // Now that the object has been cobstructed, test various internal parts
   // TODO: Create a Test Class and mark that as a friend of the Executor class
@@ -106,13 +94,8 @@
   ASSERT_OK(LoadGraphFromPbTxt("test_axpy_launchop.pbtxt", input_graph));
 
   tf::ngraph_bridge::BackendManager::CreateBackend("INTERPRETER");
-<<<<<<< HEAD
-  NGraphExecutor executor(100, 500, 600, input_graph, "INTERPRETER", 10,
-                          "xyz_10");
-=======
   NGraphExecutor executor(100, 500, 600, input_graph, "INTERPRETER", "xyz_500",
                           10);
->>>>>>> 2d120a74
 
   // Create the inputs for this graph
   Tensor x(DT_FLOAT, TensorShape({2, 3}));
@@ -151,13 +134,8 @@
   unique_ptr<tf::Graph> input_graph;
   ASSERT_OK(LoadGraphFromPbTxt("test_axpy_launchop.pbtxt", input_graph));
   tf::ngraph_bridge::BackendManager::CreateBackend("INTERPRETER");
-<<<<<<< HEAD
-  NGraphExecutor executor(100, 500, 600, input_graph, "INTERPRETER", 12,
-                          "xyz_12");
-=======
   NGraphExecutor executor(100, 500, 600, input_graph, "INTERPRETER", "xyz_500",
                           12);
->>>>>>> 2d120a74
 
   // Create the inputs for this graph
   Tensor x(DT_FLOAT, TensorShape({2, 3}));
@@ -239,12 +217,8 @@
   }
 
   tf::ngraph_bridge::BackendManager::CreateBackend(backend_name);
-<<<<<<< HEAD
-  NGraphExecutor executor(100, 500, 600, input_graph, backend_name, 5, "xyz_5");
-=======
   NGraphExecutor executor(100, 500, 600, input_graph, backend_name, "xyz_500",
                           5);
->>>>>>> 2d120a74
 
   // Create the inputs for this graph
   Tensor x(DT_INT8, TensorShape({2, 2}));
@@ -326,13 +300,8 @@
   }
 
   tf::ngraph_bridge::BackendManager::CreateBackend(backend_name);
-<<<<<<< HEAD
-  NGraphExecutor executor(100, 500, 600, input_graph, backend_name, 16,
-                          "xyz_16");
-=======
   NGraphExecutor executor(100, 500, 600, input_graph, backend_name, "xyz_500",
                           16);
->>>>>>> 2d120a74
 
   // Create the inputs for this graph
   Tensor x(DT_INT8, TensorShape({2, 2}));
@@ -419,13 +388,8 @@
   unique_ptr<tf::Graph> input_graph;
   ASSERT_OK(LoadGraphFromPbTxt("test_axpy_launchop.pbtxt", input_graph));
   tf::ngraph_bridge::BackendManager::CreateBackend("INTERPRETER");
-<<<<<<< HEAD
-  NGraphExecutor executor(100, 500, 600, input_graph, "INTERPRETER", 16,
-                          "xyz_16");
-=======
   NGraphExecutor executor(100, 500, 600, input_graph, "INTERPRETER", "xyz_500",
                           16);
->>>>>>> 2d120a74
 
   // Create the inputs for this graph
   Tensor x(DT_FLOAT, TensorShape({2, 3}));
