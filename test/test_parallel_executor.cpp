/*******************************************************************************
 * Copyright 2019 Intel Corporation
 *
 * Licensed under the Apache License, Version 2.0 (the "License");
 * you may not use this file except in compliance with the License.
 * You may obtain a copy of the License at
 *
 *     http://www.apache.org/licenses/LICENSE-2.0
 *
 * Unless required by applicable law or agreed to in writing, software
 * distributed under the License is distributed on an "AS IS" BASIS,
 * WITHOUT WARRANTIES OR CONDITIONS OF ANY KIND, either express or implied.
 * See the License for the specific language governing permissions and
 * limitations under the License.
 *******************************************************************************/
#include "gtest/gtest.h"

#include <memory>

#include "tensorflow/core/common_runtime/optimization_registry.h"
#include "tensorflow/core/graph/graph_constructor.h"
#include "tensorflow/core/public/session.h"

#include "ngraph_bridge/ngraph_backend_manager.h"
#include "ngraph_bridge/ngraph_executor.h"
#include "ngraph_bridge/version.h"
#include "test/test_utilities.h"

using namespace std;
namespace ng = ngraph;
namespace tf = tensorflow;

namespace tensorflow {
namespace ngraph_bridge {
namespace testing {

Status LoadGraphFromPbTxt(const string& pb_file,
                          unique_ptr<tf::Graph>& new_graph) {
  // Read the graph
  tensorflow::GraphDef graph_def;
  auto load_graph_status = ReadTextProto(Env::Default(), pb_file, &graph_def);
  if (!load_graph_status.ok()) {
    return load_graph_status;
  }

  GraphConstructorOptions opts;
  opts.allow_internal_ops = true;
  unique_ptr<tf::Graph> input_graph =
      unique_ptr<tf::Graph>(new tf::Graph(OpRegistry::Global()));

  auto status = ConvertGraphDefToGraph(opts, graph_def, input_graph.get());
  new_graph = move(input_graph);
  return status;
}

TEST(ParallelExecutor, Construction) {
  GraphConstructorOptions opts;
  opts.allow_internal_ops = true;
  unique_ptr<tf::Graph> input_graph;

  // First test with a backend not yet created
  unique_ptr<NGraphExecutor> executor;
  ASSERT_THROW(executor = unique_ptr<NGraphExecutor>(
                   new NGraphExecutor(100, 500, 600, input_graph, "bogus", 5)),
               std::runtime_error);

  // Next test with a null graph not yet created
  ASSERT_THROW(executor = unique_ptr<NGraphExecutor>(
                   new NGraphExecutor(100, 500, 600, input_graph, "bogus", 12)),
               std::runtime_error);

  // Now read the graph
  ASSERT_OK(LoadGraphFromPbTxt("test_axpy_launchop.pbtxt", input_graph));

  // Next test with a backend after creating
  tf::ngraph_bridge::BackendManager::CreateBackend("INTERPRETER");
  ASSERT_NO_THROW(executor = unique_ptr<NGraphExecutor>(new NGraphExecutor(
                      100, 500, 600, input_graph, "INTERPRETER", 16)));

  // Now that the object has been cobstructed, test various internal parts
  // TODO: Create a Test Class and mark that as a friend of the Executor class
  ASSERT_EQ(executor->GetOpBackendName(), "INTERPRETER");
  ASSERT_TRUE(executor->IsTensorPipeliningSupported());
}

TEST(ParallelExecutor, CompilerTest) {
  // Read the graph
  unique_ptr<tf::Graph> input_graph;

  // We are using a graph with _Arg and _Retval
  // addded i.e., a PB that is saved after the initial processing of the
  // TF graph transformation.
  ASSERT_OK(LoadGraphFromPbTxt("test_axpy_launchop.pbtxt", input_graph));

  tf::ngraph_bridge::BackendManager::CreateBackend("INTERPRETER");
  NGraphExecutor executor(100, 500, 600, input_graph, "INTERPRETER", 10);

  // Create the inputs for this graph
  Tensor x(DT_FLOAT, TensorShape({2, 3}));
  auto x_flat = x.flat<float>();
  for (int i = 0; i < x_flat.size(); i++) {
    x_flat.data()[i] = 1.0;
  }

  Tensor y(DT_FLOAT, TensorShape({2, 3}));
  auto y_flat = y.flat<float>();
  for (int i = 0; i < y_flat.size(); i++) {
    y_flat.data()[i] = 1.0;
  }

  std::vector<Tensor> tf_input_tensors{x, y};
  shared_ptr<ngraph::runtime::Executable> ng_exec;
  shared_ptr<PipelinedTensorsStore> pts;
  std::string ser_ng_function;
  // Call the Executor to compile the funcion
  bool cache_hit = false;
  ASSERT_OK(executor.GetExecutableFunctionAndTensors(
      tf_input_tensors, ng_exec, ser_ng_function, pts, cache_hit));
  ASSERT_FALSE(cache_hit);

  // Now call again to test that the cache works
  ASSERT_OK(executor.GetExecutableFunctionAndTensors(
      tf_input_tensors, ng_exec, ser_ng_function, pts, cache_hit));
  ASSERT_TRUE(cache_hit);
}

TEST(ParallelExecutor, ExecuteOnSingleThread) {
  // Read the graph
  // We are using a graph with _Arg and _Retval
  // addded i.e., a PB that is saved after the initial processing of the
  // TF graph transformation.
  unique_ptr<tf::Graph> input_graph;
  ASSERT_OK(LoadGraphFromPbTxt("test_axpy_launchop.pbtxt", input_graph));
  tf::ngraph_bridge::BackendManager::CreateBackend("INTERPRETER");
  NGraphExecutor executor(100, 500, 600, input_graph, "INTERPRETER", 12);

  // Create the inputs for this graph
  Tensor x(DT_FLOAT, TensorShape({2, 3}));
  Tensor y(DT_FLOAT, TensorShape({2, 3}));

  std::vector<Tensor> tf_input_tensors{x, y};
  shared_ptr<ngraph::runtime::Executable> ng_exec;
  shared_ptr<PipelinedTensorsStore> pts;
  std::tuple<int, PipelinedTensorVector, PipelinedTensorVector> io_tensors;
  // Call the Executor to compile the funcion
  bool cache_hit = false;
  std::string ser_ng_func;
  ASSERT_OK(executor.GetExecutableFunctionAndTensors(
      tf_input_tensors, ng_exec, ser_ng_func, pts, cache_hit));
  io_tensors = pts.get()->get_tensors();
  ASSERT_FALSE(cache_hit);

  // Now Fill in the tensor - X
  auto x_flat = x.flat<float>();
  for (int i = 0; i < x_flat.size(); i++) {
    x_flat.data()[i] = 1.0;
  }

  ng::element::Type ng_element_type;
  ASSERT_OK(TFDataTypeToNGraphElementType(x.dtype(), &ng_element_type));

  get<1>(io_tensors)[0]->write(
      &x_flat.data()[0],
      get<1>(io_tensors)[0]->get_element_count() * ng_element_type.size());

  // Now Fill in the tensor - Y
  auto y_flat = y.flat<float>();
  for (int i = 0; i < y_flat.size(); i++) {
    y_flat.data()[i] = 1.0;
  }

  ASSERT_OK(TFDataTypeToNGraphElementType(y.dtype(), &ng_element_type));

  get<1>(io_tensors)[1]->write(
      &y_flat.data()[0],
      get<1>(io_tensors)[1]->get_element_count() * ng_element_type.size());

  // Output
  vector<shared_ptr<ng::runtime::Tensor>> ng_outputs;
  for (size_t i = 0; i < ng_exec->get_results().size(); i++) {
    ng_outputs.push_back(get<2>(io_tensors)[i]);
  }

  // And execute
  ng_exec->call(ng_outputs, {get<1>(io_tensors)[0], get<1>(io_tensors)[1]});

  // Pick up the output
  vector<tf::Tensor> ngraph_outputs;
  // Convert to tf tensor
  Tensor tf_output_tensor(DT_FLOAT, TensorShape({2, 3}));
  void* dst_ptr = DMAHelper::base(&tf_output_tensor);
  ng_outputs[0]->read(dst_ptr, tf_output_tensor.TotalBytes());

  // And validate
  // z = a * x + y
  //   a ==> 5.0
  // TODO
  Tensor expected_val(DT_FLOAT, TensorShape({2, 3}));
  AssignInputValues(expected_val, 6.0f);
  Compare(tf_output_tensor, expected_val, 0.0f);
}

TEST(ParallelExecutor, ExecuteOnSingleThread8Bit) {
  // Read the graph
  // We are using a graph with _Arg and _Retval
  // addded i.e., a PB that is saved after the initial processing of the
  // TF graph transformation.
  unique_ptr<tf::Graph> input_graph;
  ASSERT_OK(LoadGraphFromPbTxt("test_axpy_int8_launchop.pbtxt", input_graph));

  string backend_name = "INTERPRETER";
  if (std::getenv("NGRAPH_TF_BACKEND") != nullptr) {
    backend_name = std::getenv("NGRAPH_TF_BACKEND");
  }

  tf::ngraph_bridge::BackendManager::CreateBackend(backend_name);
  NGraphExecutor executor(100, 500, 600, input_graph, backend_name, 5);

  // Create the inputs for this graph
  Tensor x(DT_INT8, TensorShape({2, 2}));
  Tensor y(DT_INT8, TensorShape({2, 2}));

  std::vector<Tensor> tf_input_tensors{x, y};
  shared_ptr<ngraph::runtime::Executable> ng_exec;
  shared_ptr<PipelinedTensorsStore> pts;
  std::tuple<int, PipelinedTensorVector, PipelinedTensorVector> io_tensors;
  // Call the Executor to compile the funcion
  bool cache_hit = false;
  std::string ser_ng_func;
  ASSERT_OK(executor.GetExecutableFunctionAndTensors(
      tf_input_tensors, ng_exec, ser_ng_func, pts, cache_hit));
  io_tensors = pts.get()->get_tensors();
  ASSERT_FALSE(cache_hit);

  // Now Fill in the tensor - X
  auto x_flat = x.flat<int8>();
  for (int i = 0; i < x_flat.size(); i++) {
    x_flat.data()[i] = 1;
  }

  ng::element::Type ng_element_type;
  ASSERT_OK(TFDataTypeToNGraphElementType(x.dtype(), &ng_element_type));

  get<1>(io_tensors)[0]->write(
      &x_flat.data()[0],
      get<1>(io_tensors)[0]->get_element_count() * ng_element_type.size());

  // Now Fill in the tensor - Y
  auto y_flat = y.flat<int8>();
  for (int i = 0; i < y_flat.size(); i++) {
    y_flat.data()[i] = 1;
  }

  ASSERT_OK(TFDataTypeToNGraphElementType(y.dtype(), &ng_element_type));

  get<1>(io_tensors)[1]->write(
      &y_flat.data()[0],
      get<1>(io_tensors)[1]->get_element_count() * ng_element_type.size());

  // Output
  vector<shared_ptr<ng::runtime::Tensor>> ng_outputs;
  for (size_t i = 0; i < ng_exec->get_results().size(); i++) {
    ng_outputs.push_back(get<2>(io_tensors)[i]);
  }

  // And execute
  ng_exec->call(ng_outputs, {get<1>(io_tensors)[0], get<1>(io_tensors)[1]});

  // Pick up the output
  vector<tf::Tensor> ngraph_outputs;
  // Convert to tf tensor
  Tensor tf_output_tensor(DT_INT8, TensorShape({2, 2}));
  void* dst_ptr = DMAHelper::base(&tf_output_tensor);
  ng_outputs[0]->read(dst_ptr, tf_output_tensor.TotalBytes());

  // And validate
  // z = a * x + y
  //   a ==> 5
  // TODO
  Tensor expected_val(DT_INT8, TensorShape({2, 2}));
  AssignInputValues(expected_val, (int8)6);
  // Compare(tf_output_tensor, expected_val, 0);
}

<<<<<<< HEAD
=======
TEST(ParallelExecutor, ExecuteOnMultipleThreads8Bit) {
  // Read the graph
  // We are using a graph with _Arg and _Retval
  // addded i.e., a PB that is saved after the initial processing of the
  // TF graph transformation.
  unique_ptr<tf::Graph> input_graph;
  ASSERT_OK(LoadGraphFromPbTxt("test_axpy_int8_launchop.pbtxt", input_graph));

  string backend_name = "INTERPRETER";
  if (std::getenv("NGRAPH_TF_BACKEND") != nullptr) {
    backend_name = std::getenv("NGRAPH_TF_BACKEND");
  }

  tf::ngraph_bridge::BackendManager::CreateBackend(backend_name);
  NGraphExecutor executor(100, 500, 600, input_graph, backend_name);

  // Create the inputs for this graph
  Tensor x(DT_INT8, TensorShape({2, 2}));
  // Now Fill in the tensor - X
  auto x_flat = x.flat<int8>();
  for (int i = 0; i < x_flat.size(); i++) {
    x_flat.data()[i] = 1;
  }

  Tensor y(DT_INT8, TensorShape({2, 2}));

  std::vector<Tensor> tf_input_tensors{x, y};
  shared_ptr<ngraph::runtime::Executable> ng_exec;

  // Call the Executor to compile the funcion
  bool cache_hit = false;
  ASSERT_OK(executor.GetNgExecutable(tf_input_tensors, ng_exec, cache_hit));
  // ASSERT_FALSE(cache_hit);

  auto worker = [&](int8 worker_id) {

    ASSERT_EQ(2, executor.GetTensorPipelineDepth());

    // Get the pipelned tensors
    std::tuple<int, PipelinedTensorVector, PipelinedTensorVector> io_tensors;
    ASSERT_OK(executor.GetTensorsFromPipeline(ng_exec, io_tensors));

    cout << "PTS Index: " << get<0>(io_tensors) << endl;

    ng::element::Type ng_element_type;
    ASSERT_OK(TFDataTypeToNGraphElementType(x.dtype(), &ng_element_type));
    get<1>(io_tensors)[0]->write(
        &x_flat.data()[0],
        get<1>(io_tensors)[0]->get_element_count() * ng_element_type.size());

    // Now Fill in the tensor - Y
    Tensor y_thread(DT_INT8, TensorShape({2, 2}));
    auto y_flat = y_thread.flat<int8>();
    for (int i = 0; i < y_flat.size(); i++) {
      y_flat.data()[i] = worker_id;
    }

    ASSERT_OK(
        TFDataTypeToNGraphElementType(y_thread.dtype(), &ng_element_type));
    get<1>(io_tensors)[1]->write(
        &y_flat.data()[0],
        get<1>(io_tensors)[1]->get_element_count() * ng_element_type.size());

    // Output
    vector<shared_ptr<ng::runtime::Tensor>> ng_outputs;
    for (size_t i = 0; i < ng_exec->get_results().size(); i++) {
      ng_outputs.push_back(get<2>(io_tensors)[i]);
    }

    // And execute
    ng_exec->call(ng_outputs, {get<1>(io_tensors)[0], get<1>(io_tensors)[1]});

    // Convert to tf tensor
    Tensor tf_output_tensor(DT_INT8, TensorShape({2, 2}));
    void* dst_ptr = DMAHelper::base(&tf_output_tensor);
    ng_outputs[0]->read(dst_ptr, tf_output_tensor.TotalBytes());

    // And validate
    // z = a * x + y
    //   a ==> 5
    // TODO
    // Tensor expected_val(DT_INT8, TensorShape({2, 2}));
    // AssignInputValues(expected_val, (int8)6);
    // Compare<int8>(tf_output_tensor, 5+worker_id);
    cout << tf_output_tensor.DebugString() << endl;
  };

  std::thread thread0(worker, 0);
  std::thread thread1(worker, 1);
  // std::thread thread2(worker, 33);

  thread0.join();
  thread1.join();
  // thread2.join();
}

TEST(ParallelExecutor, ExecuteOnMultipleThreads) {
  // Read the graph
  // We are using a graph with _Arg and _Retval
  // addded i.e., a PB that is saved after the initial processing of the
  // TF graph transformation.
  unique_ptr<tf::Graph> input_graph;
  ASSERT_OK(LoadGraphFromPbTxt("test_axpy_launchop.pbtxt", input_graph));
  tf::ngraph_bridge::BackendManager::CreateBackend("INTERPRETER");
  NGraphExecutor executor(100, 500, 600, input_graph, "INTERPRETER");

  // Create the inputs for this graph
  Tensor x(DT_FLOAT, TensorShape({2, 3}));
  Tensor y(DT_FLOAT, TensorShape({2, 3}));

  std::vector<Tensor> tf_input_tensors{x, y};
  shared_ptr<ngraph::runtime::Executable> ng_exec;

  // Call the Executor to compile the funcion
  bool cache_hit = false;
  ASSERT_OK(executor.GetNgExecutable(tf_input_tensors, ng_exec, cache_hit));
  ASSERT_FALSE(cache_hit);
  ASSERT_EQ(2, executor.GetTensorPipelineDepth());

  // Now Fill in the tensor - X
  auto x_flat = x.flat<float>();
  for (int i = 0; i < x_flat.size(); i++) {
    x_flat.data()[i] = 1.0;
  }

  ng::element::Type ng_element_type;
  ASSERT_OK(TFDataTypeToNGraphElementType(x.dtype(), &ng_element_type));

  auto worker = [&](size_t worker_id) {
    // Get the pipelned tensors
    std::tuple<int, PipelinedTensorVector, PipelinedTensorVector> io_tensors;
    ASSERT_OK(executor.GetTensorsFromPipeline(ng_exec, io_tensors));

    // Copy the tensors from TensorFlow Tensor to nGraph Tensor
    // First X
    get<1>(io_tensors)[0]->write(
        &x_flat.data()[0],
        get<1>(io_tensors)[0]->get_element_count() * ng_element_type.size());

    // Fill in the tensor - Y
    auto y_flat = y.flat<float>();
    for (int i = 0; i < y_flat.size(); i++) {
      y_flat.data()[i] = worker_id;
    }
    ASSERT_OK(TFDataTypeToNGraphElementType(y.dtype(), &ng_element_type));

    // Copy the tensors from TensorFlow Tensor to nGraph Tensor
    // Next Y
    get<1>(io_tensors)[1]->write(
        &y_flat.data()[0],
        get<1>(io_tensors)[1]->get_element_count() * ng_element_type.size());

    // Output
    vector<shared_ptr<ng::runtime::Tensor>> ng_outputs;
    for (size_t i = 0; i < ng_exec->get_results().size(); i++) {
      ng_outputs.push_back(get<2>(io_tensors)[i]);
    }

    // And execute
    ng_exec->call(ng_outputs, {get<1>(io_tensors)[0], get<1>(io_tensors)[1]});

    // Pick up the output
    vector<tf::Tensor> ngraph_outputs;
    // Convert to tf tensor
    Tensor tf_output_tensor(DT_FLOAT, TensorShape({2, 3}));
    void* dst_ptr = DMAHelper::base(&tf_output_tensor);
    ng_outputs[0]->read(dst_ptr, tf_output_tensor.TotalBytes());

    // And validate
    // z = a * x + y
    //   a ==> 5.0
    // TODO
    Tensor expected_val(DT_FLOAT, TensorShape({2, 3}));
    AssignInputValues(expected_val, 5.0f + worker_id);
    Compare(tf_output_tensor, expected_val, 0.0f);
  };

  std::thread thread0(worker, 0);
  std::thread thread1(worker, 1);

  thread0.join();
  thread1.join();
}

TEST(ParallelExecutor, E2E8Bit) {
  string graph_name = "test_axpy_8bit.pbtxt";

  string backend_name = "INTERPRETER";
  if (std::getenv("NGRAPH_TF_BACKEND") != nullptr) {
    backend_name = std::getenv("NGRAPH_TF_BACKEND");
  }

  unique_ptr<Session> session;
  ASSERT_OK(CreateSession(graph_name, backend_name, session));

  string inp_tensor_name_0{"x"};
  string inp_tensor_name_1{"y"};
  string out_tensor_name{"add_ngraph/_1"};

  Tensor inp_tensor_x_val(tensorflow::DT_INT8, tensorflow::TensorShape({2, 2}));
  AssignInputValues<int8>(inp_tensor_x_val, 1);

  auto worker = [&](int8 worker_id) {
    Tensor inp_tensor_y_val(tensorflow::DT_INT8,
                            tensorflow::TensorShape({2, 2}));
    AssignInputValues<int8>(inp_tensor_y_val, worker_id);

    Tensor out_tensor_expected_val(tensorflow::DT_INT8,
                                   tensorflow::TensorShape({2, 2}));
    AssignInputValues<int8>(out_tensor_expected_val, 5 + worker_id);

    std::vector<std::pair<string, tensorflow::Tensor>> inputs = {
        {inp_tensor_name_0, inp_tensor_x_val},
        {inp_tensor_name_1, inp_tensor_y_val}};

    std::vector<Tensor> out_tensor_vals;
    ASSERT_OK(session->Run(inputs, {out_tensor_name}, {}, &out_tensor_vals));
    cout << "Worker: " << (int)worker_id << " Expected: " << 5 + worker_id
         << endl;

    cout << "Worker: " << (int)worker_id
         << " Input: " << inputs[0].second.DebugString() << endl;

    cout << "Worker: " << (int)worker_id
         << " Input: " << inputs[1].second.DebugString() << endl;

    cout << "Worker: " << (int)worker_id
         << " Output: " << out_tensor_vals[0].DebugString() << endl;
    Compare<int8>(out_tensor_vals[0], out_tensor_expected_val);
  };

  std::thread thread0(worker, 1);
  std::thread thread1(worker, 2);
  std::thread thread2(worker, 3);

  thread0.join();
  thread1.join();
  thread2.join();

  session->Close();
}

>>>>>>> 1a8948bb
}  // namespace testing
}  // namespace ngraph_bridge
}  // namespace tensorflow<|MERGE_RESOLUTION|>--- conflicted
+++ resolved
@@ -282,251 +282,6 @@
   // Compare(tf_output_tensor, expected_val, 0);
 }
 
-<<<<<<< HEAD
-=======
-TEST(ParallelExecutor, ExecuteOnMultipleThreads8Bit) {
-  // Read the graph
-  // We are using a graph with _Arg and _Retval
-  // addded i.e., a PB that is saved after the initial processing of the
-  // TF graph transformation.
-  unique_ptr<tf::Graph> input_graph;
-  ASSERT_OK(LoadGraphFromPbTxt("test_axpy_int8_launchop.pbtxt", input_graph));
-
-  string backend_name = "INTERPRETER";
-  if (std::getenv("NGRAPH_TF_BACKEND") != nullptr) {
-    backend_name = std::getenv("NGRAPH_TF_BACKEND");
-  }
-
-  tf::ngraph_bridge::BackendManager::CreateBackend(backend_name);
-  NGraphExecutor executor(100, 500, 600, input_graph, backend_name);
-
-  // Create the inputs for this graph
-  Tensor x(DT_INT8, TensorShape({2, 2}));
-  // Now Fill in the tensor - X
-  auto x_flat = x.flat<int8>();
-  for (int i = 0; i < x_flat.size(); i++) {
-    x_flat.data()[i] = 1;
-  }
-
-  Tensor y(DT_INT8, TensorShape({2, 2}));
-
-  std::vector<Tensor> tf_input_tensors{x, y};
-  shared_ptr<ngraph::runtime::Executable> ng_exec;
-
-  // Call the Executor to compile the funcion
-  bool cache_hit = false;
-  ASSERT_OK(executor.GetNgExecutable(tf_input_tensors, ng_exec, cache_hit));
-  // ASSERT_FALSE(cache_hit);
-
-  auto worker = [&](int8 worker_id) {
-
-    ASSERT_EQ(2, executor.GetTensorPipelineDepth());
-
-    // Get the pipelned tensors
-    std::tuple<int, PipelinedTensorVector, PipelinedTensorVector> io_tensors;
-    ASSERT_OK(executor.GetTensorsFromPipeline(ng_exec, io_tensors));
-
-    cout << "PTS Index: " << get<0>(io_tensors) << endl;
-
-    ng::element::Type ng_element_type;
-    ASSERT_OK(TFDataTypeToNGraphElementType(x.dtype(), &ng_element_type));
-    get<1>(io_tensors)[0]->write(
-        &x_flat.data()[0],
-        get<1>(io_tensors)[0]->get_element_count() * ng_element_type.size());
-
-    // Now Fill in the tensor - Y
-    Tensor y_thread(DT_INT8, TensorShape({2, 2}));
-    auto y_flat = y_thread.flat<int8>();
-    for (int i = 0; i < y_flat.size(); i++) {
-      y_flat.data()[i] = worker_id;
-    }
-
-    ASSERT_OK(
-        TFDataTypeToNGraphElementType(y_thread.dtype(), &ng_element_type));
-    get<1>(io_tensors)[1]->write(
-        &y_flat.data()[0],
-        get<1>(io_tensors)[1]->get_element_count() * ng_element_type.size());
-
-    // Output
-    vector<shared_ptr<ng::runtime::Tensor>> ng_outputs;
-    for (size_t i = 0; i < ng_exec->get_results().size(); i++) {
-      ng_outputs.push_back(get<2>(io_tensors)[i]);
-    }
-
-    // And execute
-    ng_exec->call(ng_outputs, {get<1>(io_tensors)[0], get<1>(io_tensors)[1]});
-
-    // Convert to tf tensor
-    Tensor tf_output_tensor(DT_INT8, TensorShape({2, 2}));
-    void* dst_ptr = DMAHelper::base(&tf_output_tensor);
-    ng_outputs[0]->read(dst_ptr, tf_output_tensor.TotalBytes());
-
-    // And validate
-    // z = a * x + y
-    //   a ==> 5
-    // TODO
-    // Tensor expected_val(DT_INT8, TensorShape({2, 2}));
-    // AssignInputValues(expected_val, (int8)6);
-    // Compare<int8>(tf_output_tensor, 5+worker_id);
-    cout << tf_output_tensor.DebugString() << endl;
-  };
-
-  std::thread thread0(worker, 0);
-  std::thread thread1(worker, 1);
-  // std::thread thread2(worker, 33);
-
-  thread0.join();
-  thread1.join();
-  // thread2.join();
-}
-
-TEST(ParallelExecutor, ExecuteOnMultipleThreads) {
-  // Read the graph
-  // We are using a graph with _Arg and _Retval
-  // addded i.e., a PB that is saved after the initial processing of the
-  // TF graph transformation.
-  unique_ptr<tf::Graph> input_graph;
-  ASSERT_OK(LoadGraphFromPbTxt("test_axpy_launchop.pbtxt", input_graph));
-  tf::ngraph_bridge::BackendManager::CreateBackend("INTERPRETER");
-  NGraphExecutor executor(100, 500, 600, input_graph, "INTERPRETER");
-
-  // Create the inputs for this graph
-  Tensor x(DT_FLOAT, TensorShape({2, 3}));
-  Tensor y(DT_FLOAT, TensorShape({2, 3}));
-
-  std::vector<Tensor> tf_input_tensors{x, y};
-  shared_ptr<ngraph::runtime::Executable> ng_exec;
-
-  // Call the Executor to compile the funcion
-  bool cache_hit = false;
-  ASSERT_OK(executor.GetNgExecutable(tf_input_tensors, ng_exec, cache_hit));
-  ASSERT_FALSE(cache_hit);
-  ASSERT_EQ(2, executor.GetTensorPipelineDepth());
-
-  // Now Fill in the tensor - X
-  auto x_flat = x.flat<float>();
-  for (int i = 0; i < x_flat.size(); i++) {
-    x_flat.data()[i] = 1.0;
-  }
-
-  ng::element::Type ng_element_type;
-  ASSERT_OK(TFDataTypeToNGraphElementType(x.dtype(), &ng_element_type));
-
-  auto worker = [&](size_t worker_id) {
-    // Get the pipelned tensors
-    std::tuple<int, PipelinedTensorVector, PipelinedTensorVector> io_tensors;
-    ASSERT_OK(executor.GetTensorsFromPipeline(ng_exec, io_tensors));
-
-    // Copy the tensors from TensorFlow Tensor to nGraph Tensor
-    // First X
-    get<1>(io_tensors)[0]->write(
-        &x_flat.data()[0],
-        get<1>(io_tensors)[0]->get_element_count() * ng_element_type.size());
-
-    // Fill in the tensor - Y
-    auto y_flat = y.flat<float>();
-    for (int i = 0; i < y_flat.size(); i++) {
-      y_flat.data()[i] = worker_id;
-    }
-    ASSERT_OK(TFDataTypeToNGraphElementType(y.dtype(), &ng_element_type));
-
-    // Copy the tensors from TensorFlow Tensor to nGraph Tensor
-    // Next Y
-    get<1>(io_tensors)[1]->write(
-        &y_flat.data()[0],
-        get<1>(io_tensors)[1]->get_element_count() * ng_element_type.size());
-
-    // Output
-    vector<shared_ptr<ng::runtime::Tensor>> ng_outputs;
-    for (size_t i = 0; i < ng_exec->get_results().size(); i++) {
-      ng_outputs.push_back(get<2>(io_tensors)[i]);
-    }
-
-    // And execute
-    ng_exec->call(ng_outputs, {get<1>(io_tensors)[0], get<1>(io_tensors)[1]});
-
-    // Pick up the output
-    vector<tf::Tensor> ngraph_outputs;
-    // Convert to tf tensor
-    Tensor tf_output_tensor(DT_FLOAT, TensorShape({2, 3}));
-    void* dst_ptr = DMAHelper::base(&tf_output_tensor);
-    ng_outputs[0]->read(dst_ptr, tf_output_tensor.TotalBytes());
-
-    // And validate
-    // z = a * x + y
-    //   a ==> 5.0
-    // TODO
-    Tensor expected_val(DT_FLOAT, TensorShape({2, 3}));
-    AssignInputValues(expected_val, 5.0f + worker_id);
-    Compare(tf_output_tensor, expected_val, 0.0f);
-  };
-
-  std::thread thread0(worker, 0);
-  std::thread thread1(worker, 1);
-
-  thread0.join();
-  thread1.join();
-}
-
-TEST(ParallelExecutor, E2E8Bit) {
-  string graph_name = "test_axpy_8bit.pbtxt";
-
-  string backend_name = "INTERPRETER";
-  if (std::getenv("NGRAPH_TF_BACKEND") != nullptr) {
-    backend_name = std::getenv("NGRAPH_TF_BACKEND");
-  }
-
-  unique_ptr<Session> session;
-  ASSERT_OK(CreateSession(graph_name, backend_name, session));
-
-  string inp_tensor_name_0{"x"};
-  string inp_tensor_name_1{"y"};
-  string out_tensor_name{"add_ngraph/_1"};
-
-  Tensor inp_tensor_x_val(tensorflow::DT_INT8, tensorflow::TensorShape({2, 2}));
-  AssignInputValues<int8>(inp_tensor_x_val, 1);
-
-  auto worker = [&](int8 worker_id) {
-    Tensor inp_tensor_y_val(tensorflow::DT_INT8,
-                            tensorflow::TensorShape({2, 2}));
-    AssignInputValues<int8>(inp_tensor_y_val, worker_id);
-
-    Tensor out_tensor_expected_val(tensorflow::DT_INT8,
-                                   tensorflow::TensorShape({2, 2}));
-    AssignInputValues<int8>(out_tensor_expected_val, 5 + worker_id);
-
-    std::vector<std::pair<string, tensorflow::Tensor>> inputs = {
-        {inp_tensor_name_0, inp_tensor_x_val},
-        {inp_tensor_name_1, inp_tensor_y_val}};
-
-    std::vector<Tensor> out_tensor_vals;
-    ASSERT_OK(session->Run(inputs, {out_tensor_name}, {}, &out_tensor_vals));
-    cout << "Worker: " << (int)worker_id << " Expected: " << 5 + worker_id
-         << endl;
-
-    cout << "Worker: " << (int)worker_id
-         << " Input: " << inputs[0].second.DebugString() << endl;
-
-    cout << "Worker: " << (int)worker_id
-         << " Input: " << inputs[1].second.DebugString() << endl;
-
-    cout << "Worker: " << (int)worker_id
-         << " Output: " << out_tensor_vals[0].DebugString() << endl;
-    Compare<int8>(out_tensor_vals[0], out_tensor_expected_val);
-  };
-
-  std::thread thread0(worker, 1);
-  std::thread thread1(worker, 2);
-  std::thread thread2(worker, 3);
-
-  thread0.join();
-  thread1.join();
-  thread2.join();
-
-  session->Close();
-}
-
->>>>>>> 1a8948bb
 }  // namespace testing
 }  // namespace ngraph_bridge
 }  // namespace tensorflow