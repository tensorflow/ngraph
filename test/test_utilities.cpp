/*******************************************************************************
 * Copyright 2017-2019 Intel Corporation
 *
 * Licensed under the Apache License, Version 2.0 (the "License");
 * you may not use this file except in compliance with the License.
 * You may obtain a copy of the License at
 *
 *     http://www.apache.org/licenses/LICENSE-2.0
 *
 * Unless required by applicable law or agreed to in writing, software
 * distributed under the License is distributed on an "AS IS" BASIS,
 * WITHOUT WARRANTIES OR CONDITIONS OF ANY KIND, either express or implied.
 * See the License for the specific language governing permissions and
 * limitations under the License.
 *******************************************************************************/

#include "test_utilities.h"
#include <assert.h>
#include <cassert>
#include <cstdlib>
#include <ctime>
#include "logging/ngraph_log.h"

using namespace std;

namespace ng = ngraph;

namespace tensorflow {

namespace ngraph_bridge {

namespace testing {

void ActivateNGraph() {
  setenv("NGRAPH_TF_DISABLE_DEASSIGN_CLUSTERS", "1", 1);
  unsetenv("NGRAPH_TF_DISABLE");
}

void DeactivateNGraph() {
  unsetenv("NGRAPH_TF_DISABLE_DEASSIGN_CLUSTERS");
  setenv("NGRAPH_TF_DISABLE", "1", 1);
}

// EnvVariable Utilities
bool IsEnvVariableSet(const string& env_var_name) {
  const char* ng_backend_env_value = std::getenv(env_var_name.c_str());
  return (ng_backend_env_value != nullptr);
}

string GetEnvVariable(const string& env_var_name) {
  const char* ng_backend_env_value = std::getenv(env_var_name.c_str());
  NGRAPH_VLOG(5) << "Got Env Variable " << env_var_name << " : "
                 << std::string(ng_backend_env_value);
  return std::string(ng_backend_env_value);
}

void UnsetEnvVariable(const string& env_var_name) {
  NGRAPH_VLOG(5) << "Unsetting " << env_var_name;
  unsetenv(env_var_name.c_str());
}

void SetEnvVariable(const string& env_var_name, const string& env_var_val) {
  setenv(env_var_name.c_str(), env_var_val.c_str(), 1);
  NGRAPH_VLOG(5) << "Setting Env Variable " << env_var_name << " : "
                 << env_var_val;
}

// Store/Restore Env Variables
unordered_map<string, string> StoreEnv() {
  unordered_map<string, string> env_map;
  string env_name = "NGRAPH_TF_BACKEND";
  if (IsEnvVariableSet(env_name)) {
    env_map[env_name] = GetEnvVariable(env_name);
    UnsetEnvVariable(env_name);
  }
  return env_map;
}

void RestoreEnv(const unordered_map<string, string>& map) {
  for (auto itr : map) {
    setenv(itr.first.c_str(), itr.second.c_str(), 1);
  }
}

// NGRAPH_TF_BACKEND related
bool IsNGraphTFBackendSet() { return IsEnvVariableSet("NGRAPH_TF_BACKEND"); }

string GetNGraphTFBackend() { return GetEnvVariable("NGRAPH_TF_BACKEND"); }

void UnsetNGraphTFBackend() { UnsetEnvVariable("NGRAPH_TF_BACKEND"); }

void SetNGraphTFBackend(const string& backend_name) {
  SetEnvVariable("NGRAPH_TF_BACKEND", backend_name);
}

// Generating Random Seed
unsigned int GetSeedForRandomFunctions() {
  string env_name = "NGRAPH_TF_SEED";
  unsigned int seed = static_cast<unsigned>(time(0));
  if (!IsEnvVariableSet(env_name)) {
    NGRAPH_VLOG(5) << "Got seed " << seed;
    return seed;
  }

  string seedstr = GetEnvVariable(env_name);
  try {
    int temp_seed = stoi(seedstr);
    if (temp_seed < 0) {
      throw std::runtime_error{"Cannot set negative seed"};
    }
    seed = static_cast<unsigned>(temp_seed);
  } catch (const std::exception& exp) {
    throw std::runtime_error{"Cannot set " + env_name + " with value " +
<<<<<<< HEAD
                             seedstr + " ,got exception : " + exp.what()};
=======
                             seedstr + ", got exception " + exp.what()};
>>>>>>> 8c19b0e5
  }

  NGRAPH_VLOG(5) << "Got seed from " << env_name << " : " << seed;
  return seed;
}

// Input x will be used as an anchor
// Actual value assigned equals to x * i
void AssignInputValuesAnchor(Tensor& A, float x) {
  auto A_flat = A.flat<float>();
  auto A_flat_data = A_flat.data();
  for (int i = 0; i < A_flat.size(); i++) {
    A_flat_data[i] = x * i;
  }
}

// Randomly generate a float number between -10.00 ~ 10.99
void AssignInputValuesRandom(Tensor& A) {
  auto A_flat = A.flat<float>();
  auto A_flat_data = A_flat.data();
  srand(GetSeedForRandomFunctions());
  for (int i = 0; i < A_flat.size(); i++) {
    // give a number between 0 and 20
    float value =
        static_cast<float>(rand()) / static_cast<float>(RAND_MAX / 20.0f);
    value = (value - 10.0f);              // range from -10 to 10
    value = roundf(value * 100) / 100.0;  // change the precision of the float
                                          // to 2 number after the decimal
    A_flat_data[i] = value;
  }
}

void PrintTensor(const Tensor& T1) {
  LOG(INFO) << "print tensor values" << T1.DebugString();
}

// Only displays values in tensor without shape information etc.
void PrintTensorAllValues(const Tensor& T1, int64 max_entries) {
  LOG(INFO) << "all tensor values" << T1.SummarizeValue(max_entries) << endl;
}

// Compares Tensors considering tolerance
void Compare(Tensor& T1, Tensor& T2, float tol) {
  // Assert rank
  ASSERT_EQ(T1.dims(), T2.dims())
      << "Ranks unequal for T1 and T2. T1.shape = " << T1.shape()
      << " T2.shape = " << T2.shape();

  // Assert each dimension
  for (int i = 0; i < T1.dims(); i++) {
    ASSERT_EQ(T1.dim_size(i), T2.dim_size(i))
        << "T1 and T2 shapes do not match in dimension " << i
        << ". T1.shape = " << T1.shape() << " T2.shape = " << T2.shape();
  }

  // Assert type
  ASSERT_EQ(T1.dtype(), T2.dtype()) << "Types of T1 and T2 did not match";

  auto T_size = T1.flat<float>().size();
  auto T1_data = T1.flat<float>().data();
  auto T2_data = T2.flat<float>().data();
  for (int k = 0; k < T_size; k++) {
    auto a = T1_data[k];
    auto b = T2_data[k];
    if (a == 0) {
      EXPECT_NEAR(a, b, tol);
    } else {
      auto rel = a - b;
      auto rel_div = std::abs(rel / a);
      EXPECT_TRUE(rel_div < tol);
    }
  }
}

// Compares Tensor vectors
void Compare(const vector<Tensor>& v1, const vector<Tensor>& v2, float rtol,
             float atol) {
  ASSERT_EQ(v1.size(), v2.size()) << "Length of 2 tensor vectors do not match.";
  for (size_t i = 0; i < v1.size(); i++) {
    NGRAPH_VLOG(3) << "Comparing output at index " << i;
    auto expected_dtype = v1[i].dtype();
    switch (expected_dtype) {
      case DT_FLOAT:
        Compare<float>(v1[i], v2[i], rtol, atol);
        break;
      case DT_INT8:
        Compare<int8>(v1[i], v2[i]);
        break;
      case DT_INT16:
        Compare<int16>(v1[i], v2[i]);
        break;
      case DT_INT32:
        Compare<int>(v1[i], v2[i]);
        break;
      case DT_INT64:
        Compare<int64>(v1[i], v2[i]);
        break;
      case DT_BOOL:
        Compare<bool>(v1[i], v2[i]);
        break;
      case DT_QINT8:
        Compare<qint8>(v1[i], v2[i]);
        break;
      case DT_QUINT8:
        Compare<quint8>(v1[i], v2[i]);
        break;
      default:
        ASSERT_TRUE(false)
            << "Could not find the corresponding function for the "
               "expected output datatype."
            << expected_dtype;
    }
  }
}

// Specialized template for Comparing float
template <>
bool Compare(float desired, float actual, float rtol, float atol) {
  if (desired == 0 && actual == 0) {
    return true;
  } else {
    // same as numpy.testing.assert_allclose
    return std::abs(desired - actual) <= (atol + rtol * std::abs(desired));
  }
}

}  // namespace testing
}  // namespace ngraph_bridge
}  // namespace tensorflow<|MERGE_RESOLUTION|>--- conflicted
+++ resolved
@@ -111,11 +111,7 @@
     seed = static_cast<unsigned>(temp_seed);
   } catch (const std::exception& exp) {
     throw std::runtime_error{"Cannot set " + env_name + " with value " +
-<<<<<<< HEAD
-                             seedstr + " ,got exception : " + exp.what()};
-=======
                              seedstr + ", got exception " + exp.what()};
->>>>>>> 8c19b0e5
   }
 
   NGRAPH_VLOG(5) << "Got seed from " << env_name << " : " << seed;
