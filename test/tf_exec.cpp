--- conflicted
+++ resolved
@@ -41,73 +41,13 @@
 
 namespace testing {
 
-<<<<<<< HEAD
-#define ASSERT_OK(x) ASSERT_EQ((x), ::tensorflow::Status::OK());
-
-Status LoadGraph(const string& graph_file_name,
-                 std::unique_ptr<tensorflow::Session>* session,
-                 const tensorflow::SessionOptions& options) {
-  tensorflow::GraphDef graph_def;
-  auto load_graph_status =
-      ReadTextProto(Env::Default(), graph_file_name, &graph_def);
-  if (!load_graph_status.ok()) {
-    return tensorflow::errors::NotFound("Failed to load compute graph at '",
-                                        graph_file_name, "'");
-  }
-  session->reset(tensorflow::NewSession(options));
-  Status session_create_status = (*session)->Create(graph_def);
-  if (!session_create_status.ok()) {
-    return session_create_status;
-  }
-  return Status::OK();
-}
-
-Status CreateSession(const string& graph_filename, const string& backend_name,
-                     unique_ptr<Session>& session) {
-  SessionOptions options;
-  options.config.mutable_graph_options()
-      ->mutable_optimizer_options()
-      ->set_opt_level(OptimizerOptions_Level_L0);
-  options.config.mutable_graph_options()
-      ->mutable_rewrite_options()
-      ->set_constant_folding(RewriterConfig::OFF);
-
-  if (ngraph_tf_is_grappler_enabled()) {
-    auto* custom_config = options.config.mutable_graph_options()
-                              ->mutable_rewrite_options()
-                              ->add_custom_optimizers();
-
-    custom_config->set_name("ngraph-optimizer");
-    (*custom_config->mutable_parameter_map())["ngraph_backend"].set_s(
-        backend_name);
-    (*custom_config->mutable_parameter_map())["device_id"].set_s("0");
-    if (backend_name == "INTERPRETER") {
-      (*custom_config->mutable_parameter_map())["pipeline_depth"].set_s("5");
-    }
-
-    options.config.mutable_graph_options()
-        ->mutable_rewrite_options()
-        ->set_min_graph_nodes(-1);
-
-    options.config.mutable_graph_options()
-        ->mutable_rewrite_options()
-        ->set_meta_optimizer_iterations(RewriterConfig::ONE);
-  }
-
-  // Load the network
-  Status load_graph_status = LoadGraph(graph_filename, &session, options);
-  return load_graph_status;
-}
-
-TEST(tf_exec, SingleGraphOn2Threads) {
-=======
 TEST(TFExec, SingleGraphOn2Threads) {
->>>>>>> 6e267937
   string graph_name = "test_axpy.pbtxt";
   vector<string> backends{"CPU", "INTERPRETER"};
   for (auto be : backends) {
     unique_ptr<Session> session;
-    ASSERT_OK(CreateSession(graph_name, be, session));
+    ASSERT_OK(
+        CreateSession(graph_name, be, session, (be == "INTERPRETER" ? 5 : 2)));
 
     auto worker = [&session](size_t thread_id) {
       string inp_tensor_name_0{"x"};
