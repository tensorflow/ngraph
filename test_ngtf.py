--- conflicted
+++ resolved
@@ -58,14 +58,9 @@
     venv_dir = 'build_cmake/venv-tf-py3'
     tf_src_dir = 'build_cmake/tensorflow'
 
-<<<<<<< HEAD
     if (platform.system() != 'Darwin'):
         # Run the bazel based build
         run_bazel_build_test(venv_dir, build_dir)
-=======
-    # Activate the virtual env
-    load_venv(venv_dir)
->>>>>>> 57556f7c
 
     os.environ['PYTHONPATH'] = root_pwd
     test_cmds = [
