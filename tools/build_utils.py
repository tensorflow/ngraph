#!/usr/bin/env python3
# ==============================================================================
#  Copyright 2019-2020 Intel Corporation
#
#  Licensed under the Apache License, Version 2.0 (the "License");
#  you may not use this file except in compliance with the License.
#  You may obtain a copy of the License at
#
#      http://www.apache.org/licenses/LICENSE-2.0
#
#  Unless required by applicable law or agreed to in writing, software
#  distributed under the License is distributed on an "AS IS" BASIS,
#  WITHOUT WARRANTIES OR CONDITIONS OF ANY KIND, either express or implied.
#  See the License for the specific language governing permissions and
#  limitations under the License.
# ==============================================================================

import argparse
from argparse import RawTextHelpFormatter

import errno
import os
import subprocess
from subprocess import check_output, call
import sys
import shutil
import glob
import platform
import shlex


def get_tf_cxxabi():
    import tensorflow as tf
    print('Version information:')
    print('TensorFlow version: ', tf.__version__)
    print('C Compiler version used in building TensorFlow: ',
          tf.__compiler_version__)
    return str(tf.__cxx11_abi_flag__)


def is_venv():
    # https://stackoverflow.com/questions/1871549/determine-if-python-is-running-inside-virtualenv
    return (hasattr(sys, 'real_prefix') or
            (hasattr(sys, 'base_prefix') and sys.base_prefix != sys.prefix))


def command_executor(cmd, verbose=False, msg=None, stdout=None, stderr=None):
    '''
    Executes the command.
    Example: 
      - command_executor('ls -lrt')
      - command_executor(['ls', '-lrt'])
    '''
    if type(cmd) == type([]):  #if its a list, convert to string
        cmd = ' '.join(cmd)
    if verbose:
        tag = 'Running COMMAND: ' if msg is None else msg
        print(tag + cmd)
    if (call(shlex.split(cmd), stdout=stdout, stderr=stderr) != 0):
        raise Exception("Error running command: " + cmd)


def build_ngraph(build_dir, src_location, cmake_flags, verbose):
    pwd = os.getcwd()

    src_location = os.path.abspath(src_location)
    print("Source location: " + src_location)

    os.chdir(src_location)

    # mkdir build directory
    path = build_dir
    try:
        os.makedirs(path)
    except OSError as exc:  # Python >2.5
        if exc.errno == errno.EEXIST and os.path.isdir(path):
            pass

    # Run cmake
    os.chdir(build_dir)

    cmake_cmd = ["cmake"]
    cmake_cmd.extend(cmake_flags)
    cmake_cmd.extend([src_location])

    command_executor(cmake_cmd, verbose=True)

    import psutil
    num_cores = str(psutil.cpu_count(logical=True))
    cmd = ["make", "-j" + num_cores]
    if verbose:
        cmd.extend(['VERBOSE=1'])
    command_executor(cmd, verbose=True)
    cmd = ["make", "install"]
    command_executor(cmd, verbose=True)

    os.chdir(pwd)


def install_virtual_env(venv_dir):
    # Check if we have virtual environment
    # TODO

    # Setup virtual environment
    venv_dir = os.path.abspath(venv_dir)
    # Note: We assume that we are using Python 3 (as this script is also being
    # executed under Python 3 as marked in line 1)
    command_executor(["virtualenv", "-p", "python3", venv_dir])


def load_venv(venv_dir):
    venv_dir = os.path.abspath(venv_dir)

    # Check if we are already inside the virtual environment
    # return (hasattr(sys, 'real_prefix')
    #         or (hasattr(sys, 'base_prefix') and sys.base_prefix != sys.prefix))
    print("Loading virtual environment from: %s" % venv_dir)

    activate_this_file = venv_dir + "/bin/activate_this.py"
    # The execfile API is for Python 2. We keep here just in case you are on an
    # obscure system without Python 3
    # execfile(activate_this_file, dict(__file__=activate_this_file))
    exec(
        compile(
            open(activate_this_file, "rb").read(), activate_this_file, 'exec'),
        dict(__file__=activate_this_file))

    return venv_dir


def setup_venv(venv_dir):
    load_venv(venv_dir)

    print("PIP location")
    call(['which', 'pip'])

    # Patch the MacOS pip to avoid the TLS issue
    if (platform.system() == 'Darwin'):
        get_pip = open("get-pip.py", "wb")
        call([
            "curl",
            "https://bootstrap.pypa.io/get-pip.py",
        ], stdout=get_pip)
        call(["python3", "./get-pip.py"])

    # Install the pip packages
    package_list = [
        "pip",
        "install",
        "-U",
        "pip==19.3.1",
        "setuptools",
        "psutil",
        "six>=1.10.0",
        "numpy>=1.13.3",
        "absl-py>=0.1.6",
        "astor>=0.6.0",
        "google_pasta>=0.1.1",
        "wheel>=0.26",
        "mock",
        "termcolor>=1.1.0",
        "protobuf>=3.6.1",
        "keras_applications>=1.0.6",
        "--no-deps",
        "keras_preprocessing==1.0.5",
        "--no-deps",
        "yapf==0.26.0",
    ]
    command_executor(package_list)

    # Print the current packages
    command_executor(["pip", "list"])


def build_tensorflow(venv_dir, src_dir, artifacts_dir, target_arch, verbosity):

    base = sys.prefix
    python_lib_path = os.path.join(base, 'lib', 'python%s' % sys.version[:3],
                                   'site-packages')
    python_executable = os.path.join(base, "bin", "python")

    print("PYTHON_BIN_PATH: " + python_executable)

    # In order to build TensorFlow, we need to be in the virtual environment
    pwd = os.getcwd()

    src_dir = os.path.abspath(src_dir)
    print("SOURCE DIR: " + src_dir)

    # Update the artifacts directory
    artifacts_dir = os.path.join(os.path.abspath(artifacts_dir), "tensorflow")
    print("ARTIFACTS DIR: %s" % artifacts_dir)

    os.chdir(src_dir)

    # Set the TensorFlow configuration related variables
    os.environ["PYTHON_BIN_PATH"] = python_executable
    os.environ["PYTHON_LIB_PATH"] = python_lib_path
    os.environ["TF_NEED_IGNITE"] = "0"
    if (platform.system() == 'Darwin'):
        os.environ["TF_ENABLE_XLA"] = "0"
        os.environ["TF_CONFIGURE_IOS"] = "0"
    else:
        os.environ["TF_ENABLE_XLA"] = "1"
    os.environ["TF_NEED_OPENCL_SYCL"] = "0"
    os.environ["TF_NEED_COMPUTECPP"] = "0"
    os.environ["TF_NEED_ROCM"] = "0"
    os.environ["TF_NEED_MPI"] = "0"
    os.environ["TF_NEED_CUDA"] = "0"
    os.environ["TF_DOWNLOAD_CLANG"] = "0"
    os.environ["TF_SET_ANDROID_WORKSPACE"] = "0"
    os.environ["CC_OPT_FLAGS"] = "-march=" + target_arch

    command_executor("./configure")

    # Build the python package
    cmd = [
        "bazel",
        "build",
        "--config=opt",
<<<<<<< HEAD
        "--config=v1",
=======
        "--config=v2",
>>>>>>> 9aef8e02
        "--config=noaws",
        "--config=nohdfs",
        "--config=noignite",
        "--config=nokafka",
        "--config=nonccl",
        "//tensorflow/tools/pip_package:build_pip_package",
    ]
    if verbosity:
        cmd.extend(['-s'])

    command_executor(cmd)

    command_executor([
        "bazel-bin/tensorflow/tools/pip_package/build_pip_package",
        artifacts_dir
    ])

    # Get the name of the TensorFlow pip package
    tf_wheel_files = glob.glob(os.path.join(artifacts_dir, "tensorflow-*.whl"))
    print("TF Wheel: %s" % tf_wheel_files[0])

    # popd
    os.chdir(pwd)


def build_tensorflow_cc(src_dir, artifacts_dir, target_arch, verbosity):

    pwd = os.getcwd()

    base = sys.prefix
    python_lib_path = os.path.join(base, 'lib', 'python%s' % sys.version[:3],
                                   'site-packages')
    python_executable = os.path.join(base, "bin", "python")

    print("PYTHON_BIN_PATH: " + python_executable)

    src_dir = os.path.abspath(src_dir)
    print("SOURCE DIR: " + src_dir)

    # Update the artifacts directory
    artifacts_dir = os.path.join(os.path.abspath(artifacts_dir), "tensorflow")
    print("ARTIFACTS DIR: %s" % artifacts_dir)

    os.chdir(src_dir)

    # Set the TensorFlow configuration related variables
    os.environ["PYTHON_BIN_PATH"] = python_executable
    os.environ["PYTHON_LIB_PATH"] = python_lib_path
    os.environ["TF_NEED_IGNITE"] = "0"
    if (platform.system() == 'Darwin'):
        os.environ["TF_ENABLE_XLA"] = "0"
        os.environ["TF_CONFIGURE_IOS"] = "0"
    else:
        os.environ["TF_ENABLE_XLA"] = "1"
    os.environ["TF_NEED_OPENCL_SYCL"] = "0"
    os.environ["TF_NEED_COMPUTECPP"] = "0"
    os.environ["TF_NEED_ROCM"] = "0"
    os.environ["TF_NEED_MPI"] = "0"
    os.environ["TF_NEED_CUDA"] = "0"
    os.environ["TF_DOWNLOAD_CLANG"] = "0"
    os.environ["TF_SET_ANDROID_WORKSPACE"] = "0"
    os.environ["CC_OPT_FLAGS"] = "-march=" + target_arch

    command_executor("./configure")

    # Now build the TensorFlow C++ library
    cmd = [
        "bazel", "build", "--config=opt", "--config=noaws", "--config=nohdfs",
        "--config=noignite", "--config=nokafka", "--config=nonccl",
        "//tensorflow:libtensorflow_cc.so.1"
    ]
    command_executor(cmd)
    copy_tf_cc_lib_to_artifacts(artifacts_dir, None)

    # popd
    os.chdir(pwd)


def copy_tf_cc_lib_to_artifacts(artifacts_dir, tf_prebuilt):
    tf_cc_lib_name = 'libtensorflow_cc.so.1'
    #if (platform.system() == 'Darwin'):
    #tf_cc_lib_name = 'libtensorflow_cc.1.dylib'
    try:
        doomed_file = os.path.join(artifacts_dir, tf_cc_lib_name)
        os.unlink(doomed_file)
    except OSError:
        print("Cannot remove: %s" % doomed_file)
        pass

    # Now copy the TF libraries
    if tf_prebuilt is None:
        tf_cc_lib_file = "bazel-bin/tensorflow/" + tf_cc_lib_name
    else:
        tf_cc_lib_file = os.path.abspath(tf_prebuilt + '/' + tf_cc_lib_name)

    print("Copying %s to %s" % (tf_cc_lib_file, artifacts_dir))
    shutil.copy(tf_cc_lib_file, artifacts_dir)


def locate_tf_whl(tf_whl_loc):
    possible_whl = [i for i in os.listdir(tf_whl_loc) if '.whl' in i]
    assert len(possible_whl
              ) == 1, "Expected 1 TF whl file, but found " + len(possible_whl)
    tf_whl = os.path.abspath(tf_whl_loc + '/' + possible_whl[0])
    assert os.path.isfile(tf_whl), "Did not find " + tf_whl
    return tf_whl


def copy_tf_to_artifacts(artifacts_dir, tf_prebuilt):
    tf_fmwk_lib_name = 'libtensorflow_framework.so.1'
    if (platform.system() == 'Darwin'):
        tf_fmwk_lib_name = 'libtensorflow_framework.1.dylib'
    try:
        doomed_file = os.path.join(artifacts_dir, "libtensorflow_cc.so.1")
        os.unlink(doomed_file)
        doomed_file = os.path.join(artifacts_dir, tf_fmwk_lib_name)
        os.unlink(doomed_file)
    except OSError:
        print("Cannot remove: %s" % doomed_file)
        pass

    # Now copy the TF libraries
    if tf_prebuilt is None:
        tf_cc_lib_file = "bazel-bin/tensorflow/libtensorflow_cc.so.1"
        tf_cc_fmwk_file = "bazel-bin/tensorflow/" + tf_fmwk_lib_name
    else:
        tf_cc_lib_file = os.path.abspath(tf_prebuilt + '/libtensorflow_cc.so.1')
        tf_cc_fmwk_file = os.path.abspath(tf_prebuilt + '/' + tf_fmwk_lib_name)
    print("PWD: ", os.getcwd())
    print("Copying %s to %s" % (tf_cc_lib_file, artifacts_dir))
    shutil.copy(tf_cc_lib_file, artifacts_dir)

    print("Copying %s to %s" % (tf_cc_fmwk_file, artifacts_dir))
    shutil.copy(tf_cc_fmwk_file, artifacts_dir)

    if tf_prebuilt is not None:
        tf_whl = locate_tf_whl(tf_prebuilt)
        shutil.copy(tf_whl, artifacts_dir)


def install_tensorflow(venv_dir, artifacts_dir):

    # Load the virtual env
    load_venv(venv_dir)

    # Install tensorflow pip
    tf_pip = os.path.join(os.path.abspath(artifacts_dir), "tensorflow")

    pwd = os.getcwd()
    os.chdir(os.path.join(artifacts_dir, "tensorflow"))

    # Get the name of the TensorFlow pip package
    tf_wheel_files = glob.glob("tensorflow-*.whl")
    if (len(tf_wheel_files) < 1):
        raise Exception("no tensorflow wheels found")
    elif (len(tf_wheel_files) > 1):
        raise Exception("more than 1 version of tensorflow wheels found")
    command_executor(["pip", "install", "-U", tf_wheel_files[0]])

    cxx_abi = "0"
    if (platform.system() == 'Linux'):
        import tensorflow as tf
        cxx_abi = tf.__cxx11_abi_flag__
        print("LIB: %s" % tf.sysconfig.get_lib())
        print("CXX_ABI: %d" % cxx_abi)

    # popd
    os.chdir(pwd)

    return str(cxx_abi)


def build_ngraph_tf(build_dir, artifacts_location, ngtf_src_loc, venv_dir,
                    cmake_flags, verbose):
    pwd = os.getcwd()

    # Load the virtual env
    load_venv(venv_dir)

    command_executor(["pip", "list"])

    # Get the absolute path for the artifacts
    artifacts_location = os.path.abspath(artifacts_location)

    ngtf_src_loc = os.path.abspath(ngtf_src_loc)
    print("Source location: " + ngtf_src_loc)

    os.chdir(ngtf_src_loc)

    # mkdir build directory
    path = build_dir
    try:
        os.makedirs(path)
    except OSError as exc:  # Python >2.5
        if exc.errno == errno.EEXIST and os.path.isdir(path):
            pass

    # Run cmake
    os.chdir(path)
    cmake_cmd = ["cmake"]
    cmake_cmd.extend(cmake_flags)
    cmake_cmd.extend([ngtf_src_loc])
    command_executor(cmake_cmd)

    import psutil
    num_cores = str(psutil.cpu_count(logical=True))
    make_cmd = ["make", "-j" + num_cores, "install"]
    if verbose:
        make_cmd.extend(['VERBOSE=1'])

    command_executor(make_cmd)

    os.chdir(os.path.join("python", "dist"))
    ngtf_wheel_files = glob.glob("ngraph_tensorflow_bridge-*.whl")
    if (len(ngtf_wheel_files) != 1):
        print("Multiple Python whl files exist. Please remove old wheels")
        for whl in ngtf_wheel_files:
            print("Existing Wheel: " + whl)
        raise Exception("Error getting the ngraph-tf wheel file")

    output_wheel = ngtf_wheel_files[0]
    print("OUTPUT WHL FILE: %s" % output_wheel)

    output_path = os.path.join(artifacts_location, output_wheel)
    print("OUTPUT WHL DST: %s" % output_path)
    # Delete just in case it exists
    try:
        os.remove(output_path)
    except OSError:
        pass

    # Now copy
    shutil.copy2(output_wheel, artifacts_location)

    os.chdir(pwd)
    return output_wheel


def install_ngraph_tf(venv_dir, ngtf_pip_whl):
    # Load the virtual env
    load_venv(venv_dir)

    command_executor(["pip", "install", "-U", ngtf_pip_whl])

    import tensorflow as tf
    print('\033[1;34mVersion information\033[0m')
    print('TensorFlow version: ', tf.__version__)
    print('C Compiler version used in building TensorFlow: ',
          tf.__compiler_version__)
    import ngraph_bridge
    print(ngraph_bridge.__version__)


def download_repo(target_name, repo, version):

    # First download to a temp folder
    call(["git", "clone", repo, target_name])

    # Next goto this folder nd determine the name of the root folder
    pwd = os.getcwd()

    # Go to the tree
    os.chdir(target_name)

    # checkout the specified branch
    call(["git", "fetch"])
    command_executor(["git", "checkout", version])

    # Get the latest if applicable
    call(["git", "pull"])
    os.chdir(pwd)


def apply_patch(patch_file):
    # IF patching TensorFlow unittests is done through an automation system,
    # please ensure the latest `libdvdnav-dev` or `libdvdnav-devel` is installed.
    cmd = subprocess.Popen(
        'patch -p1 -N -i ' + patch_file, shell=True, stdout=subprocess.PIPE)
    printed_lines = cmd.communicate()
    # Check if the patch is being applied for the first time, in which case
    # cmd.returncode will be 0 or if the patch has already been applied, in
    # which case the string will be found, in all other cases the assertion
    # will fail
    assert cmd.returncode == 0 or 'patch detected!  Skipping patch' in str(
        printed_lines[0]), "Error applying the patch."


def get_gcc_version():
    cmd = subprocess.Popen(
        'gcc -dumpfullversion -dumpversion',
        shell=True,
        stdout=subprocess.PIPE,
        bufsize=1,
        universal_newlines=True)
    output = cmd.communicate()[0].rstrip()
    return output


def get_cmake_version():
    cmd = subprocess.Popen(
        'cmake --version',
        shell=True,
        stdout=subprocess.PIPE,
        bufsize=1,
        universal_newlines=True)
    output = cmd.communicate()[0].rstrip()
    # The cmake version format is: "cmake version a.b.c"
    version_tuple = output.split()[2].split('.')
    return version_tuple


def get_bazel_version():
    cmd = subprocess.Popen(
        'bazel version',
        shell=True,
        stdout=subprocess.PIPE,
        bufsize=1,
        universal_newlines=True)
    # The bazel version format is a multi line output:
    #
    # Build label: 0.25.2
    # Build target: bazel-out/k8-opt/bin/src/main/java/com/google/devtools/build/lib/bazel/BazelServer_deploy.jar
    # Build time: Fri May 10 20:47:48 2019 (1557521268)
    # Build timestamp: 1557521268
    # Build timestamp as int: 1557521268
    #
    output = cmd.communicate()[0].splitlines()[0].strip()
    output = output.split(':')[1].strip()

    version_tuple = output.split('.')
    return version_tuple<|MERGE_RESOLUTION|>--- conflicted
+++ resolved
@@ -47,7 +47,7 @@
 def command_executor(cmd, verbose=False, msg=None, stdout=None, stderr=None):
     '''
     Executes the command.
-    Example: 
+    Example:
       - command_executor('ls -lrt')
       - command_executor(['ls', '-lrt'])
     '''
@@ -218,11 +218,7 @@
         "bazel",
         "build",
         "--config=opt",
-<<<<<<< HEAD
         "--config=v1",
-=======
-        "--config=v2",
->>>>>>> 9aef8e02
         "--config=noaws",
         "--config=nohdfs",
         "--config=noignite",
