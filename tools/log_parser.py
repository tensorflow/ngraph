--- conflicted
+++ resolved
@@ -77,7 +77,6 @@
             elif 'Number of ngraph clusters' in line:
                 curr_result['num_ng_clusters'] = int(
                     line.split(':')[-1].strip())
-<<<<<<< HEAD
             if verbose and ('DEADNESS' in line and 'STATICINPUT' in line):
                 line = line[len("NGTF_SUMMARY:"):]
                 reasons = dict([i.strip() for i in item.split(":")] for item in line.split(","))
@@ -102,7 +101,8 @@
             elif verbose and 'Types of edges::' in line:
                 line = line[len("NGTF_SUMMARY: Types of edges:: "):]
                 edge_types = dict([i.strip() for i in item.split(":")] for item in line.split(","))
-                curr_result["types_of_edges"] = edge_types
+                curr_result["types_of_edges"] = edge_type
+                s
             elif verbose and 'Op_not_supported' in line:
                 curr_result["op_not_supported"] = \
                     [i.strip() for i in line[len("NGTF_SUMMARY: Op_not_supported:  "):].split(",")]
@@ -113,11 +113,6 @@
         prev_line = line
 
     # add the last section to the results
-=======
-            # TODO: fill other information as needed
-
-    # add the last subgraph to all_results
->>>>>>> 164021eb
     all_results[str(ctr)] = curr_result
 
     return all_results
