--- conflicted
+++ resolved
@@ -98,14 +98,14 @@
             json.dump(dict_to_dump, fp)
 
 
-<<<<<<< HEAD
 def check_string_is_integer(s):
     try:
         _ = int(s)
     except:
         return False
     return True
-=======
+
+
 # This function controls how errors are handled.
 # For developers/debugging set assert_on_failure to True
 def exit_on_error(success, error_message, assert_on_failure=False):
@@ -115,7 +115,6 @@
         else:
             sys.stderr.write("\n" + error_message + "\n")
             sys.exit(1)
->>>>>>> 6e267937
 
 
 def update_config_to_include_custom_config(config, backend, device_id,
@@ -186,18 +185,12 @@
     # TODO: move update_config_to_include_custom_config to ngraph_bridge
     session_config = update_config_to_include_custom_config(
         session_config, ng_backend, device_id, backend_optional_params,
-<<<<<<< HEAD
         shape_hints, do_aot, pipeline_depth)
-    output_gdef = tf_optimizer.OptimizeGraph(
-        session_config, grappler_meta_graph_def, graph_id=b"tf_graph")
-=======
-        shape_hints, do_aot)
     try:
         output_gdef = tf_optimizer.OptimizeGraph(
             session_config, grappler_meta_graph_def, graph_id=b"tf_graph")
     except Exception as e:
         exit_on_error(False, e.message)
->>>>>>> 6e267937
     return output_gdef
 
 
@@ -368,11 +361,7 @@
 
 def convert(inp_format, inp_loc, out_format, out_loc, output_nodes, ng_backend,
             device_id, backend_optional_params, shape_hints, do_aot,
-<<<<<<< HEAD
-            pipeline_depth):
-=======
-            save_ng_clusters):
->>>>>>> 6e267937
+            save_ng_clusters, pipeline_depth):
     """Functional api for converting TF models by inserting ngraph nodes.
     Sample usage:
     from tf2ngraph import convert
@@ -402,18 +391,7 @@
     attach_device(input_gdef)
     output_gdef = run_ngraph_grappler_optimizer(
         input_gdef, output_nodes, ng_backend, device_id,
-<<<<<<< HEAD
         backend_optional_params, shape_hints, do_aot, pipeline_depth)
-=======
-        backend_optional_params, shape_hints, do_aot)
-    if save_ng_clusters:
-        for fn in output_gdef.library.function:
-            tf.io.write_graph(
-                function_def_to_graph(fn).as_graph_def(),
-                '.',
-                fn.signature.name + '.pbtxt',
-                as_text=True)
->>>>>>> 6e267937
     save_model(output_gdef, out_format, out_loc)
 
 
@@ -522,11 +500,8 @@
         args.config_file)
     convert(inp_format, inp_loc, out_format, out_loc, output_nodes,
             args.ng_backend, args.device_id, backend_optional_params,
-<<<<<<< HEAD
-            shape_hints, args.precompile, args.pipeline_depth)
-=======
-            shape_hints, args.precompile, args.save_ng_clusters)
->>>>>>> 6e267937
+            shape_hints, args.precompile, args.save_ng_clusters,
+            args.pipeline_depth)
     print('Converted the model. Exiting now')
 
 
